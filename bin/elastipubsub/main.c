--- conflicted
+++ resolved
@@ -102,10 +102,6 @@
 
 static void s_parse_options(int argc, char **argv, struct app_ctx *ctx) {
     bool uri_found = false;
-<<<<<<< HEAD
-=======
-
->>>>>>> 606101f0
     while (true) {
         int option_index = 0;
         int c = aws_cli_getopt_long(argc, argv, "a:c:C:e:f:i:k:l:n:p:v:h:E", s_long_options, &option_index);
@@ -164,11 +160,7 @@
             case 'h':
                 s_usage(0);
                 break;
-<<<<<<< HEAD
-            case 'E': {
-=======
             case 0x02: {
->>>>>>> 606101f0
                 struct aws_byte_cursor uri_cursor = aws_byte_cursor_from_c_str(aws_cli_positional_arg);
                 if (aws_uri_init_parse(&ctx->uri, ctx->allocator, &uri_cursor)) {
                     fprintf(
@@ -181,10 +173,6 @@
                 uri_found = true;
                 break;
             }
-<<<<<<< HEAD
-=======
-
->>>>>>> 606101f0
             default:
                 fprintf(stderr, "Unknown option\n");
                 s_usage(1);
