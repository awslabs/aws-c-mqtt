--- conflicted
+++ resolved
@@ -257,16 +257,8 @@
         };
 
         struct aws_mqtt5_packet_subscribe_view packet_subscribe_view = {
-<<<<<<< HEAD
-            .packet_id = 1, // This should automatically be updated elsewhere in logic
-            .subscription_count = 3,
-            .subscriptions = &subscriptions[0],
-            .subscription_identifier = 0, // what is this?
-            .user_properties = NULL,
-=======
             .subscription_count = AWS_ARRAY_SIZE(subscriptions),
             .subscriptions = &subscriptions[0],
->>>>>>> 5c757a64
         };
 
         aws_mqtt5_client_subscribe(client, &packet_subscribe_view, &subscribe_completion_options);
