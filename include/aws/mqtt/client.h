--- conflicted
+++ resolved
@@ -172,10 +172,6 @@
  *                           within this amount of time (milliseconds). If you specify 0, a default value of 3 seconds
  *                           is used. Alternatively, tcp keep-alive may be away to accomplish this in a more efficient
  *                           (low-power) scenario, but keep-alive options may not work the same way on every platform
-<<<<<<< HEAD
- *                           and OS version. This duration must be shorter than keep_alive_time_secs. It's also for
- *                           reattempt other requests.
-=======
  *                           and OS version. This duration must be shorter than keep_alive_time_secs. It is also used to
  *                           re-attempt requests with qos > 0 if they are not ACKed in time.
  *
@@ -185,7 +181,6 @@
  * reconnect will not happen automatically. For PINGREQ, the connection will shutdown and try to reconnect
  * automactically. For other requests, they will be resent in this case.
  *
->>>>>>> 3cd2d153
  * on_connection_complete    The callback to fire when the connection attempt completes user_data
  *                           Passed to the userdata param of on_connection_complete
  */
@@ -391,11 +386,7 @@
 /**
  * Closes the connection asynchronously, calls the on_disconnect callback.
  * All uncompleted requests (publish/subscribe/unsubscribe) will be cancelled, regardless to the status of
-<<<<<<< HEAD
- * clean_session.
-=======
- * clean_session. DISCONNECT packet will be sent, which will delete the will message from server.
->>>>>>> 3cd2d153
+ * clean_session. DISCONNECT packet will be sent, which deletes the will message from server.
  *
  * \param[in] connection    The connection to close
  *
