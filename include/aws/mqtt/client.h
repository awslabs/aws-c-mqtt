--- conflicted
+++ resolved
@@ -373,11 +373,7 @@
     void *userdata);
 
 /**
-<<<<<<< HEAD
- * Closes the connection asynchronously, calls the on_disconnect callback, and destroys the connection object.
-=======
  * Closes the connection asynchronously, calls the on_disconnect callback.
->>>>>>> 16d1e765
  *
  * \param[in] connection    The connection to close
  *
