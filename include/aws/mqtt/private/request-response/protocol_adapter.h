--- conflicted
+++ resolved
@@ -15,11 +15,6 @@
 struct aws_event_loop;
 struct aws_mqtt_client_connection;
 struct aws_mqtt5_client;
-<<<<<<< HEAD
-struct aws_mqtt_request_response_publish_event;
-=======
-struct aws_mqtt_rr_incoming_publish_event;
->>>>>>> 9fc2f573
 
 /*
  * The request-response protocol adapter is a translation layer that sits between the request-response native client
@@ -103,11 +98,7 @@
     void *user_data);
 
 typedef void(aws_protocol_adapter_incoming_publish_fn)(
-<<<<<<< HEAD
-    const struct aws_mqtt_request_response_publish_event *publish,
-=======
-    const struct aws_mqtt_rr_incoming_publish_event *publish,
->>>>>>> 9fc2f573
+    const struct aws_protocol_adapter_incoming_publish_event *publish,
     void *user_data);
 
 typedef void(aws_protocol_adapter_terminate_callback_fn)(void *user_data);
