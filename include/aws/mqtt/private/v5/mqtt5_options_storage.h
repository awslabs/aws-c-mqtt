--- conflicted
+++ resolved
@@ -27,10 +27,10 @@
     struct aws_array_list properties;
 };
 
-<<<<<<< HEAD
 struct aws_mqtt5_suback_reason_code_set {
     struct aws_array_list reason_codes;
-=======
+};
+
 struct aws_mqtt5_operation_vtable {
     void (*aws_mqtt5_operation_completion_fn)(
         struct aws_mqtt5_operation *operation,
@@ -39,7 +39,6 @@
     void (
         *aws_mqtt5_operation_set_packet_id_fn)(struct aws_mqtt5_operation *operation, aws_mqtt5_packet_id_t packet_id);
     aws_mqtt5_packet_id_t (*aws_mqtt5_operation_get_packet_id_fn)(const struct aws_mqtt5_operation *operation);
->>>>>>> ffda44f0
 };
 
 /**
