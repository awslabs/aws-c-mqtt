/**
 * Copyright Amazon.com, Inc. or its affiliates. All Rights Reserved.
 * SPDX-License-Identifier: Apache-2.0.
 */

#include <aws/common/clock.h>
#include <aws/common/json.h>
#include <aws/common/uuid.h>
#include <aws/mqtt/private/client_impl_shared.h>
#include <aws/mqtt/private/request-response/protocol_adapter.h>
#include <aws/mqtt/private/request-response/request_response_subscription_set.h>
#include <aws/mqtt/request-response/request_response_client.h>

#include <aws/testing/aws_test_harness.h>

#include "../v3/mqtt311_testing_utils.h"
#include "../v3/mqtt_mock_server_handler.h"
#include "../v5/mqtt5_testing_utils.h"

enum rr_test_client_protocol {
    RRCP_MQTT311,
    RRCP_MQTT5,
};

struct aws_rr_client_test_fixture {
    struct aws_allocator *allocator;

    struct aws_mqtt_request_response_client *rr_client;

    enum rr_test_client_protocol test_protocol;
    union {
        struct aws_mqtt5_client_mock_test_fixture mqtt5_test_fixture;
        struct mqtt_connection_state_test mqtt311_test_fixture;
    } client_test_fixture;

    void *test_context;

    struct aws_mutex lock;
    struct aws_condition_variable signal;

    bool client_initialized;
    bool client_destroyed;

    struct aws_hash_table request_response_records;
    struct aws_hash_table streaming_records;
};

struct aws_rr_client_fixture_request_response_record {
    struct aws_allocator *allocator;

    struct aws_rr_client_test_fixture *fixture;

    struct aws_byte_cursor record_key_cursor;
    struct aws_byte_buf record_key;

    bool completed;
    int error_code;
    struct aws_byte_buf response;
    struct aws_byte_buf response_topic;
};

struct aws_rr_client_fixture_request_response_record *s_aws_rr_client_fixture_request_response_record_new(
    struct aws_allocator *allocator,
    struct aws_rr_client_test_fixture *fixture,
    struct aws_byte_cursor request_payload) {
    struct aws_rr_client_fixture_request_response_record *record =
        aws_mem_calloc(allocator, 1, sizeof(struct aws_rr_client_fixture_request_response_record));

    record->allocator = allocator;
    record->fixture = fixture;

    aws_byte_buf_init_copy_from_cursor(&record->record_key, allocator, request_payload);
    record->record_key_cursor = aws_byte_cursor_from_buf(&record->record_key);

    return record;
}

void s_aws_rr_client_fixture_request_response_record_delete(
    struct aws_rr_client_fixture_request_response_record *record) {
    aws_byte_buf_clean_up(&record->record_key);
    aws_byte_buf_clean_up(&record->response);
    aws_byte_buf_clean_up(&record->response_topic);

    aws_mem_release(record->allocator, record);
}

static void s_aws_rr_client_fixture_request_response_record_hash_destroy(void *element) {
    struct aws_rr_client_fixture_request_response_record *record = element;

    s_aws_rr_client_fixture_request_response_record_delete(record);
}

static void s_rrc_fixture_request_completion_callback(
    const struct aws_mqtt_rr_incoming_publish_event *publish_event,
    int error_code,
    void *user_data) {
    struct aws_rr_client_fixture_request_response_record *record = user_data;
    struct aws_rr_client_test_fixture *fixture = record->fixture;

    aws_mutex_lock(&fixture->lock);

    if (error_code == AWS_ERROR_SUCCESS) {
        AWS_FATAL_ASSERT(publish_event != NULL);

        aws_byte_buf_init_copy_from_cursor(&record->response, fixture->allocator, publish_event->payload);
        aws_byte_buf_init_copy_from_cursor(&record->response_topic, fixture->allocator, publish_event->topic);
    } else {
        AWS_FATAL_ASSERT(publish_event == NULL);
        record->error_code = error_code;
    }

    record->completed = true;

    aws_mutex_unlock(&fixture->lock);
    aws_condition_variable_notify_all(&fixture->signal);
}

static struct aws_rr_client_fixture_request_response_record *s_rrc_fixture_add_request_record(
    struct aws_rr_client_test_fixture *fixture,
    struct aws_byte_cursor record_key) {
    struct aws_rr_client_fixture_request_response_record *record =
        s_aws_rr_client_fixture_request_response_record_new(fixture->allocator, fixture, record_key);

    aws_hash_table_put(&fixture->request_response_records, &record->record_key_cursor, record, NULL);

    return record;
}

struct rrc_operation_completion_context {
    struct aws_byte_cursor key;
    struct aws_rr_client_test_fixture *fixture;
};

static bool s_is_request_complete(void *context) {
    struct rrc_operation_completion_context *completion_context = context;

    struct aws_hash_element *element = NULL;
    aws_hash_table_find(&completion_context->fixture->request_response_records, &completion_context->key, &element);

    AWS_FATAL_ASSERT(element != NULL && element->value != NULL);

    struct aws_rr_client_fixture_request_response_record *record = element->value;

    return record->completed;
}

static void s_rrc_wait_on_request_completion(
    struct aws_rr_client_test_fixture *fixture,
    struct aws_byte_cursor record_key) {
    struct rrc_operation_completion_context context = {
        .key = record_key,
        .fixture = fixture,
    };

    aws_mutex_lock(&fixture->lock);
    aws_condition_variable_wait_pred(&fixture->signal, &fixture->lock, s_is_request_complete, &context);
    aws_mutex_unlock(&fixture->lock);
}

static int s_rrc_verify_request_completion(
    struct aws_rr_client_test_fixture *fixture,
    struct aws_byte_cursor record_key,
    int expected_error_code,
    struct aws_byte_cursor *expected_response_topic,
    struct aws_byte_cursor *expected_response) {
    aws_mutex_lock(&fixture->lock);

    struct aws_hash_element *element = NULL;
    aws_hash_table_find(&fixture->request_response_records, &record_key, &element);

    AWS_FATAL_ASSERT(element != NULL && element->value != NULL);

    struct aws_rr_client_fixture_request_response_record *record = element->value;

    ASSERT_INT_EQUALS(expected_error_code, record->error_code);

    if (expected_response != NULL) {
        struct aws_byte_cursor actual_payload = aws_byte_cursor_from_buf(&record->response);
        ASSERT_TRUE(aws_byte_cursor_eq(expected_response, &actual_payload));

        struct aws_byte_cursor actual_response_topic = aws_byte_cursor_from_buf(&record->response_topic);
        ASSERT_TRUE(aws_byte_cursor_eq(expected_response_topic, &actual_response_topic));
    } else {
        ASSERT_INT_EQUALS(0, record->response.len);
        ASSERT_INT_EQUALS(0, record->response_topic.len);
    }

    aws_mutex_unlock(&fixture->lock);

    return AWS_OP_SUCCESS;
}

struct aws_rr_client_fixture_user_properties {
    struct aws_byte_buf name;
    struct aws_byte_buf value;
};

struct aws_rr_client_fixture_publish_message {
    struct aws_byte_buf payload;
    struct aws_byte_buf topic;
    struct aws_byte_buf content_type;
    size_t user_property_count;
    struct aws_rr_client_fixture_user_properties *user_properties;
    /* A view for user_properties field, for convenient comparison with expected results. */
    struct aws_mqtt5_user_property *user_properties_view;
    uint32_t message_expiry_interval_seconds;
};

struct aws_rr_client_fixture_publish_message_view {
    struct aws_byte_cursor payload;
    struct aws_byte_cursor topic;
    struct aws_byte_cursor content_type;
    size_t user_property_count;
    const struct aws_mqtt5_user_property *user_properties;
    uint32_t message_expiry_interval_seconds;
};

struct aws_rr_client_fixture_streaming_record {
    struct aws_allocator *allocator;

    struct aws_rr_client_test_fixture *fixture;

    struct aws_byte_cursor record_key_cursor;
    struct aws_byte_buf record_key;

    struct aws_array_list publishes;
    struct aws_array_list subscription_events;

    bool terminated;
};

struct aws_rr_client_fixture_streaming_record_subscription_event {
    enum aws_rr_streaming_subscription_event_type status;
    int error_code;
};

struct aws_rr_client_fixture_streaming_record *s_aws_rr_client_fixture_streaming_record_new(
    struct aws_allocator *allocator,
    struct aws_rr_client_test_fixture *fixture,
    struct aws_byte_cursor record_key) {
    struct aws_rr_client_fixture_streaming_record *record =
        aws_mem_calloc(allocator, 1, sizeof(struct aws_rr_client_fixture_streaming_record));

    record->allocator = allocator;
    record->fixture = fixture;

    aws_byte_buf_init_copy_from_cursor(&record->record_key, allocator, record_key);
    record->record_key_cursor = aws_byte_cursor_from_buf(&record->record_key);

    aws_array_list_init_dynamic(
        &record->publishes, allocator, 10, sizeof(struct aws_rr_client_fixture_publish_message));
    aws_array_list_init_dynamic(
        &record->subscription_events,
        allocator,
        10,
        sizeof(struct aws_rr_client_fixture_streaming_record_subscription_event));

    return record;
}

void s_aws_rr_client_fixture_streaming_record_delete(struct aws_rr_client_fixture_streaming_record *record) {
    aws_byte_buf_clean_up(&record->record_key);

    size_t publish_count = aws_array_list_length(&record->publishes);
    for (size_t i = 0; i < publish_count; ++i) {
        struct aws_rr_client_fixture_publish_message publish_message;
        aws_array_list_get_at(&record->publishes, &publish_message, i);

        aws_byte_buf_clean_up(&publish_message.payload);
        aws_byte_buf_clean_up(&publish_message.topic);
        aws_byte_buf_clean_up(&publish_message.content_type);
        aws_mem_release(record->allocator, publish_message.user_properties_view);
        for (size_t j = 0; j < publish_message.user_property_count; ++j) {
            aws_byte_buf_clean_up(&publish_message.user_properties[j].name);
            aws_byte_buf_clean_up(&publish_message.user_properties[j].value);
        }
        aws_mem_release(record->allocator, publish_message.user_properties);
    }

    aws_array_list_clean_up(&record->publishes);
    aws_array_list_clean_up(&record->subscription_events);

    aws_mem_release(record->allocator, record);
}

static void s_aws_rr_client_fixture_streaming_record_hash_destroy(void *element) {
    struct aws_rr_client_fixture_streaming_record *record = element;

    s_aws_rr_client_fixture_streaming_record_delete(record);
}

static void s_rrc_fixture_streaming_operation_subscription_status_callback(
    enum aws_rr_streaming_subscription_event_type status,
    int error_code,
    void *user_data) {

    struct aws_rr_client_fixture_streaming_record *record = user_data;
    struct aws_rr_client_test_fixture *fixture = record->fixture;

    aws_mutex_lock(&fixture->lock);

    struct aws_rr_client_fixture_streaming_record_subscription_event event = {
        .status = status,
        .error_code = error_code,
    };
    aws_array_list_push_back(&record->subscription_events, &event);

    aws_mutex_unlock(&fixture->lock);
    aws_condition_variable_notify_all(&fixture->signal);
}

static void s_rrc_fixture_streaming_operation_incoming_publish_callback(
<<<<<<< HEAD
    const struct aws_mqtt_request_response_publish_event *publish_event,
=======
    const struct aws_mqtt_rr_incoming_publish_event *publish_event,
>>>>>>> 9fc2f573
    void *user_data) {
    struct aws_rr_client_fixture_streaming_record *record = user_data;
    struct aws_rr_client_test_fixture *fixture = record->fixture;

    aws_mutex_lock(&fixture->lock);

    struct aws_rr_client_fixture_publish_message publish_message;
    AWS_ZERO_STRUCT(publish_message);

    aws_byte_buf_init_copy_from_cursor(&publish_message.payload, fixture->allocator, publish_event->payload);
    aws_byte_buf_init_copy_from_cursor(&publish_message.topic, fixture->allocator, publish_event->topic);
    if (publish_event->content_type) {
        aws_byte_buf_init_copy_from_cursor(
            &publish_message.content_type, fixture->allocator, *publish_event->content_type);
    }

    publish_message.user_property_count = publish_event->user_property_count;
    if (publish_event->user_property_count > 0) {
        publish_message.user_properties = aws_mem_calloc(
            fixture->allocator,
            publish_event->user_property_count,
            sizeof(struct aws_rr_client_fixture_user_properties));
        publish_message.user_properties_view = aws_mem_calloc(
            fixture->allocator, publish_event->user_property_count, sizeof(struct aws_mqtt5_user_property));
        for (size_t i = 0; i < publish_event->user_property_count; ++i) {
            aws_byte_buf_init_copy_from_cursor(
                &publish_message.user_properties[i].name, fixture->allocator, publish_event->user_properties[i].name);
            aws_byte_buf_init_copy_from_cursor(
                &publish_message.user_properties[i].value, fixture->allocator, publish_event->user_properties[i].value);
            publish_message.user_properties_view[i].name =
                aws_byte_cursor_from_buf(&publish_message.user_properties[i].name);
            publish_message.user_properties_view[i].value =
                aws_byte_cursor_from_buf(&publish_message.user_properties[i].value);
        }
    }

    if (publish_event->message_expiry_interval_seconds) {
        publish_message.message_expiry_interval_seconds = *publish_event->message_expiry_interval_seconds;
    }

    aws_array_list_push_back(&record->publishes, &publish_message);

    aws_mutex_unlock(&fixture->lock);
    aws_condition_variable_notify_all(&fixture->signal);
}

static void s_rrc_fixture_streaming_operation_terminated_callback(void *user_data) {
    struct aws_rr_client_fixture_streaming_record *record = user_data;
    struct aws_rr_client_test_fixture *fixture = record->fixture;

    aws_mutex_lock(&fixture->lock);

    record->terminated = true;

    aws_mutex_unlock(&fixture->lock);
    aws_condition_variable_notify_all(&fixture->signal);
}

static struct aws_rr_client_fixture_streaming_record *s_rrc_fixture_add_streaming_record(
    struct aws_rr_client_test_fixture *fixture,
    struct aws_byte_cursor key) {
    struct aws_rr_client_fixture_streaming_record *record =
        s_aws_rr_client_fixture_streaming_record_new(fixture->allocator, fixture, key);

    aws_hash_table_put(&fixture->streaming_records, &record->record_key_cursor, record, NULL);

    return record;
}

static bool s_is_stream_terminated(void *context) {
    struct rrc_operation_completion_context *completion_context = context;

    struct aws_hash_element *element = NULL;
    aws_hash_table_find(&completion_context->fixture->streaming_records, &completion_context->key, &element);

    AWS_FATAL_ASSERT(element != NULL && element->value != NULL);

    struct aws_rr_client_fixture_streaming_record *record = element->value;

    return record->terminated;
}

static void s_rrc_wait_on_streaming_termination(
    struct aws_rr_client_test_fixture *fixture,
    struct aws_byte_cursor key) {
    struct rrc_operation_completion_context context = {
        .key = key,
        .fixture = fixture,
    };

    aws_mutex_lock(&fixture->lock);
    aws_condition_variable_wait_pred(&fixture->signal, &fixture->lock, s_is_stream_terminated, &context);
    aws_mutex_unlock(&fixture->lock);
}

struct rrc_streaming_event_wait_context {
    struct aws_byte_cursor operation_key;
    struct aws_rr_client_test_fixture *fixture;
    size_t event_count;
};

static bool s_streaming_operation_has_n_publishes(void *context) {
    struct rrc_streaming_event_wait_context *streaming_publish_context = context;

    struct aws_hash_element *element = NULL;
    aws_hash_table_find(
        &streaming_publish_context->fixture->streaming_records, &streaming_publish_context->operation_key, &element);

    AWS_FATAL_ASSERT(element != NULL && element->value != NULL);

    struct aws_rr_client_fixture_streaming_record *record = element->value;

    return aws_array_list_length(&record->publishes) >= streaming_publish_context->event_count;
}

static void s_rrc_wait_for_n_streaming_publishes(
    struct aws_rr_client_test_fixture *fixture,
    struct aws_byte_cursor key,
    size_t count) {
    struct rrc_streaming_event_wait_context context = {
        .operation_key = key,
        .fixture = fixture,
        .event_count = count,
    };

    aws_mutex_lock(&fixture->lock);
    aws_condition_variable_wait_pred(&fixture->signal, &fixture->lock, s_streaming_operation_has_n_publishes, &context);
    aws_mutex_unlock(&fixture->lock);
}

static int s_rrc_verify_streaming_publishes(
    struct aws_rr_client_test_fixture *fixture,
    struct aws_byte_cursor key,
    size_t expected_publish_count,
    struct aws_rr_client_fixture_publish_message_view *expected_publishes) {

    aws_mutex_lock(&fixture->lock);

    struct aws_hash_element *element = NULL;
    aws_hash_table_find(&fixture->streaming_records, &key, &element);

    AWS_FATAL_ASSERT(element != NULL && element->value != NULL);

    struct aws_rr_client_fixture_streaming_record *record = element->value;

    size_t actual_publish_count = aws_array_list_length(&record->publishes);
    ASSERT_INT_EQUALS(expected_publish_count, actual_publish_count);

    for (size_t i = 0; i < actual_publish_count; ++i) {
        struct aws_rr_client_fixture_publish_message actual_publish_message;
        aws_array_list_get_at(&record->publishes, &actual_publish_message, i);

        struct aws_rr_client_fixture_publish_message_view *expected_publish_message = &expected_publishes[i];

        ASSERT_BIN_ARRAYS_EQUALS(
            expected_publish_message->payload.ptr,
            expected_publish_message->payload.len,
            actual_publish_message.payload.buffer,
            actual_publish_message.payload.len);
        ASSERT_BIN_ARRAYS_EQUALS(
            expected_publish_message->topic.ptr,
            expected_publish_message->topic.len,
            actual_publish_message.topic.buffer,
            actual_publish_message.topic.len);
        if (fixture->test_protocol == RRCP_MQTT5) {
            ASSERT_BIN_ARRAYS_EQUALS(
                expected_publish_message->content_type.ptr,
                expected_publish_message->content_type.len,
                actual_publish_message.content_type.buffer,
                actual_publish_message.content_type.len);
            aws_mqtt5_test_verify_user_properties_raw(
                actual_publish_message.user_property_count,
                actual_publish_message.user_properties_view,
                expected_publish_message->user_property_count,
                expected_publish_message->user_properties);
            ASSERT_INT_EQUALS(
                expected_publish_message->message_expiry_interval_seconds,
                actual_publish_message.message_expiry_interval_seconds);
        } else {
            ASSERT_INT_EQUALS(0, actual_publish_message.content_type.len);
            ASSERT_PTR_EQUALS(NULL, actual_publish_message.content_type.buffer);
            ASSERT_INT_EQUALS(0, actual_publish_message.user_property_count);
            ASSERT_PTR_EQUALS(NULL, actual_publish_message.user_properties);
            ASSERT_INT_EQUALS(0, actual_publish_message.message_expiry_interval_seconds);
        }
    }

    aws_mutex_unlock(&fixture->lock);

    return AWS_OP_SUCCESS;
}

static bool s_streaming_operation_has_n_subscription_events(void *context) {
    struct rrc_streaming_event_wait_context *streaming_publish_context = context;

    struct aws_hash_element *element = NULL;
    aws_hash_table_find(
        &streaming_publish_context->fixture->streaming_records, &streaming_publish_context->operation_key, &element);

    AWS_FATAL_ASSERT(element != NULL && element->value != NULL);

    struct aws_rr_client_fixture_streaming_record *record = element->value;

    return aws_array_list_length(&record->subscription_events) >= streaming_publish_context->event_count;
}

static void s_rrc_wait_for_n_streaming_subscription_events(
    struct aws_rr_client_test_fixture *fixture,
    struct aws_byte_cursor key,
    size_t count) {
    struct rrc_streaming_event_wait_context context = {
        .operation_key = key,
        .fixture = fixture,
        .event_count = count,
    };

    aws_mutex_lock(&fixture->lock);
    aws_condition_variable_wait_pred(
        &fixture->signal, &fixture->lock, s_streaming_operation_has_n_subscription_events, &context);
    aws_mutex_unlock(&fixture->lock);
}

static int s_rrc_verify_streaming_record_subscription_events(
    struct aws_rr_client_test_fixture *fixture,
    struct aws_byte_cursor key,
    size_t expected_subscription_event_count,
    struct aws_rr_client_fixture_streaming_record_subscription_event *expected_subscription_events) {
    aws_mutex_lock(&fixture->lock);

    struct aws_hash_element *element = NULL;
    aws_hash_table_find(&fixture->streaming_records, &key, &element);

    AWS_FATAL_ASSERT(element != NULL && element->value != NULL);

    struct aws_rr_client_fixture_streaming_record *record = element->value;

    size_t actual_subscription_event_count = aws_array_list_length(&record->subscription_events);
    ASSERT_INT_EQUALS(expected_subscription_event_count, actual_subscription_event_count);

    for (size_t i = 0; i < actual_subscription_event_count; ++i) {
        struct aws_rr_client_fixture_streaming_record_subscription_event actual_event;
        aws_array_list_get_at(&record->subscription_events, &actual_event, i);

        struct aws_rr_client_fixture_streaming_record_subscription_event *expected_event =
            &expected_subscription_events[i];

        ASSERT_INT_EQUALS(expected_event->status, actual_event.status);
        ASSERT_INT_EQUALS(expected_event->error_code, actual_event.error_code);
    }

    aws_mutex_unlock(&fixture->lock);

    return AWS_OP_SUCCESS;
}

static void s_aws_rr_client_test_fixture_on_initialized(void *user_data) {
    struct aws_rr_client_test_fixture *fixture = user_data;

    aws_mutex_lock(&fixture->lock);
    fixture->client_initialized = true;
    aws_mutex_unlock(&fixture->lock);
    aws_condition_variable_notify_all(&fixture->signal);
}

static bool s_rr_client_test_fixture_initialized(void *context) {
    struct aws_rr_client_test_fixture *fixture = context;

    return fixture->client_initialized;
}

static void s_aws_rr_client_test_fixture_wait_for_initialized(struct aws_rr_client_test_fixture *fixture) {
    aws_mutex_lock(&fixture->lock);
    aws_condition_variable_wait_pred(&fixture->signal, &fixture->lock, s_rr_client_test_fixture_initialized, fixture);
    aws_mutex_unlock(&fixture->lock);
}

static void s_aws_rr_client_test_fixture_on_terminated(void *user_data) {
    struct aws_rr_client_test_fixture *fixture = user_data;

    aws_mutex_lock(&fixture->lock);
    fixture->client_destroyed = true;
    aws_mutex_unlock(&fixture->lock);
    aws_condition_variable_notify_all(&fixture->signal);
}

static int s_aws_rr_client_test_fixture_init_from_mqtt5(
    struct aws_rr_client_test_fixture *fixture,
    struct aws_allocator *allocator,
    struct aws_mqtt_request_response_client_options *rr_client_options,
    struct aws_mqtt5_client_mqtt5_mock_test_fixture_options *client_test_fixture_options,
    void *test_context) {
    AWS_ZERO_STRUCT(*fixture);
    fixture->allocator = allocator;
    fixture->test_protocol = RRCP_MQTT5;

    aws_mutex_init(&fixture->lock);
    aws_condition_variable_init(&fixture->signal);
    fixture->test_context = test_context;

    aws_hash_table_init(
        &fixture->request_response_records,
        allocator,
        10,
        aws_hash_byte_cursor_ptr,
        aws_mqtt_byte_cursor_hash_equality,
        NULL,
        s_aws_rr_client_fixture_request_response_record_hash_destroy);

    aws_hash_table_init(
        &fixture->streaming_records,
        allocator,
        10,
        aws_hash_byte_cursor_ptr,
        aws_mqtt_byte_cursor_hash_equality,
        NULL,
        s_aws_rr_client_fixture_streaming_record_hash_destroy);

    if (aws_mqtt5_client_mock_test_fixture_init(
            &fixture->client_test_fixture.mqtt5_test_fixture, allocator, client_test_fixture_options)) {
        return AWS_OP_ERR;
    }

    struct aws_mqtt_request_response_client_options client_options = {
        .max_request_response_subscriptions = 2,
        .max_streaming_subscriptions = 2,
        .operation_timeout_seconds = 5,
    };

    if (rr_client_options != NULL) {
        client_options = *rr_client_options;
    }

    client_options.initialized_callback = s_aws_rr_client_test_fixture_on_initialized;
    client_options.terminated_callback = s_aws_rr_client_test_fixture_on_terminated;
    client_options.user_data = fixture;

    fixture->rr_client = aws_mqtt_request_response_client_new_from_mqtt5_client(
        allocator, fixture->client_test_fixture.mqtt5_test_fixture.client, &client_options);
    AWS_FATAL_ASSERT(fixture->rr_client != NULL);

    aws_mqtt5_client_start(fixture->client_test_fixture.mqtt5_test_fixture.client);

    aws_wait_for_connected_lifecycle_event(&fixture->client_test_fixture.mqtt5_test_fixture);
    s_aws_rr_client_test_fixture_wait_for_initialized(fixture);

    return AWS_OP_SUCCESS;
}

static int s_aws_rr_client_test_fixture_init_from_mqtt311(
    struct aws_rr_client_test_fixture *fixture,
    struct aws_allocator *allocator,
    struct aws_mqtt_request_response_client_options *rr_client_options,
    void *test_context) {
    AWS_ZERO_STRUCT(*fixture);
    fixture->allocator = allocator;
    fixture->test_protocol = RRCP_MQTT311;

    aws_mutex_init(&fixture->lock);
    aws_condition_variable_init(&fixture->signal);
    fixture->test_context = test_context;

    aws_hash_table_init(
        &fixture->request_response_records,
        allocator,
        10,
        aws_hash_byte_cursor_ptr,
        aws_mqtt_byte_cursor_hash_equality,
        NULL,
        s_aws_rr_client_fixture_request_response_record_hash_destroy);

    aws_hash_table_init(
        &fixture->streaming_records,
        allocator,
        10,
        aws_hash_byte_cursor_ptr,
        aws_mqtt_byte_cursor_hash_equality,
        NULL,
        s_aws_rr_client_fixture_streaming_record_hash_destroy);

    aws_test311_setup_mqtt_server_fn(allocator, &fixture->client_test_fixture.mqtt311_test_fixture);

    struct aws_mqtt_request_response_client_options client_options = {
        .max_request_response_subscriptions = 2,
        .max_streaming_subscriptions = 2,
        .operation_timeout_seconds = 5,
    };

    if (rr_client_options != NULL) {
        client_options = *rr_client_options;
    }

    client_options.initialized_callback = s_aws_rr_client_test_fixture_on_initialized;
    client_options.terminated_callback = s_aws_rr_client_test_fixture_on_terminated;
    client_options.user_data = fixture;

    struct aws_mqtt_client_connection *mqtt_client = fixture->client_test_fixture.mqtt311_test_fixture.mqtt_connection;

    /* Server should reflect PUBLISH messages. */
    mqtt_mock_server_set_publish_reflection(fixture->client_test_fixture.mqtt311_test_fixture.mock_server, true);

    fixture->rr_client =
        aws_mqtt_request_response_client_new_from_mqtt311_client(allocator, mqtt_client, &client_options);
    AWS_FATAL_ASSERT(fixture->rr_client != NULL);

    struct aws_mqtt_connection_options connection_options = {
        .user_data = &fixture->client_test_fixture.mqtt311_test_fixture,
        .clean_session = false,
        .client_id = aws_byte_cursor_from_c_str("client1234"),
        .host_name = aws_byte_cursor_from_c_str(fixture->client_test_fixture.mqtt311_test_fixture.endpoint.address),
        .socket_options = &fixture->client_test_fixture.mqtt311_test_fixture.socket_options,
        .on_connection_complete = aws_test311_on_connection_complete_fn,
        .ping_timeout_ms = DEFAULT_TEST_PING_TIMEOUT_MS,
        .keep_alive_time_secs = 16960,
    };

    ASSERT_SUCCESS(aws_mqtt_client_connection_connect(mqtt_client, &connection_options));
    aws_test311_wait_for_connection_to_complete(&fixture->client_test_fixture.mqtt311_test_fixture);

    s_aws_rr_client_test_fixture_wait_for_initialized(fixture);

    return AWS_OP_SUCCESS;
}

static bool s_rr_client_test_fixture_terminated(void *context) {
    struct aws_rr_client_test_fixture *fixture = context;

    return fixture->client_destroyed;
}

static void s_aws_rr_client_test_fixture_clean_up(struct aws_rr_client_test_fixture *fixture) {
    aws_mqtt_request_response_client_release(fixture->rr_client);

    aws_mutex_lock(&fixture->lock);
    aws_condition_variable_wait_pred(&fixture->signal, &fixture->lock, s_rr_client_test_fixture_terminated, fixture);
    aws_mutex_unlock(&fixture->lock);

    if (fixture->test_protocol == RRCP_MQTT5) {
        aws_mqtt5_client_mock_test_fixture_clean_up(&fixture->client_test_fixture.mqtt5_test_fixture);
    } else {
        struct mqtt_connection_state_test *mqtt311_test_fixture = &fixture->client_test_fixture.mqtt311_test_fixture;
        aws_mqtt_client_connection_disconnect(
            mqtt311_test_fixture->mqtt_connection, aws_test311_on_disconnect_fn, mqtt311_test_fixture);
        aws_test311_clean_up_mqtt_server_fn(
            fixture->allocator, AWS_OP_SUCCESS, &fixture->client_test_fixture.mqtt311_test_fixture);
    }

    aws_mutex_clean_up(&fixture->lock);
    aws_condition_variable_clean_up(&fixture->signal);

    aws_hash_table_clean_up(&fixture->request_response_records);
    aws_hash_table_clean_up(&fixture->streaming_records);
}

static int s_rrc_mqtt5_create_destroy_fn(struct aws_allocator *allocator, void *ctx) {
    (void)ctx;

    aws_mqtt_library_init(allocator);

    struct mqtt5_client_test_options client_test_options;
    aws_mqtt5_client_test_init_default_options(&client_test_options);

    struct aws_mqtt5_client_mqtt5_mock_test_fixture_options client_test_fixture_options = {
        .client_options = &client_test_options.client_options,
        .server_function_table = &client_test_options.server_function_table,
    };

    struct aws_rr_client_test_fixture fixture;
    ASSERT_SUCCESS(
        s_aws_rr_client_test_fixture_init_from_mqtt5(&fixture, allocator, NULL, &client_test_fixture_options, NULL));

    s_aws_rr_client_test_fixture_clean_up(&fixture);

    aws_mqtt_library_clean_up();

    return AWS_OP_SUCCESS;
}

AWS_TEST_CASE(rrc_mqtt5_create_destroy, s_rrc_mqtt5_create_destroy_fn)

static int s_rrc_mqtt311_create_destroy_fn(struct aws_allocator *allocator, void *ctx) {
    (void)ctx;

    aws_mqtt_library_init(allocator);

    struct aws_rr_client_test_fixture fixture;
    ASSERT_SUCCESS(s_aws_rr_client_test_fixture_init_from_mqtt311(&fixture, allocator, NULL, NULL));

    s_aws_rr_client_test_fixture_clean_up(&fixture);

    aws_mqtt_library_clean_up();

    return AWS_OP_SUCCESS;
}

AWS_TEST_CASE(rrc_mqtt311_create_destroy, s_rrc_mqtt311_create_destroy_fn)

static char s_response_filter_wildcard[] = "response/filter/+";
static struct aws_byte_cursor s_response_filter_wildcard_cursor = {
    .ptr = (uint8_t *)s_response_filter_wildcard,
    .len = AWS_ARRAY_SIZE(s_response_filter_wildcard) - 1,
};

static int s_rrc_do_submit_request_operation_failure_test(
    struct aws_allocator *allocator,
    void (*request_mutator_fn)(struct aws_mqtt_request_operation_options *)) {
    aws_mqtt_library_init(allocator);

    struct mqtt5_client_test_options client_test_options;
    aws_mqtt5_client_test_init_default_options(&client_test_options);

    struct aws_mqtt5_client_mqtt5_mock_test_fixture_options client_test_fixture_options = {
        .client_options = &client_test_options.client_options,
        .server_function_table = &client_test_options.server_function_table,
    };

    struct aws_rr_client_test_fixture fixture;
    ASSERT_SUCCESS(
        s_aws_rr_client_test_fixture_init_from_mqtt5(&fixture, allocator, NULL, &client_test_fixture_options, NULL));

    struct aws_mqtt_request_operation_response_path response_paths[] = {
        {
            .topic = aws_byte_cursor_from_c_str("response/filter/accepted"),
            .correlation_token_json_path = aws_byte_cursor_from_c_str("client_token"),
        },
        {
            .topic = aws_byte_cursor_from_c_str("response/filter/rejected"),
            .correlation_token_json_path = aws_byte_cursor_from_c_str("client_token"),
        },
    };
    struct aws_mqtt_request_operation_options good_request = {
        .subscription_topic_filters = &s_response_filter_wildcard_cursor,
        .subscription_topic_filter_count = 1,
        .response_paths = response_paths,
        .response_path_count = AWS_ARRAY_SIZE(response_paths),
        .publish_topic = aws_byte_cursor_from_c_str("get/shadow"),
        .serialized_request = aws_byte_cursor_from_c_str("{}"),
        .correlation_token = aws_byte_cursor_from_c_str("MyRequest#1"),
    };
    ASSERT_SUCCESS(aws_mqtt_request_response_client_submit_request(fixture.rr_client, &good_request));

    struct aws_mqtt_request_operation_options bad_request = good_request;
    (*request_mutator_fn)(&bad_request);

    ASSERT_FAILS(aws_mqtt_request_response_client_submit_request(fixture.rr_client, &bad_request));

    s_aws_rr_client_test_fixture_clean_up(&fixture);

    aws_mqtt_library_clean_up();

    return AWS_OP_SUCCESS;
}

static void s_no_response_paths_mutator(struct aws_mqtt_request_operation_options *request_options) {
    request_options->response_path_count = 0;
    request_options->response_paths = NULL;
}

static int s_rrc_submit_request_operation_failure_no_response_paths_fn(struct aws_allocator *allocator, void *ctx) {
    (void)ctx;

    return s_rrc_do_submit_request_operation_failure_test(allocator, s_no_response_paths_mutator);
}

AWS_TEST_CASE(
    rrc_submit_request_operation_failure_no_response_paths,
    s_rrc_submit_request_operation_failure_no_response_paths_fn)

static void s_invalid_response_topic_mutator(struct aws_mqtt_request_operation_options *request_options) {
    request_options->response_paths[0].topic = aws_byte_cursor_from_c_str("a/b/#");
}

static int s_rrc_submit_request_operation_failure_invalid_response_topic_fn(
    struct aws_allocator *allocator,
    void *ctx) {
    (void)ctx;

    return s_rrc_do_submit_request_operation_failure_test(allocator, s_invalid_response_topic_mutator);
}

AWS_TEST_CASE(
    rrc_submit_request_operation_failure_invalid_response_topic,
    s_rrc_submit_request_operation_failure_invalid_response_topic_fn)

static void s_invalid_publish_topic_mutator(struct aws_mqtt_request_operation_options *request_options) {
    request_options->publish_topic = aws_byte_cursor_from_c_str("a/b/#");
}

static int s_rrc_submit_request_operation_failure_invalid_publish_topic_fn(struct aws_allocator *allocator, void *ctx) {
    (void)ctx;

    return s_rrc_do_submit_request_operation_failure_test(allocator, s_invalid_publish_topic_mutator);
}

AWS_TEST_CASE(
    rrc_submit_request_operation_failure_invalid_publish_topic,
    s_rrc_submit_request_operation_failure_invalid_publish_topic_fn)

static char s_bad_filter[] = "a/#/c";
static struct aws_byte_cursor s_bad_filter_cursor = {
    .ptr = (uint8_t *)s_bad_filter,
    .len = AWS_ARRAY_SIZE(s_bad_filter) - 1,
};

static void s_invalid_subscription_topic_filter_mutator(struct aws_mqtt_request_operation_options *request_options) {
    request_options->subscription_topic_filters = &s_bad_filter_cursor;
}

static int s_rrc_submit_request_operation_failure_invalid_subscription_topic_filter_fn(
    struct aws_allocator *allocator,
    void *ctx) {
    (void)ctx;

    return s_rrc_do_submit_request_operation_failure_test(allocator, s_invalid_subscription_topic_filter_mutator);
}

AWS_TEST_CASE(
    rrc_submit_request_operation_failure_invalid_subscription_topic_filter,
    s_rrc_submit_request_operation_failure_invalid_subscription_topic_filter_fn)

static void s_no_subscription_topic_filter_mutator(struct aws_mqtt_request_operation_options *request_options) {
    request_options->subscription_topic_filter_count = 0;
}

static int s_rrc_submit_request_operation_failure_no_subscription_topic_filters_fn(
    struct aws_allocator *allocator,
    void *ctx) {
    (void)ctx;

    return s_rrc_do_submit_request_operation_failure_test(allocator, s_no_subscription_topic_filter_mutator);
}

AWS_TEST_CASE(
    rrc_submit_request_operation_failure_no_subscription_topic_filters,
    s_rrc_submit_request_operation_failure_no_subscription_topic_filters_fn)

static void s_empty_request_mutator(struct aws_mqtt_request_operation_options *request_options) {
    request_options->serialized_request = aws_byte_cursor_from_c_str("");
}

static int s_rrc_submit_request_operation_failure_empty_request_fn(struct aws_allocator *allocator, void *ctx) {
    (void)ctx;

    return s_rrc_do_submit_request_operation_failure_test(allocator, s_empty_request_mutator);
}

AWS_TEST_CASE(
    rrc_submit_request_operation_failure_empty_request,
    s_rrc_submit_request_operation_failure_empty_request_fn)

static int s_rrc_submit_streaming_operation_failure_invalid_subscription_topic_filter_fn(
    struct aws_allocator *allocator,
    void *ctx) {
    (void)ctx;

    aws_mqtt_library_init(allocator);

    struct mqtt5_client_test_options client_test_options;
    aws_mqtt5_client_test_init_default_options(&client_test_options);

    struct aws_mqtt5_client_mqtt5_mock_test_fixture_options client_test_fixture_options = {
        .client_options = &client_test_options.client_options,
        .server_function_table = &client_test_options.server_function_table,
    };

    struct aws_rr_client_test_fixture fixture;
    ASSERT_SUCCESS(
        s_aws_rr_client_test_fixture_init_from_mqtt5(&fixture, allocator, NULL, &client_test_fixture_options, NULL));

    struct aws_mqtt_streaming_operation_options good_options = {
        .topic_filter = aws_byte_cursor_from_c_str("a/b"),
    };

    struct aws_mqtt_rr_client_operation *good_operation =
        aws_mqtt_request_response_client_create_streaming_operation(fixture.rr_client, &good_options);
    ASSERT_NOT_NULL(good_operation);
    ASSERT_SUCCESS(aws_mqtt_rr_client_operation_activate(good_operation));

    aws_mqtt_rr_client_operation_release(good_operation);

    struct aws_mqtt_streaming_operation_options bad_options = good_options;
    bad_options.topic_filter = aws_byte_cursor_from_c_str("");

    struct aws_mqtt_rr_client_operation *bad_operation =
        aws_mqtt_request_response_client_create_streaming_operation(fixture.rr_client, &bad_options);
    ASSERT_NULL(bad_operation);

    s_aws_rr_client_test_fixture_clean_up(&fixture);

    aws_mqtt_library_clean_up();

    return AWS_OP_SUCCESS;
}

AWS_TEST_CASE(
    rrc_submit_streaming_operation_failure_invalid_subscription_topic_filter,
    s_rrc_submit_streaming_operation_failure_invalid_subscription_topic_filter_fn)

static int s_do_rrc_single_request_operation_test_fn(
    struct aws_allocator *allocator,
    struct aws_mqtt_request_response_client_options *rr_client_options,
    struct aws_mqtt_request_operation_options *request_options,
    int expected_error_code,
    struct aws_byte_cursor *expected_response_topic,
    struct aws_byte_cursor *expected_payload,
    bool shutdown_after_submit) {
    aws_mqtt_library_init(allocator);

    struct mqtt5_client_test_options client_test_options;
    aws_mqtt5_client_test_init_default_options(&client_test_options);

    struct aws_mqtt5_client_mqtt5_mock_test_fixture_options client_test_fixture_options = {
        .client_options = &client_test_options.client_options,
        .server_function_table = &client_test_options.server_function_table,
    };

    struct aws_rr_client_test_fixture fixture;
    ASSERT_SUCCESS(s_aws_rr_client_test_fixture_init_from_mqtt5(
        &fixture, allocator, rr_client_options, &client_test_fixture_options, NULL));

    struct aws_rr_client_fixture_request_response_record *record =
        s_rrc_fixture_add_request_record(&fixture, request_options->serialized_request);

    request_options->completion_callback = s_rrc_fixture_request_completion_callback;
    request_options->user_data = record;

    ASSERT_SUCCESS(aws_mqtt_request_response_client_submit_request(fixture.rr_client, request_options));

    if (shutdown_after_submit) {
        aws_mqtt_request_response_client_release(fixture.rr_client);
        fixture.rr_client = NULL;
    }

    s_rrc_wait_on_request_completion(&fixture, request_options->serialized_request);

    ASSERT_SUCCESS(s_rrc_verify_request_completion(
        &fixture, request_options->serialized_request, expected_error_code, expected_response_topic, expected_payload));

    s_aws_rr_client_test_fixture_clean_up(&fixture);

    aws_mqtt_library_clean_up();

    return AWS_OP_SUCCESS;
}

static int s_rrc_submit_request_operation_failure_by_shutdown_fn(struct aws_allocator *allocator, void *ctx) {
    (void)ctx;

    struct aws_mqtt_request_operation_response_path response_paths[] = {
        {
            .topic = aws_byte_cursor_from_c_str("response/filter/accepted"),
            .correlation_token_json_path = aws_byte_cursor_from_c_str("client_token"),
        },
    };

    struct aws_mqtt_request_operation_options request = {
        .subscription_topic_filters = &s_response_filter_wildcard_cursor,
        .subscription_topic_filter_count = 1,
        .response_paths = response_paths,
        .response_path_count = AWS_ARRAY_SIZE(response_paths),
        .publish_topic = aws_byte_cursor_from_c_str("get/shadow"),
        .serialized_request = aws_byte_cursor_from_c_str("request1"),
        .correlation_token = aws_byte_cursor_from_c_str("MyRequest#1"),
    };

    return s_do_rrc_single_request_operation_test_fn(
        allocator, NULL, &request, AWS_ERROR_MQTT_REQUEST_RESPONSE_CLIENT_SHUT_DOWN, NULL, NULL, true);
}

AWS_TEST_CASE(rrc_submit_request_operation_failure_by_shutdown, s_rrc_submit_request_operation_failure_by_shutdown_fn)

static int s_do_rrc_single_streaming_operation_test_fn(
    struct aws_allocator *allocator,
    struct aws_mqtt_request_response_client_options *rr_client_options,
    struct aws_mqtt_streaming_operation_options *streaming_options,
    size_t expected_subscription_event_count,
    struct aws_rr_client_fixture_streaming_record_subscription_event *expected_subscription_events,
    bool should_activate) {
    aws_mqtt_library_init(allocator);

    struct mqtt5_client_test_options client_test_options;
    aws_mqtt5_client_test_init_default_options(&client_test_options);

    struct aws_mqtt5_client_mqtt5_mock_test_fixture_options client_test_fixture_options = {
        .client_options = &client_test_options.client_options,
        .server_function_table = &client_test_options.server_function_table,
    };

    struct aws_rr_client_test_fixture fixture;
    ASSERT_SUCCESS(s_aws_rr_client_test_fixture_init_from_mqtt5(
        &fixture, allocator, rr_client_options, &client_test_fixture_options, NULL));

    struct aws_byte_cursor streaming_id = aws_byte_cursor_from_c_str("streaming1");
    struct aws_rr_client_fixture_streaming_record *record = s_rrc_fixture_add_streaming_record(&fixture, streaming_id);

    streaming_options->incoming_publish_callback = s_rrc_fixture_streaming_operation_incoming_publish_callback;
    streaming_options->subscription_status_callback = s_rrc_fixture_streaming_operation_subscription_status_callback;
    streaming_options->terminated_callback = s_rrc_fixture_streaming_operation_terminated_callback;
    streaming_options->user_data = record;

    struct aws_mqtt_rr_client_operation *streaming_operation =
        aws_mqtt_request_response_client_create_streaming_operation(fixture.rr_client, streaming_options);
    ASSERT_NOT_NULL(streaming_operation);

    if (should_activate) {
        ASSERT_SUCCESS(aws_mqtt_rr_client_operation_activate(streaming_operation));
    }

    aws_mqtt_request_response_client_release(fixture.rr_client);
    fixture.rr_client = NULL;

    /*
     * Extremely awkward sleep:
     *
     * We've submitted the operation and we've decref'd the client to zero.  When the operation submit task
     * is processed, if the release in the succeeding line has happened-before the client external destroy task
     * has run, then the operation's destroy will be scheduled in-thread and run ahead of the client external
     * destroy.  This doesn't break correctness, but it does prevent the client from emitting a HALTED event
     * on the subscription because the subscription/operation will be gone before the client external destroy
     * task runs.
     *
     * So we add a nice, fat sleep to guarantee that the client external destroy task runs before the operation
     * destroy task.
     */
    aws_thread_current_sleep(aws_timestamp_convert(1, AWS_TIMESTAMP_SECS, AWS_TIMESTAMP_NANOS, NULL));
    aws_mqtt_rr_client_operation_release(streaming_operation);

    s_rrc_wait_on_streaming_termination(&fixture, streaming_id);

    ASSERT_SUCCESS(s_rrc_verify_streaming_record_subscription_events(
        &fixture, streaming_id, expected_subscription_event_count, expected_subscription_events));

    s_aws_rr_client_test_fixture_clean_up(&fixture);

    aws_mqtt_library_clean_up();

    return AWS_OP_SUCCESS;
}

static int s_rrc_activate_streaming_operation_and_shutdown_fn(struct aws_allocator *allocator, void *ctx) {
    (void)ctx;

    struct aws_rr_client_fixture_streaming_record_subscription_event expected_events[] = {
        {
            .status = ARRSSET_SUBSCRIPTION_HALTED,
            .error_code = AWS_ERROR_MQTT_REQUEST_RESPONSE_CLIENT_SHUT_DOWN,
        },
    };

    struct aws_mqtt_streaming_operation_options streaming_options = {
        .topic_filter = aws_byte_cursor_from_c_str("derp/filter"),
    };

    return s_do_rrc_single_streaming_operation_test_fn(
        allocator, NULL, &streaming_options, AWS_ARRAY_SIZE(expected_events), expected_events, true);
}

AWS_TEST_CASE(rrc_activate_streaming_operation_and_shutdown, s_rrc_activate_streaming_operation_and_shutdown_fn)

static int s_rrc_create_streaming_operation_and_shutdown_fn(struct aws_allocator *allocator, void *ctx) {
    (void)ctx;

    struct aws_mqtt_streaming_operation_options streaming_options = {
        .topic_filter = aws_byte_cursor_from_c_str("derp/filter"),
    };

    return s_do_rrc_single_streaming_operation_test_fn(allocator, NULL, &streaming_options, 0, NULL, false);
}

AWS_TEST_CASE(rrc_create_streaming_operation_and_shutdown, s_rrc_create_streaming_operation_and_shutdown_fn)

static int s_rrc_submit_request_operation_failure_by_timeout_fn(struct aws_allocator *allocator, void *ctx) {
    (void)ctx;

    struct aws_mqtt_request_operation_response_path response_paths[] = {
        {
            .topic = aws_byte_cursor_from_c_str("response/filter/accepted"),
            .correlation_token_json_path = aws_byte_cursor_from_c_str("client_token"),
        },
    };

    struct aws_mqtt_request_operation_options request = {
        .subscription_topic_filters = &s_response_filter_wildcard_cursor,
        .subscription_topic_filter_count = 1,
        .response_paths = response_paths,
        .response_path_count = AWS_ARRAY_SIZE(response_paths),
        .publish_topic = aws_byte_cursor_from_c_str("get/shadow"),
        .serialized_request = aws_byte_cursor_from_c_str("request1"),
        .correlation_token = aws_byte_cursor_from_c_str("MyRequest#1"),
    };

    struct aws_mqtt_request_response_client_options rr_client_options = {
        .max_request_response_subscriptions = 2,
        .max_streaming_subscriptions = 1,
        .operation_timeout_seconds = 2,
    };

    return s_do_rrc_single_request_operation_test_fn(
        allocator, &rr_client_options, &request, AWS_ERROR_MQTT_REQUEST_RESPONSE_TIMEOUT, NULL, NULL, false);
}

AWS_TEST_CASE(rrc_submit_request_operation_failure_by_timeout, s_rrc_submit_request_operation_failure_by_timeout_fn)

static struct aws_mqtt_rr_client_operation *s_create_streaming_operation(
    struct aws_rr_client_test_fixture *fixture,
    struct aws_byte_cursor record_key,
    struct aws_byte_cursor topic_filter) {
    struct aws_rr_client_fixture_streaming_record *record = s_rrc_fixture_add_streaming_record(fixture, record_key);

    struct aws_mqtt_streaming_operation_options streaming_options = {
        .topic_filter = topic_filter,
    };
    streaming_options.incoming_publish_callback = s_rrc_fixture_streaming_operation_incoming_publish_callback;
    streaming_options.subscription_status_callback = s_rrc_fixture_streaming_operation_subscription_status_callback;
    streaming_options.terminated_callback = s_rrc_fixture_streaming_operation_terminated_callback;
    streaming_options.user_data = record;

    struct aws_mqtt_rr_client_operation *streaming_operation =
        aws_mqtt_request_response_client_create_streaming_operation(fixture->rr_client, &streaming_options);
    aws_mqtt_rr_client_operation_activate(streaming_operation);

    return streaming_operation;
}

static int s_rrc_publish_5(
    struct aws_mqtt5_client *client,
    struct aws_byte_cursor topic,
    struct aws_byte_cursor payload,
    const struct aws_byte_cursor *content_type,
    size_t user_property_count,
    const struct aws_mqtt5_user_property *user_properties,
    const uint32_t *message_expiry_interval_seconds) {
    struct aws_mqtt5_packet_publish_view publish_options = {
        .topic = topic,
        .qos = AWS_MQTT5_QOS_AT_LEAST_ONCE,
        .payload = payload,
        .content_type = content_type,
        .user_property_count = user_property_count,
        .user_properties = user_properties,
        .message_expiry_interval_seconds = message_expiry_interval_seconds};

    struct aws_mqtt5_publish_completion_options completion_options;
    AWS_ZERO_STRUCT(completion_options);

    return aws_mqtt5_client_publish(client, &publish_options, &completion_options);
}

static int s_rrc_publish_311(
    struct aws_mqtt_client_connection *connection,
    struct aws_byte_cursor topic,
    struct aws_byte_cursor payload) {
    uint16_t packet_id =
        aws_mqtt_client_connection_publish(connection, &topic, AWS_MQTT_QOS_AT_LEAST_ONCE, false, &payload, NULL, NULL);
    return packet_id > 0 ? AWS_OP_SUCCESS : AWS_OP_ERR;
}

static int s_rrc_protocol_client_publish(
    struct aws_rr_client_test_fixture *fixture,
    struct aws_byte_cursor topic,
    struct aws_byte_cursor payload) {

    if (fixture->test_protocol == RRCP_MQTT311) {
        return s_rrc_publish_311(fixture->client_test_fixture.mqtt311_test_fixture.mqtt_connection, topic, payload);
    } else {
        const struct aws_byte_cursor *content_type = NULL;
        size_t user_property_count = 0;
        const struct aws_mqtt5_user_property *user_properties = NULL;
        const uint32_t *message_expiry_interval_seconds = NULL;
        return s_rrc_publish_5(
            fixture->client_test_fixture.mqtt5_test_fixture.client,
            topic,
            payload,
            content_type,
            user_property_count,
            user_properties,
            message_expiry_interval_seconds);
    }
}

static int s_rrc_protocol_client_publish_with_extra_fields(
    struct aws_rr_client_test_fixture *fixture,
    struct aws_byte_cursor topic,
    struct aws_byte_cursor payload,
    const struct aws_byte_cursor *content_type,
    size_t user_property_count,
    const struct aws_mqtt5_user_property *user_properties,
    const uint32_t *message_expiry_interval_seconds) {

    if (fixture->test_protocol == RRCP_MQTT311) {
        return s_rrc_publish_311(fixture->client_test_fixture.mqtt311_test_fixture.mqtt_connection, topic, payload);
    } else {
        return s_rrc_publish_5(
            fixture->client_test_fixture.mqtt5_test_fixture.client,
            topic,
            payload,
            content_type,
            user_property_count,
            user_properties,
            message_expiry_interval_seconds);
    }
}

typedef void(modify_fixture_options_fn)(
    struct aws_mqtt_request_response_client_options *fixture_options,
    struct mqtt5_client_test_options *client_test_options);

static int s_init_fixture_streaming_operation_success(
    struct aws_rr_client_test_fixture *fixture,
    struct mqtt5_client_test_options *client_test_options,
    struct aws_allocator *allocator,
    modify_fixture_options_fn *config_modifier,
    void *user_data,
    enum rr_test_client_protocol protocol) {

    if (protocol == RRCP_MQTT5) {
        aws_mqtt5_client_test_init_default_options(client_test_options);

        client_test_options->server_function_table.packet_handlers[AWS_MQTT5_PT_SUBSCRIBE] =
            aws_mqtt5_server_send_suback_on_subscribe;
        client_test_options->server_function_table.packet_handlers[AWS_MQTT5_PT_PUBLISH] =
            aws_mqtt5_mock_server_handle_publish_puback_and_forward;

        struct aws_mqtt5_client_mqtt5_mock_test_fixture_options client_test_fixture_options = {
            .client_options = &client_test_options->client_options,
            .server_function_table = &client_test_options->server_function_table,
            .mock_server_user_data = user_data,
        };

        struct aws_mqtt_request_response_client_options rr_client_options = {
            .max_request_response_subscriptions = 2,
            .max_streaming_subscriptions = 1,
            .operation_timeout_seconds = 2,
        };

        if (config_modifier != NULL) {
            (*config_modifier)(&rr_client_options, client_test_options);
        }

        ASSERT_SUCCESS(s_aws_rr_client_test_fixture_init_from_mqtt5(
            fixture, allocator, &rr_client_options, &client_test_fixture_options, NULL));
    } else if (protocol == RRCP_MQTT311) {
        struct aws_mqtt_request_response_client_options rr_client_options = {
            .max_request_response_subscriptions = 2,
            .max_streaming_subscriptions = 1,
            .operation_timeout_seconds = 2,
        };
        ASSERT_SUCCESS(s_aws_rr_client_test_fixture_init_from_mqtt311(fixture, allocator, &rr_client_options, NULL));
    } else {
        return AWS_OP_ERR;
    }

    return AWS_OP_SUCCESS;
}

/*
 * Minimal success test:
 *
 * Create a streaming operation, verify subscription established, inject several publishes to the operation's topic,
 * verify publishes received and routed through callbacks
 */
static int s_rrc_streaming_operation_success_single_fn(struct aws_allocator *allocator, void *ctx) {
    (void)ctx;

    aws_mqtt_library_init(allocator);

    struct mqtt5_client_test_options client_test_options;
    struct aws_rr_client_test_fixture fixture;
    ASSERT_SUCCESS(
        s_init_fixture_streaming_operation_success(&fixture, &client_test_options, allocator, NULL, NULL, RRCP_MQTT5));

    struct aws_byte_cursor record_key1 = aws_byte_cursor_from_c_str("key1");
    struct aws_byte_cursor topic = aws_byte_cursor_from_c_str("topic/+");
    struct aws_byte_cursor topic_filter1 = aws_byte_cursor_from_c_str("topic/1");
    struct aws_mqtt_rr_client_operation *operation = s_create_streaming_operation(&fixture, record_key1, topic);

    s_rrc_wait_for_n_streaming_subscription_events(&fixture, record_key1, 1);

    struct aws_rr_client_fixture_streaming_record_subscription_event expected_events[] = {
        {
            .status = ARRSSET_SUBSCRIPTION_ESTABLISHED,
            .error_code = AWS_ERROR_SUCCESS,
        },
    };
    ASSERT_SUCCESS(s_rrc_verify_streaming_record_subscription_events(
        &fixture, record_key1, AWS_ARRAY_SIZE(expected_events), expected_events));

    // two publishes on the mqtt client that get reflected into our subscription topic
    struct aws_byte_cursor payload1 = aws_byte_cursor_from_c_str("Payload1");
    struct aws_byte_cursor payload2 = aws_byte_cursor_from_c_str("Payload2");
    ASSERT_SUCCESS(s_rrc_protocol_client_publish(&fixture, topic_filter1, payload1));
    ASSERT_SUCCESS(s_rrc_protocol_client_publish(&fixture, topic_filter1, payload2));

    s_rrc_wait_for_n_streaming_publishes(&fixture, record_key1, 2);

    struct aws_rr_client_fixture_publish_message_view expected_publishes[] = {
        {
            payload1,
            topic_filter1,
        },
        {
            payload2,
            topic_filter1,
        },
    };
    ASSERT_SUCCESS(s_rrc_verify_streaming_publishes(
        &fixture, record_key1, AWS_ARRAY_SIZE(expected_publishes), expected_publishes));

    aws_mqtt_rr_client_operation_release(operation);

    s_aws_rr_client_test_fixture_clean_up(&fixture);

    aws_mqtt_library_clean_up();

    return AWS_OP_SUCCESS;
}

AWS_TEST_CASE(rrc_streaming_operation_success_single, s_rrc_streaming_operation_success_single_fn)

/*
 * Test that all required PUBLISH packet fields are passed to stream operation if they're present in the packet.
 */
static int s_rrc_streaming_operation_success_capture_publish_packet_fn(
    struct aws_allocator *allocator,
    enum rr_test_client_protocol protocol) {

    aws_mqtt_library_init(allocator);

    struct mqtt5_client_test_options client_test_options;
    struct aws_rr_client_test_fixture fixture;
    ASSERT_SUCCESS(
        s_init_fixture_streaming_operation_success(&fixture, &client_test_options, allocator, NULL, NULL, protocol));

    struct aws_byte_cursor record_key1 = aws_byte_cursor_from_c_str("key1");
    struct aws_byte_cursor topic_filter1 = aws_byte_cursor_from_c_str("topic/1");
    struct aws_mqtt_rr_client_operation *operation = s_create_streaming_operation(&fixture, record_key1, topic_filter1);

    s_rrc_wait_for_n_streaming_subscription_events(&fixture, record_key1, 1);

    struct aws_rr_client_fixture_streaming_record_subscription_event expected_events[] = {
        {
            .status = ARRSSET_SUBSCRIPTION_ESTABLISHED,
            .error_code = AWS_ERROR_SUCCESS,
        },
    };
    ASSERT_SUCCESS(s_rrc_verify_streaming_record_subscription_events(
        &fixture, record_key1, AWS_ARRAY_SIZE(expected_events), expected_events));

    /* two publishes on the mqtt client that get reflected into our subscription topic */
    struct aws_byte_cursor payload1 = aws_byte_cursor_from_c_str("Payload1");
    struct aws_byte_cursor content_type1 = aws_byte_cursor_from_c_str("application/json");
    uint32_t message_expiry_interval_seconds1 = 10;

    char user_prop1_name[] = "Property1";
    char user_prop1_value[] = "Value1";
    char user_prop2_name[] = "Property2";
    char user_prop2_value[] = "Value2";
    const struct aws_mqtt5_user_property user_properties1[] = {
        {
            .name =
                {
                    .ptr = (uint8_t *)user_prop1_name,
                    .len = AWS_ARRAY_SIZE(user_prop1_name) - 1,
                },
            .value =
                {
                    .ptr = (uint8_t *)user_prop1_value,
                    .len = AWS_ARRAY_SIZE(user_prop1_value) - 1,
                },
        },
        {
            .name =
                {
                    .ptr = (uint8_t *)user_prop2_name,
                    .len = AWS_ARRAY_SIZE(user_prop2_name) - 1,
                },
            .value =
                {
                    .ptr = (uint8_t *)user_prop2_value,
                    .len = AWS_ARRAY_SIZE(user_prop2_value) - 1,
                },
        },
    };

    struct aws_byte_cursor payload2 = aws_byte_cursor_from_c_str("Payload2");
    struct aws_byte_cursor content_type2 = aws_byte_cursor_from_c_str("");
    uint32_t message_expiry_interval_seconds2 = 0;
    const struct aws_mqtt5_user_property user_properties2[] = {{
        .name =
            {
                .ptr = (uint8_t *)user_prop1_name,
                .len = AWS_ARRAY_SIZE(user_prop1_name) - 1,
            },
        .value =
            {
                .ptr = (uint8_t *)user_prop1_value,
                .len = AWS_ARRAY_SIZE(user_prop1_value) - 1,
            },
    }};

    ASSERT_SUCCESS(s_rrc_protocol_client_publish_with_extra_fields(
        &fixture,
        topic_filter1,
        payload1,
        &content_type1,
        AWS_ARRAY_SIZE(user_properties1),
        user_properties1,
        &message_expiry_interval_seconds1));
    ASSERT_SUCCESS(s_rrc_protocol_client_publish_with_extra_fields(
        &fixture,
        topic_filter1,
        payload2,
        &content_type2,
        AWS_ARRAY_SIZE(user_properties2),
        user_properties2,
        &message_expiry_interval_seconds2));

    s_rrc_wait_for_n_streaming_publishes(&fixture, record_key1, 2);

    struct aws_rr_client_fixture_publish_message_view expected_publishes[] = {
        {
            payload1,
            topic_filter1,
            content_type1,
            AWS_ARRAY_SIZE(user_properties1),
            user_properties1,
            message_expiry_interval_seconds1,
        },
        {
            payload2,
            topic_filter1,
            content_type2,
            AWS_ARRAY_SIZE(user_properties2),
            user_properties2,
            message_expiry_interval_seconds2,
        },
    };
    ASSERT_SUCCESS(s_rrc_verify_streaming_publishes(
        &fixture, record_key1, AWS_ARRAY_SIZE(expected_publishes), expected_publishes));

    aws_mqtt_rr_client_operation_release(operation);

    s_aws_rr_client_test_fixture_clean_up(&fixture);

    aws_mqtt_library_clean_up();

    return AWS_OP_SUCCESS;
}

static int s_rrc_streaming_operation_success_capture_mqtt5_publish_packet_fn(
    struct aws_allocator *allocator,
    void *ctx) {
    (void)ctx;
    return s_rrc_streaming_operation_success_capture_publish_packet_fn(allocator, RRCP_MQTT5);
}

AWS_TEST_CASE(
    rrc_streaming_operation_success_capture_mqtt5_publish_packet,
    s_rrc_streaming_operation_success_capture_mqtt5_publish_packet_fn)

static int s_rrc_streaming_operation_success_capture_mqtt311_publish_packet_fn(
    struct aws_allocator *allocator,
    void *ctx) {
    (void)ctx;
    return s_rrc_streaming_operation_success_capture_publish_packet_fn(allocator, RRCP_MQTT311);
}

AWS_TEST_CASE(
    rrc_streaming_operation_success_capture_mqtt311_publish_packet,
    s_rrc_streaming_operation_success_capture_mqtt311_publish_packet_fn)

/*
 * Variant of the minimal success test where we create two operations on the same topic filter, verify they both
 * get subscriptions established and publishes, then close one, send another publish and verify only the still-open
 * operation received it.
 */
static int s_rrc_streaming_operation_success_overlapping_fn(struct aws_allocator *allocator, void *ctx) {
    (void)ctx;

    aws_mqtt_library_init(allocator);

    struct mqtt5_client_test_options client_test_options;
    struct aws_rr_client_test_fixture fixture;
    ASSERT_SUCCESS(
        s_init_fixture_streaming_operation_success(&fixture, &client_test_options, allocator, NULL, NULL, RRCP_MQTT5));

    struct aws_byte_cursor record_key1 = aws_byte_cursor_from_c_str("key1");
    struct aws_byte_cursor topic_filter1 = aws_byte_cursor_from_c_str("topic/1");
    struct aws_mqtt_rr_client_operation *operation1 =
        s_create_streaming_operation(&fixture, record_key1, topic_filter1);

    struct aws_byte_cursor record_key2 = aws_byte_cursor_from_c_str("key2");
    struct aws_mqtt_rr_client_operation *operation2 =
        s_create_streaming_operation(&fixture, record_key2, topic_filter1);

    s_rrc_wait_for_n_streaming_subscription_events(&fixture, record_key1, 1);
    s_rrc_wait_for_n_streaming_subscription_events(&fixture, record_key2, 1);

    struct aws_rr_client_fixture_streaming_record_subscription_event expected_events[] = {
        {
            .status = ARRSSET_SUBSCRIPTION_ESTABLISHED,
            .error_code = AWS_ERROR_SUCCESS,
        },
    };
    ASSERT_SUCCESS(s_rrc_verify_streaming_record_subscription_events(
        &fixture, record_key1, AWS_ARRAY_SIZE(expected_events), expected_events));
    ASSERT_SUCCESS(s_rrc_verify_streaming_record_subscription_events(
        &fixture, record_key2, AWS_ARRAY_SIZE(expected_events), expected_events));

    // two publishes on the mqtt client that get reflected into our subscription topic
    struct aws_byte_cursor payload1 = aws_byte_cursor_from_c_str("Payload1");
    struct aws_byte_cursor payload2 = aws_byte_cursor_from_c_str("Payload2");
    struct aws_byte_cursor payload3 = aws_byte_cursor_from_c_str("Payload3");
    ASSERT_SUCCESS(s_rrc_protocol_client_publish(&fixture, topic_filter1, payload1));
    ASSERT_SUCCESS(s_rrc_protocol_client_publish(&fixture, topic_filter1, payload2));

    s_rrc_wait_for_n_streaming_publishes(&fixture, record_key1, 2);
    s_rrc_wait_for_n_streaming_publishes(&fixture, record_key2, 2);

    struct aws_rr_client_fixture_publish_message_view expected_publishes[] = {
        {
            payload1,
            topic_filter1,
        },
        {
            payload2,
            topic_filter1,
        },
        {
            payload3,
            topic_filter1,
        },
    };
    ASSERT_SUCCESS(s_rrc_verify_streaming_publishes(&fixture, record_key1, 2, expected_publishes));
    ASSERT_SUCCESS(s_rrc_verify_streaming_publishes(&fixture, record_key2, 2, expected_publishes));

    // close the first, wait for terminate
    aws_mqtt_rr_client_operation_release(operation1);
    s_rrc_wait_on_streaming_termination(&fixture, record_key1);

    // publish again
    ASSERT_SUCCESS(s_rrc_protocol_client_publish(&fixture, topic_filter1, payload3));

    // verify second operation got the new publish
    s_rrc_wait_for_n_streaming_publishes(&fixture, record_key2, 3);
    ASSERT_SUCCESS(s_rrc_verify_streaming_publishes(
        &fixture, record_key2, AWS_ARRAY_SIZE(expected_publishes), expected_publishes));

    // verify first operation did not
    ASSERT_SUCCESS(s_rrc_verify_streaming_publishes(&fixture, record_key1, 2, expected_publishes));

    aws_mqtt_rr_client_operation_release(operation2);

    s_aws_rr_client_test_fixture_clean_up(&fixture);

    aws_mqtt_library_clean_up();

    return AWS_OP_SUCCESS;
}

AWS_TEST_CASE(rrc_streaming_operation_success_overlapping, s_rrc_streaming_operation_success_overlapping_fn)

/*
 * Variant of the simple test where we start the protocol client offline.  In addition to the normal verifies, we also
 * verify nothing happens event wise until we start the client.
 */
static int s_rrc_streaming_operation_success_starting_offline_fn(struct aws_allocator *allocator, void *ctx) {
    (void)ctx;

    aws_mqtt_library_init(allocator);

    struct mqtt5_client_test_options client_test_options;
    struct aws_rr_client_test_fixture fixture;
    ASSERT_SUCCESS(
        s_init_fixture_streaming_operation_success(&fixture, &client_test_options, allocator, NULL, NULL, RRCP_MQTT5));

    /* stop and start the underlying client */
    aws_mqtt5_client_stop(fixture.client_test_fixture.mqtt5_test_fixture.client, NULL, NULL);
    aws_wait_for_stopped_lifecycle_event(&fixture.client_test_fixture.mqtt5_test_fixture);

    struct aws_byte_cursor record_key1 = aws_byte_cursor_from_c_str("key1");
    struct aws_byte_cursor topic_filter1 = aws_byte_cursor_from_c_str("topic/1");
    struct aws_mqtt_rr_client_operation *operation = s_create_streaming_operation(&fixture, record_key1, topic_filter1);

    /* wait a while (longer than request timeout) to see if anything happens */
    aws_thread_current_sleep(aws_timestamp_convert(3, AWS_TIMESTAMP_SECS, AWS_TIMESTAMP_NANOS, NULL));

    /* fails the test if any subscription events have been emitted */
    ASSERT_SUCCESS(s_rrc_verify_streaming_record_subscription_events(&fixture, record_key1, 0, NULL));

    /* start the protocol client */
    aws_mqtt5_client_start(fixture.client_test_fixture.mqtt5_test_fixture.client);

    s_rrc_wait_for_n_streaming_subscription_events(&fixture, record_key1, 1);

    struct aws_rr_client_fixture_streaming_record_subscription_event expected_events[] = {
        {
            .status = ARRSSET_SUBSCRIPTION_ESTABLISHED,
            .error_code = AWS_ERROR_SUCCESS,
        },
    };
    ASSERT_SUCCESS(s_rrc_verify_streaming_record_subscription_events(
        &fixture, record_key1, AWS_ARRAY_SIZE(expected_events), expected_events));

    // two publishes on the mqtt client that get reflected into our subscription topic
    struct aws_byte_cursor payload1 = aws_byte_cursor_from_c_str("Payload1");
    struct aws_byte_cursor payload2 = aws_byte_cursor_from_c_str("Payload2");
    ASSERT_SUCCESS(s_rrc_protocol_client_publish(&fixture, topic_filter1, payload1));
    ASSERT_SUCCESS(s_rrc_protocol_client_publish(&fixture, topic_filter1, payload2));

    s_rrc_wait_for_n_streaming_publishes(&fixture, record_key1, 2);

    struct aws_rr_client_fixture_publish_message_view expected_publishes[] = {
        {
            payload1,
            topic_filter1,
        },
        {
            payload2,
            topic_filter1,
        },
    };
    ASSERT_SUCCESS(s_rrc_verify_streaming_publishes(
        &fixture, record_key1, AWS_ARRAY_SIZE(expected_publishes), expected_publishes));

    aws_mqtt_rr_client_operation_release(operation);

    s_aws_rr_client_test_fixture_clean_up(&fixture);

    aws_mqtt_library_clean_up();

    return AWS_OP_SUCCESS;
}

AWS_TEST_CASE(rrc_streaming_operation_success_starting_offline, s_rrc_streaming_operation_success_starting_offline_fn)

static void s_rrc_force_clean_session_config(
    struct aws_mqtt_request_response_client_options *fixture_options,
    struct mqtt5_client_test_options *client_test_options) {
    (void)fixture_options;

    client_test_options->client_options.session_behavior = AWS_MQTT5_CSBT_CLEAN;
}

/*
 * Verifies that a streaming operation recovers properly from a clean session resumption (by resubscribing), emitting
 * the proper subscription events, and receiving expected publishes once the subscription is re-established.
 */
static int s_rrc_streaming_operation_clean_session_reestablish_subscription_fn(
    struct aws_allocator *allocator,
    void *ctx) {
    (void)ctx;

    aws_mqtt_library_init(allocator);

    struct mqtt5_client_test_options client_test_options;
    struct aws_rr_client_test_fixture fixture;
    ASSERT_SUCCESS(s_init_fixture_streaming_operation_success(
        &fixture, &client_test_options, allocator, s_rrc_force_clean_session_config, NULL, RRCP_MQTT5));

    struct aws_byte_cursor record_key1 = aws_byte_cursor_from_c_str("key1");
    struct aws_byte_cursor topic_filter1 = aws_byte_cursor_from_c_str("topic/1");
    struct aws_mqtt_rr_client_operation *operation = s_create_streaming_operation(&fixture, record_key1, topic_filter1);

    s_rrc_wait_for_n_streaming_subscription_events(&fixture, record_key1, 1);

    struct aws_rr_client_fixture_streaming_record_subscription_event expected_events[] = {
        {
            .status = ARRSSET_SUBSCRIPTION_ESTABLISHED,
            .error_code = AWS_ERROR_SUCCESS,
        },
        {
            .status = ARRSSET_SUBSCRIPTION_LOST,
            .error_code = AWS_ERROR_SUCCESS,
        },
        {
            .status = ARRSSET_SUBSCRIPTION_ESTABLISHED,
            .error_code = AWS_ERROR_SUCCESS,
        },
    };
    ASSERT_SUCCESS(s_rrc_verify_streaming_record_subscription_events(&fixture, record_key1, 1, expected_events));

    // two publishes on the mqtt client that get reflected into our subscription topic
    struct aws_byte_cursor payload1 = aws_byte_cursor_from_c_str("Payload1");
    struct aws_byte_cursor payload2 = aws_byte_cursor_from_c_str("Payload2");
    ASSERT_SUCCESS(s_rrc_protocol_client_publish(&fixture, topic_filter1, payload1));

    s_rrc_wait_for_n_streaming_publishes(&fixture, record_key1, 1);

    struct aws_rr_client_fixture_publish_message_view expected_publishes[] = {
        {
            payload1,
            topic_filter1,
        },
        {
            payload2,
            topic_filter1,
        },
    };
    ASSERT_SUCCESS(s_rrc_verify_streaming_publishes(&fixture, record_key1, 1, expected_publishes));

    /* stop and start the underlying client, this will force a resubscribe since it's a clean session */
    aws_mqtt5_client_stop(fixture.client_test_fixture.mqtt5_test_fixture.client, NULL, NULL);
    aws_wait_for_stopped_lifecycle_event(&fixture.client_test_fixture.mqtt5_test_fixture);

    aws_mqtt5_client_start(fixture.client_test_fixture.mqtt5_test_fixture.client);

    s_rrc_wait_for_n_streaming_subscription_events(&fixture, record_key1, 3);
    ASSERT_SUCCESS(s_rrc_verify_streaming_record_subscription_events(&fixture, record_key1, 3, expected_events));

    ASSERT_SUCCESS(s_rrc_protocol_client_publish(&fixture, topic_filter1, payload2));

    s_rrc_wait_for_n_streaming_publishes(&fixture, record_key1, 2);
    ASSERT_SUCCESS(s_rrc_verify_streaming_publishes(&fixture, record_key1, 2, expected_publishes));

    aws_mqtt_rr_client_operation_release(operation);

    s_aws_rr_client_test_fixture_clean_up(&fixture);

    aws_mqtt_library_clean_up();

    return AWS_OP_SUCCESS;
}

AWS_TEST_CASE(
    rrc_streaming_operation_clean_session_reestablish_subscription,
    s_rrc_streaming_operation_clean_session_reestablish_subscription_fn)

static void s_rrc_force_resume_session_config(
    struct aws_mqtt_request_response_client_options *fixture_options,
    struct mqtt5_client_test_options *client_test_options) {
    (void)fixture_options;

    client_test_options->server_function_table.packet_handlers[AWS_MQTT5_PT_CONNECT] =
        aws_mqtt5_mock_server_handle_connect_honor_session_unconditional;
    client_test_options->client_options.session_behavior = AWS_MQTT5_CSBT_REJOIN_ALWAYS;
}

/*
 * Variant of the clean session test where instead we always resume a session.  Verify we don't get subscription
 * lost/established events afterwards and can still receive messages.
 */
static int s_rrc_streaming_operation_resume_session_fn(struct aws_allocator *allocator, void *ctx) {
    (void)ctx;

    aws_mqtt_library_init(allocator);

    struct mqtt5_client_test_options client_test_options;
    struct aws_rr_client_test_fixture fixture;
    ASSERT_SUCCESS(s_init_fixture_streaming_operation_success(
        &fixture, &client_test_options, allocator, s_rrc_force_resume_session_config, NULL, RRCP_MQTT5));

    struct aws_byte_cursor record_key1 = aws_byte_cursor_from_c_str("key1");
    struct aws_byte_cursor topic_filter1 = aws_byte_cursor_from_c_str("topic/1");
    struct aws_mqtt_rr_client_operation *operation = s_create_streaming_operation(&fixture, record_key1, topic_filter1);

    s_rrc_wait_for_n_streaming_subscription_events(&fixture, record_key1, 1);

    struct aws_rr_client_fixture_streaming_record_subscription_event expected_events[] = {
        {
            .status = ARRSSET_SUBSCRIPTION_ESTABLISHED,
            .error_code = AWS_ERROR_SUCCESS,
        },
    };
    ASSERT_SUCCESS(s_rrc_verify_streaming_record_subscription_events(&fixture, record_key1, 1, expected_events));

    // two publishes on the mqtt client that get reflected into our subscription topic
    struct aws_byte_cursor payload1 = aws_byte_cursor_from_c_str("Payload1");
    struct aws_byte_cursor payload2 = aws_byte_cursor_from_c_str("Payload2");
    ASSERT_SUCCESS(s_rrc_protocol_client_publish(&fixture, topic_filter1, payload1));

    s_rrc_wait_for_n_streaming_publishes(&fixture, record_key1, 1);

    struct aws_rr_client_fixture_publish_message_view expected_publishes[] = {
        {
            payload1,
            topic_filter1,
        },
        {
            payload2,
            topic_filter1,
        },
    };
    ASSERT_SUCCESS(s_rrc_verify_streaming_publishes(&fixture, record_key1, 1, expected_publishes));

    /* stop and start the underlying client */
    aws_mqtt5_client_stop(fixture.client_test_fixture.mqtt5_test_fixture.client, NULL, NULL);
    aws_wait_for_stopped_lifecycle_event(&fixture.client_test_fixture.mqtt5_test_fixture);

    aws_mqtt5_client_start(fixture.client_test_fixture.mqtt5_test_fixture.client);

    ASSERT_SUCCESS(s_rrc_protocol_client_publish(&fixture, topic_filter1, payload2));

    s_rrc_wait_for_n_streaming_publishes(&fixture, record_key1, 2);
    ASSERT_SUCCESS(s_rrc_verify_streaming_publishes(&fixture, record_key1, 2, expected_publishes));

    /* check events after the publish has completed, that shows nothing happened subscription-wise */
    s_rrc_wait_for_n_streaming_subscription_events(&fixture, record_key1, 1);
    ASSERT_SUCCESS(s_rrc_verify_streaming_record_subscription_events(&fixture, record_key1, 1, expected_events));

    aws_mqtt_rr_client_operation_release(operation);

    s_aws_rr_client_test_fixture_clean_up(&fixture);

    aws_mqtt_library_clean_up();

    return AWS_OP_SUCCESS;
}

AWS_TEST_CASE(rrc_streaming_operation_resume_session, s_rrc_streaming_operation_resume_session_fn)

struct rrc_subscribe_handler_context {
    struct aws_rr_client_test_fixture *fixture;

    size_t subscribes_received;
};

static enum aws_mqtt5_suback_reason_code s_rrc_success_suback_rcs[] = {
    AWS_MQTT5_SARC_GRANTED_QOS_1,
};

int s_handle_subscribe_with_initial_timeout(
    void *packet,
    struct aws_mqtt5_server_mock_connection_context *connection,
    void *user_data) {
    (void)packet;

    struct rrc_subscribe_handler_context *context = user_data;

    bool should_respond = false;
    aws_mutex_lock(&context->fixture->lock);
    should_respond = context->subscribes_received > 0;
    ++context->subscribes_received;
    aws_mutex_unlock(&context->fixture->lock);

    if (!should_respond) {
        return AWS_OP_SUCCESS;
    }

    struct aws_mqtt5_packet_subscribe_view *subscribe_packet = packet;

    struct aws_mqtt5_packet_suback_view suback_view = {
        .packet_id = subscribe_packet->packet_id,
        .reason_code_count = 1,
        .reason_codes = s_rrc_success_suback_rcs,
    };

    return aws_mqtt5_mock_server_send_packet(connection, AWS_MQTT5_PT_SUBACK, &suback_view);
}

static void s_rrc_initial_subscribe_timeout_config(
    struct aws_mqtt_request_response_client_options *fixture_options,
    struct mqtt5_client_test_options *client_test_options) {
    (void)fixture_options;

    client_test_options->server_function_table.packet_handlers[AWS_MQTT5_PT_SUBSCRIBE] =
        s_handle_subscribe_with_initial_timeout;
}

/*
 * Variant of the basic success test where the first subscribe is ignored, causing it to timeout.  Verify the
 * client sends a second subscribe (which succeeds) after which everything is fine.
 */
static int s_rrc_streaming_operation_first_subscribe_times_out_resub_succeeds_fn(
    struct aws_allocator *allocator,
    void *ctx) {
    (void)ctx;

    aws_mqtt_library_init(allocator);

    struct mqtt5_client_test_options client_test_options;
    struct aws_rr_client_test_fixture fixture;

    struct rrc_subscribe_handler_context subscribe_context = {
        .fixture = &fixture,
        .subscribes_received = 0,
    };
    ASSERT_SUCCESS(s_init_fixture_streaming_operation_success(
        &fixture,
        &client_test_options,
        allocator,
        s_rrc_initial_subscribe_timeout_config,
        &subscribe_context,
        RRCP_MQTT5));

    struct aws_byte_cursor record_key1 = aws_byte_cursor_from_c_str("key1");
    struct aws_byte_cursor topic_filter1 = aws_byte_cursor_from_c_str("topic/1");
    struct aws_mqtt_rr_client_operation *operation = s_create_streaming_operation(&fixture, record_key1, topic_filter1);

    s_rrc_wait_for_n_streaming_subscription_events(&fixture, record_key1, 1);

    struct aws_rr_client_fixture_streaming_record_subscription_event expected_events[] = {
        {
            .status = ARRSSET_SUBSCRIPTION_ESTABLISHED,
            .error_code = AWS_ERROR_SUCCESS,
        },
    };
    ASSERT_SUCCESS(s_rrc_verify_streaming_record_subscription_events(
        &fixture, record_key1, AWS_ARRAY_SIZE(expected_events), expected_events));

    // verify we ignored the first subscribe, triggering a second
    aws_mutex_lock(&fixture.lock);
    ASSERT_INT_EQUALS(2, subscribe_context.subscribes_received);
    aws_mutex_unlock(&fixture.lock);

    // two publishes on the mqtt client that get reflected into our subscription topic
    struct aws_byte_cursor payload1 = aws_byte_cursor_from_c_str("Payload1");
    struct aws_byte_cursor payload2 = aws_byte_cursor_from_c_str("Payload2");
    ASSERT_SUCCESS(s_rrc_protocol_client_publish(&fixture, topic_filter1, payload1));
    ASSERT_SUCCESS(s_rrc_protocol_client_publish(&fixture, topic_filter1, payload2));

    s_rrc_wait_for_n_streaming_publishes(&fixture, record_key1, 2);

    struct aws_rr_client_fixture_publish_message_view expected_publishes[] = {
        {
            payload1,
            topic_filter1,
        },
        {
            payload2,
            topic_filter1,
        },
    };
    ASSERT_SUCCESS(s_rrc_verify_streaming_publishes(
        &fixture, record_key1, AWS_ARRAY_SIZE(expected_publishes), expected_publishes));

    aws_mqtt_rr_client_operation_release(operation);

    s_aws_rr_client_test_fixture_clean_up(&fixture);

    aws_mqtt_library_clean_up();

    return AWS_OP_SUCCESS;
}

AWS_TEST_CASE(
    rrc_streaming_operation_first_subscribe_times_out_resub_succeeds,
    s_rrc_streaming_operation_first_subscribe_times_out_resub_succeeds_fn)

static enum aws_mqtt5_suback_reason_code s_rrc_retryable_suback_rcs[] = {
    AWS_MQTT5_SARC_UNSPECIFIED_ERROR,
};

int s_handle_subscribe_with_initial_retryable_failure(
    void *packet,
    struct aws_mqtt5_server_mock_connection_context *connection,
    void *user_data) {
    (void)packet;

    struct rrc_subscribe_handler_context *context = user_data;

    bool should_succeed = false;
    aws_mutex_lock(&context->fixture->lock);
    should_succeed = context->subscribes_received > 0;
    ++context->subscribes_received;
    aws_mutex_unlock(&context->fixture->lock);

    struct aws_mqtt5_packet_subscribe_view *subscribe_packet = packet;

    struct aws_mqtt5_packet_suback_view suback_view = {
        .packet_id = subscribe_packet->packet_id,
        .reason_code_count = 1,
    };

    if (should_succeed) {
        suback_view.reason_codes = s_rrc_success_suback_rcs;
    } else {
        suback_view.reason_codes = s_rrc_retryable_suback_rcs;
    }

    return aws_mqtt5_mock_server_send_packet(connection, AWS_MQTT5_PT_SUBACK, &suback_view);
}

static void s_rrc_initial_subscribe_retryable_failure_config(
    struct aws_mqtt_request_response_client_options *fixture_options,
    struct mqtt5_client_test_options *client_test_options) {
    (void)fixture_options;

    client_test_options->server_function_table.packet_handlers[AWS_MQTT5_PT_SUBSCRIBE] =
        s_handle_subscribe_with_initial_retryable_failure;
}

/*
 * Variant of the basic success test where the first subscribe triggers a retryable suback failure.  Verify the
 * client sends a second subscribe (which succeeds) after which everything is fine.
 */
static int s_rrc_streaming_operation_first_subscribe_retryable_failure_resub_succeeds_fn(
    struct aws_allocator *allocator,
    void *ctx) {
    (void)ctx;

    aws_mqtt_library_init(allocator);

    struct mqtt5_client_test_options client_test_options;
    struct aws_rr_client_test_fixture fixture;

    struct rrc_subscribe_handler_context subscribe_context = {
        .fixture = &fixture,
        .subscribes_received = 0,
    };
    ASSERT_SUCCESS(s_init_fixture_streaming_operation_success(
        &fixture,
        &client_test_options,
        allocator,
        s_rrc_initial_subscribe_retryable_failure_config,
        &subscribe_context,
        RRCP_MQTT5));

    struct aws_byte_cursor record_key1 = aws_byte_cursor_from_c_str("key1");
    struct aws_byte_cursor topic_filter1 = aws_byte_cursor_from_c_str("topic/1");
    struct aws_mqtt_rr_client_operation *operation = s_create_streaming_operation(&fixture, record_key1, topic_filter1);

    s_rrc_wait_for_n_streaming_subscription_events(&fixture, record_key1, 1);

    struct aws_rr_client_fixture_streaming_record_subscription_event expected_events[] = {
        {
            .status = ARRSSET_SUBSCRIPTION_ESTABLISHED,
            .error_code = AWS_ERROR_SUCCESS,
        },
    };
    ASSERT_SUCCESS(s_rrc_verify_streaming_record_subscription_events(
        &fixture, record_key1, AWS_ARRAY_SIZE(expected_events), expected_events));

    // verify we ignored the first subscribe, triggering a second
    aws_mutex_lock(&fixture.lock);
    ASSERT_INT_EQUALS(2, subscribe_context.subscribes_received);
    aws_mutex_unlock(&fixture.lock);

    // two publishes on the mqtt client that get reflected into our subscription topic
    struct aws_byte_cursor payload1 = aws_byte_cursor_from_c_str("Payload1");
    struct aws_byte_cursor payload2 = aws_byte_cursor_from_c_str("Payload2");
    ASSERT_SUCCESS(s_rrc_protocol_client_publish(&fixture, topic_filter1, payload1));
    ASSERT_SUCCESS(s_rrc_protocol_client_publish(&fixture, topic_filter1, payload2));

    s_rrc_wait_for_n_streaming_publishes(&fixture, record_key1, 2);

    struct aws_rr_client_fixture_publish_message_view expected_publishes[] = {
        {
            payload1,
            topic_filter1,
        },
        {
            payload2,
            topic_filter1,
        },
    };
    ASSERT_SUCCESS(s_rrc_verify_streaming_publishes(
        &fixture, record_key1, AWS_ARRAY_SIZE(expected_publishes), expected_publishes));

    aws_mqtt_rr_client_operation_release(operation);

    s_aws_rr_client_test_fixture_clean_up(&fixture);

    aws_mqtt_library_clean_up();

    return AWS_OP_SUCCESS;
}

AWS_TEST_CASE(
    rrc_streaming_operation_first_subscribe_retryable_failure_resub_succeeds,
    s_rrc_streaming_operation_first_subscribe_retryable_failure_resub_succeeds_fn)

static enum aws_mqtt5_suback_reason_code s_rrc_unretryable_suback_rcs[] = {
    AWS_MQTT5_SARC_NOT_AUTHORIZED,
};

int s_handle_subscribe_with_terminal_failure(
    void *packet,
    struct aws_mqtt5_server_mock_connection_context *connection,
    void *user_data) {
    (void)packet;

    struct rrc_subscribe_handler_context *context = user_data;

    aws_mutex_lock(&context->fixture->lock);
    ++context->subscribes_received;
    aws_mutex_unlock(&context->fixture->lock);

    struct aws_mqtt5_packet_subscribe_view *subscribe_packet = packet;

    struct aws_mqtt5_packet_suback_view suback_view = {
        .packet_id = subscribe_packet->packet_id,
        .reason_code_count = 1,
        .reason_codes = s_rrc_unretryable_suback_rcs,
    };

    return aws_mqtt5_mock_server_send_packet(connection, AWS_MQTT5_PT_SUBACK, &suback_view);
}

static void s_rrc_subscribe_terminal_failure_config(
    struct aws_mqtt_request_response_client_options *fixture_options,
    struct mqtt5_client_test_options *client_test_options) {
    (void)fixture_options;

    client_test_options->server_function_table.packet_handlers[AWS_MQTT5_PT_SUBSCRIBE] =
        s_handle_subscribe_with_terminal_failure;
}

/*
 * Failure variant where the subscribe triggers a non-retryable suback failure.  Verify the
 * operation gets halted.
 */
static int s_rrc_streaming_operation_subscribe_unretryable_failure_fn(struct aws_allocator *allocator, void *ctx) {
    (void)ctx;

    aws_mqtt_library_init(allocator);

    struct mqtt5_client_test_options client_test_options;
    struct aws_rr_client_test_fixture fixture;

    struct rrc_subscribe_handler_context subscribe_context = {
        .fixture = &fixture,
        .subscribes_received = 0,
    };
    ASSERT_SUCCESS(s_init_fixture_streaming_operation_success(
        &fixture,
        &client_test_options,
        allocator,
        s_rrc_subscribe_terminal_failure_config,
        &subscribe_context,
        RRCP_MQTT5));

    struct aws_byte_cursor record_key1 = aws_byte_cursor_from_c_str("key1");
    struct aws_byte_cursor topic_filter1 = aws_byte_cursor_from_c_str("topic/1");
    struct aws_mqtt_rr_client_operation *operation = s_create_streaming_operation(&fixture, record_key1, topic_filter1);

    // wait an extra amount just for fun
    aws_thread_current_sleep(aws_timestamp_convert(2, AWS_TIMESTAMP_SECS, AWS_TIMESTAMP_NANOS, NULL));

    s_rrc_wait_for_n_streaming_subscription_events(&fixture, record_key1, 1);

    struct aws_rr_client_fixture_streaming_record_subscription_event expected_events[] = {
        {
            .status = ARRSSET_SUBSCRIPTION_HALTED,
            .error_code = AWS_ERROR_MQTT_REQUEST_RESPONSE_SUBSCRIBE_FAILURE,
        },
    };
    ASSERT_SUCCESS(s_rrc_verify_streaming_record_subscription_events(
        &fixture, record_key1, AWS_ARRAY_SIZE(expected_events), expected_events));

    aws_mutex_lock(&fixture.lock);
    ASSERT_INT_EQUALS(1, subscribe_context.subscribes_received);
    aws_mutex_unlock(&fixture.lock);

    aws_mqtt_rr_client_operation_release(operation);

    s_aws_rr_client_test_fixture_clean_up(&fixture);

    aws_mqtt_library_clean_up();

    return AWS_OP_SUCCESS;
}

AWS_TEST_CASE(
    rrc_streaming_operation_subscribe_unretryable_failure,
    s_rrc_streaming_operation_subscribe_unretryable_failure_fn)

static void s_rrc_unsubscribe_success_config(
    struct aws_mqtt_request_response_client_options *fixture_options,
    struct mqtt5_client_test_options *client_test_options) {
    (void)fixture_options;

    client_test_options->server_function_table.packet_handlers[AWS_MQTT5_PT_UNSUBSCRIBE] =
        aws_mqtt5_mock_server_handle_unsubscribe_unsuback_success;
}

/*
 * Multi-operation variant where we exceed the streaming subscription budget, release everything and then verify
 * we can successfully establish a new streaming operation after everything cleans up.
 */
static int s_rrc_streaming_operation_failure_exceeds_subscription_budget_fn(
    struct aws_allocator *allocator,
    void *ctx) {
    (void)ctx;

    aws_mqtt_library_init(allocator);

    struct mqtt5_client_test_options client_test_options;
    struct aws_rr_client_test_fixture fixture;
    ASSERT_SUCCESS(s_init_fixture_streaming_operation_success(
        &fixture, &client_test_options, allocator, s_rrc_unsubscribe_success_config, NULL, RRCP_MQTT5));

    struct aws_byte_cursor record_key1 = aws_byte_cursor_from_c_str("key1");
    struct aws_byte_cursor topic_filter1 = aws_byte_cursor_from_c_str("topic/1/+");
    struct aws_byte_cursor topic1 = aws_byte_cursor_from_c_str("topic/1/abc");
    struct aws_mqtt_rr_client_operation *operation1 =
        s_create_streaming_operation(&fixture, record_key1, topic_filter1);

    struct aws_byte_cursor record_key2 = aws_byte_cursor_from_c_str("key2");
    struct aws_byte_cursor topic_filter2 = aws_byte_cursor_from_c_str("/topic/2/+");
    struct aws_byte_cursor topic2 = aws_byte_cursor_from_c_str("/topic/2/def");
    struct aws_mqtt_rr_client_operation *operation2 =
        s_create_streaming_operation(&fixture, record_key2, topic_filter2);

    s_rrc_wait_for_n_streaming_subscription_events(&fixture, record_key1, 1);
    s_rrc_wait_for_n_streaming_subscription_events(&fixture, record_key2, 1);

    struct aws_rr_client_fixture_streaming_record_subscription_event expected_success_events[] = {
        {
            .status = ARRSSET_SUBSCRIPTION_ESTABLISHED,
            .error_code = AWS_ERROR_SUCCESS,
        },
    };
    ASSERT_SUCCESS(s_rrc_verify_streaming_record_subscription_events(
        &fixture, record_key1, AWS_ARRAY_SIZE(expected_success_events), expected_success_events));

    struct aws_rr_client_fixture_streaming_record_subscription_event expected_failure_events[] = {
        {
            .status = ARRSSET_SUBSCRIPTION_HALTED,
            .error_code = AWS_ERROR_MQTT_REQUEST_RESPONSE_NO_SUBSCRIPTION_CAPACITY,
        },
    };
    ASSERT_SUCCESS(s_rrc_verify_streaming_record_subscription_events(
        &fixture, record_key2, AWS_ARRAY_SIZE(expected_success_events), expected_failure_events));

    // two publishes on the mqtt client that get reflected into our subscription topic1
    struct aws_byte_cursor payload1 = aws_byte_cursor_from_c_str("Payload1");
    struct aws_byte_cursor payload2 = aws_byte_cursor_from_c_str("Payload2");
    ASSERT_SUCCESS(s_rrc_protocol_client_publish(&fixture, topic1, payload1));
    ASSERT_SUCCESS(s_rrc_protocol_client_publish(&fixture, topic1, payload2));

    s_rrc_wait_for_n_streaming_publishes(&fixture, record_key1, 2);

    struct aws_rr_client_fixture_publish_message_view expected_publishes[] = {
        {
            payload1,
            topic1,
        },
        {
            payload2,
            topic1,
        },
    };
    ASSERT_SUCCESS(s_rrc_verify_streaming_publishes(&fixture, record_key1, 2, expected_publishes));

    // close the first, wait for terminate
    aws_mqtt_rr_client_operation_release(operation1);
    s_rrc_wait_on_streaming_termination(&fixture, record_key1);

    // close the second, wait for terminate
    aws_mqtt_rr_client_operation_release(operation2);
    s_rrc_wait_on_streaming_termination(&fixture, record_key2);

    // let the unsubscribe resolve
    aws_thread_current_sleep(aws_timestamp_convert(1, AWS_TIMESTAMP_SECS, AWS_TIMESTAMP_NANOS, NULL));

    // make a third using topic filter 2
    struct aws_byte_cursor record_key3 = aws_byte_cursor_from_c_str("key3");
    struct aws_mqtt_rr_client_operation *operation3 = s_create_streaming_operation(&fixture, record_key3, topic2);

    s_rrc_wait_for_n_streaming_subscription_events(&fixture, record_key3, 1);
    ASSERT_SUCCESS(s_rrc_verify_streaming_record_subscription_events(
        &fixture, record_key3, AWS_ARRAY_SIZE(expected_success_events), expected_success_events));

    // publish again
    struct aws_byte_cursor payload3 = aws_byte_cursor_from_c_str("payload3");
    ASSERT_SUCCESS(s_rrc_protocol_client_publish(&fixture, topic2, payload3));

    // verify third operation got the new publish
    s_rrc_wait_for_n_streaming_publishes(&fixture, record_key3, 1);

    struct aws_rr_client_fixture_publish_message_view third_expected_publishes[] = {
        {
            payload3,
            topic2,
        },
    };
    ASSERT_SUCCESS(s_rrc_verify_streaming_publishes(
        &fixture, record_key3, AWS_ARRAY_SIZE(third_expected_publishes), third_expected_publishes));

    aws_mqtt_rr_client_operation_release(operation3);

    s_aws_rr_client_test_fixture_clean_up(&fixture);

    aws_mqtt_library_clean_up();

    return AWS_OP_SUCCESS;
}

AWS_TEST_CASE(
    rrc_streaming_operation_failure_exceeds_subscription_budget,
    s_rrc_streaming_operation_failure_exceeds_subscription_budget_fn)

static int s_submit_request_operation_from_prefix(
    struct aws_rr_client_test_fixture *fixture,
    struct aws_byte_cursor record_key,
    struct aws_byte_cursor prefix) {
    char accepted_path[128];
    char rejected_path[128];
    char subscription_topic_filter[128];
    char publish_topic[128];

    snprintf(accepted_path, AWS_ARRAY_SIZE(accepted_path), PRInSTR "/accepted", AWS_BYTE_CURSOR_PRI(prefix));
    snprintf(rejected_path, AWS_ARRAY_SIZE(rejected_path), PRInSTR "/rejected", AWS_BYTE_CURSOR_PRI(prefix));
    snprintf(
        subscription_topic_filter,
        AWS_ARRAY_SIZE(subscription_topic_filter),
        PRInSTR "/+",
        AWS_BYTE_CURSOR_PRI(prefix));
    snprintf(publish_topic, AWS_ARRAY_SIZE(publish_topic), PRInSTR "/get", AWS_BYTE_CURSOR_PRI(prefix));

    struct aws_byte_cursor subscription_topic_filter_cursor = aws_byte_cursor_from_c_str(subscription_topic_filter);

    char correlation_token[128];
    struct aws_byte_buf correlation_token_buf =
        aws_byte_buf_from_empty_array(correlation_token, AWS_ARRAY_SIZE(correlation_token));

    struct aws_uuid uuid;
    aws_uuid_init(&uuid);
    aws_uuid_to_str(&uuid, &correlation_token_buf);

    struct aws_mqtt_request_operation_response_path response_paths[] = {
        {
            .topic = aws_byte_cursor_from_c_str(accepted_path),
            .correlation_token_json_path = aws_byte_cursor_from_c_str("client_token"),
        },
        {
            .topic = aws_byte_cursor_from_c_str(rejected_path),
            .correlation_token_json_path = aws_byte_cursor_from_c_str("client_token"),
        },
    };

    struct aws_rr_client_fixture_request_response_record *record =
        s_rrc_fixture_add_request_record(fixture, record_key);

    struct aws_mqtt_request_operation_options request = {
        .subscription_topic_filters = &subscription_topic_filter_cursor,
        .subscription_topic_filter_count = 1,
        .response_paths = response_paths,
        .response_path_count = AWS_ARRAY_SIZE(response_paths),
        .publish_topic = aws_byte_cursor_from_c_str(publish_topic),
        .serialized_request = aws_byte_cursor_from_c_str("{}"),
        .correlation_token = aws_byte_cursor_from_buf(&correlation_token_buf),
        .completion_callback = s_rrc_fixture_request_completion_callback,
        .user_data = record,
    };

    return aws_mqtt_request_response_client_submit_request(fixture->rr_client, &request);
}

/*
 * Configure server to only respond to subscribes that match a streaming filter.  Submit a couple of
 * request-response operations ahead of a streaming operation.  Verify they both time out and that the streaming
 * operation successfully subscribes and receives publishes.
 */
static int s_rrc_streaming_operation_success_delayed_by_request_operations_fn(
    struct aws_allocator *allocator,
    void *ctx) {
    (void)ctx;

    aws_mqtt_library_init(allocator);

    struct mqtt5_client_test_options client_test_options;
    struct aws_rr_client_test_fixture fixture;
    ASSERT_SUCCESS(s_init_fixture_streaming_operation_success(
        &fixture, &client_test_options, allocator, s_rrc_unsubscribe_success_config, NULL, RRCP_MQTT5));

    struct aws_byte_cursor request_key1 = aws_byte_cursor_from_c_str("requestkey1");
    struct aws_byte_cursor request_key2 = aws_byte_cursor_from_c_str("requestkey2");

    ASSERT_SUCCESS(s_submit_request_operation_from_prefix(&fixture, request_key1, request_key1));
    ASSERT_SUCCESS(s_submit_request_operation_from_prefix(&fixture, request_key2, request_key2));

    struct aws_byte_cursor record_key1 = aws_byte_cursor_from_c_str("key1");
    struct aws_byte_cursor topic_filter1 = aws_byte_cursor_from_c_str("topic/1");
    struct aws_mqtt_rr_client_operation *operation = s_create_streaming_operation(&fixture, record_key1, topic_filter1);

    s_rrc_wait_on_request_completion(&fixture, request_key1);
    ASSERT_SUCCESS(
        s_rrc_verify_request_completion(&fixture, request_key1, AWS_ERROR_MQTT_REQUEST_RESPONSE_TIMEOUT, NULL, NULL));
    s_rrc_wait_on_request_completion(&fixture, request_key2);
    ASSERT_SUCCESS(
        s_rrc_verify_request_completion(&fixture, request_key2, AWS_ERROR_MQTT_REQUEST_RESPONSE_TIMEOUT, NULL, NULL));

    s_rrc_wait_for_n_streaming_subscription_events(&fixture, record_key1, 1);

    struct aws_rr_client_fixture_streaming_record_subscription_event expected_events[] = {
        {
            .status = ARRSSET_SUBSCRIPTION_ESTABLISHED,
            .error_code = AWS_ERROR_SUCCESS,
        },
    };
    ASSERT_SUCCESS(s_rrc_verify_streaming_record_subscription_events(
        &fixture, record_key1, AWS_ARRAY_SIZE(expected_events), expected_events));

    // two publishes on the mqtt client that get reflected into our subscription topic
    struct aws_byte_cursor payload1 = aws_byte_cursor_from_c_str("Payload1");
    struct aws_byte_cursor payload2 = aws_byte_cursor_from_c_str("Payload2");
    ASSERT_SUCCESS(s_rrc_protocol_client_publish(&fixture, topic_filter1, payload1));
    ASSERT_SUCCESS(s_rrc_protocol_client_publish(&fixture, topic_filter1, payload2));

    s_rrc_wait_for_n_streaming_publishes(&fixture, record_key1, 2);

    struct aws_rr_client_fixture_publish_message_view expected_publishes[] = {
        {
            payload1,
            topic_filter1,
        },
        {
            payload2,
            topic_filter1,
        },
    };
    ASSERT_SUCCESS(s_rrc_verify_streaming_publishes(
        &fixture, record_key1, AWS_ARRAY_SIZE(expected_publishes), expected_publishes));

    aws_mqtt_rr_client_operation_release(operation);

    s_aws_rr_client_test_fixture_clean_up(&fixture);

    aws_mqtt_library_clean_up();

    return AWS_OP_SUCCESS;
}

AWS_TEST_CASE(
    rrc_streaming_operation_success_delayed_by_request_operations,
    s_rrc_streaming_operation_success_delayed_by_request_operations_fn)

/*
 * Variant of previous test where we sandwich the streaming operation by multiple request response operations and
 * verify all request-response operations fail with a timeout.
 */
static int s_rrc_streaming_operation_success_sandwiched_by_request_operations_fn(
    struct aws_allocator *allocator,
    void *ctx) {
    (void)ctx;

    aws_mqtt_library_init(allocator);

    struct mqtt5_client_test_options client_test_options;
    struct aws_rr_client_test_fixture fixture;
    ASSERT_SUCCESS(s_init_fixture_streaming_operation_success(
        &fixture, &client_test_options, allocator, s_rrc_unsubscribe_success_config, NULL, RRCP_MQTT5));

    struct aws_byte_cursor request_key1 = aws_byte_cursor_from_c_str("requestkey1");
    struct aws_byte_cursor request_key2 = aws_byte_cursor_from_c_str("requestkey2");
    struct aws_byte_cursor request_key3 = aws_byte_cursor_from_c_str("requestkey3");
    struct aws_byte_cursor request_key4 = aws_byte_cursor_from_c_str("requestkey4");

    ASSERT_SUCCESS(s_submit_request_operation_from_prefix(&fixture, request_key1, request_key1));
    ASSERT_SUCCESS(s_submit_request_operation_from_prefix(&fixture, request_key2, request_key2));

    struct aws_byte_cursor record_key1 = aws_byte_cursor_from_c_str("key1");
    struct aws_byte_cursor topic_filter1 = aws_byte_cursor_from_c_str("topic/1");
    struct aws_mqtt_rr_client_operation *operation = s_create_streaming_operation(&fixture, record_key1, topic_filter1);

    ASSERT_SUCCESS(s_submit_request_operation_from_prefix(&fixture, request_key3, request_key3));
    ASSERT_SUCCESS(s_submit_request_operation_from_prefix(&fixture, request_key4, request_key4));

    s_rrc_wait_on_request_completion(&fixture, request_key1);
    ASSERT_SUCCESS(
        s_rrc_verify_request_completion(&fixture, request_key1, AWS_ERROR_MQTT_REQUEST_RESPONSE_TIMEOUT, NULL, NULL));
    s_rrc_wait_on_request_completion(&fixture, request_key2);
    ASSERT_SUCCESS(
        s_rrc_verify_request_completion(&fixture, request_key2, AWS_ERROR_MQTT_REQUEST_RESPONSE_TIMEOUT, NULL, NULL));

    s_rrc_wait_for_n_streaming_subscription_events(&fixture, record_key1, 1);

    struct aws_rr_client_fixture_streaming_record_subscription_event expected_events[] = {
        {
            .status = ARRSSET_SUBSCRIPTION_ESTABLISHED,
            .error_code = AWS_ERROR_SUCCESS,
        },
    };
    ASSERT_SUCCESS(s_rrc_verify_streaming_record_subscription_events(
        &fixture, record_key1, AWS_ARRAY_SIZE(expected_events), expected_events));

    // two publishes on the mqtt client that get reflected into our subscription topic
    struct aws_byte_cursor payload1 = aws_byte_cursor_from_c_str("Payload1");
    struct aws_byte_cursor payload2 = aws_byte_cursor_from_c_str("Payload2");
    ASSERT_SUCCESS(s_rrc_protocol_client_publish(&fixture, topic_filter1, payload1));
    ASSERT_SUCCESS(s_rrc_protocol_client_publish(&fixture, topic_filter1, payload2));

    s_rrc_wait_for_n_streaming_publishes(&fixture, record_key1, 2);

    struct aws_rr_client_fixture_publish_message_view expected_publishes[] = {
        {
            payload1,
            topic_filter1,
        },
        {
            payload2,
            topic_filter1,
        },
    };
    ASSERT_SUCCESS(s_rrc_verify_streaming_publishes(
        &fixture, record_key1, AWS_ARRAY_SIZE(expected_publishes), expected_publishes));

    s_rrc_wait_on_request_completion(&fixture, request_key3);
    ASSERT_SUCCESS(
        s_rrc_verify_request_completion(&fixture, request_key3, AWS_ERROR_MQTT_REQUEST_RESPONSE_TIMEOUT, NULL, NULL));
    s_rrc_wait_on_request_completion(&fixture, request_key4);
    ASSERT_SUCCESS(
        s_rrc_verify_request_completion(&fixture, request_key4, AWS_ERROR_MQTT_REQUEST_RESPONSE_TIMEOUT, NULL, NULL));

    aws_mqtt_rr_client_operation_release(operation);

    s_aws_rr_client_test_fixture_clean_up(&fixture);

    aws_mqtt_library_clean_up();

    return AWS_OP_SUCCESS;
}

AWS_TEST_CASE(
    rrc_streaming_operation_success_sandwiched_by_request_operations,
    s_rrc_streaming_operation_success_sandwiched_by_request_operations_fn)

enum rrc_publish_handler_directive_type {
    RRC_PHDT_SUCCESS,
    RRC_PHDT_FAILURE_PUBACK_REASON_CODE,
    RRC_PHDT_FAILURE_BAD_PAYLOAD_FORMAT,
    RRC_PHDT_FAILURE_MISSING_CORRELATION_TOKEN,
    RRC_PHDT_FAILURE_BAD_CORRELATION_TOKEN_TYPE,
    RRC_PHDT_FAILURE_MISMATCHED_CORRELATION_TOKEN,
};

int aws_mqtt5_mock_server_handle_publish_json_request(
    void *packet,
    struct aws_mqtt5_server_mock_connection_context *connection,
    void *user_data) {
    (void)user_data;

    struct aws_json_value *payload_json = NULL;
    struct aws_json_value *response_json = NULL;
    struct aws_allocator *allocator = connection->allocator;

    struct aws_mqtt5_packet_publish_view *publish_view = packet;

    /* unmarshal the payload as json */
    payload_json = aws_json_value_new_from_string(allocator, publish_view->payload);
    AWS_FATAL_ASSERT(payload_json != NULL);

    /* 'topic' field is where we should publish to */
    struct aws_json_value *topic_value =
        aws_json_value_get_from_object(payload_json, aws_byte_cursor_from_c_str("topic"));
    AWS_FATAL_ASSERT(topic_value != NULL && aws_json_value_is_string(topic_value));

    struct aws_byte_cursor topic;
    AWS_ZERO_STRUCT(topic);
    aws_json_value_get_string(topic_value, &topic);

    /* 'token' field is the correlation token we should reflect */
    struct aws_byte_cursor token;
    AWS_ZERO_STRUCT(token);

    struct aws_json_value *token_value =
        aws_json_value_get_from_object(payload_json, aws_byte_cursor_from_c_str("token"));
    if (token_value != NULL) {
        AWS_FATAL_ASSERT(aws_json_value_is_string(token_value));
        aws_json_value_get_string(token_value, &token);
    }

    /* 'reflection' field is an optional field we should reflect.  Used to ensure proper correlation on requests that
     * don't use correlation tokens */
    struct aws_byte_cursor reflection;
    AWS_ZERO_STRUCT(reflection);

    struct aws_json_value *reflection_value =
        aws_json_value_get_from_object(payload_json, aws_byte_cursor_from_c_str("reflection"));
    if (reflection_value != NULL) {
        AWS_FATAL_ASSERT(aws_json_value_is_string(reflection_value));
        aws_json_value_get_string(reflection_value, &reflection);
    }

    /* 'directive' field indicates how the response handler should behave */
    struct aws_json_value *directive_value =
        aws_json_value_get_from_object(payload_json, aws_byte_cursor_from_c_str("directive"));
    AWS_FATAL_ASSERT(directive_value != NULL && aws_json_value_is_number(directive_value));

    double raw_directive_value = 0;
    aws_json_value_get_number(directive_value, &raw_directive_value);
    enum rrc_publish_handler_directive_type directive = (int)raw_directive_value;

    /* send a PUBACK? */
    if (publish_view->qos == AWS_MQTT5_QOS_AT_LEAST_ONCE) {
        struct aws_mqtt5_packet_puback_view puback_view = {
            .packet_id = publish_view->packet_id,
            .reason_code = (directive == RRC_PHDT_FAILURE_PUBACK_REASON_CODE) ? AWS_MQTT5_PARC_NOT_AUTHORIZED
                                                                              : AWS_MQTT5_PARC_SUCCESS,
        };

        if (aws_mqtt5_mock_server_send_packet(connection, AWS_MQTT5_PT_PUBACK, &puback_view)) {
            return AWS_OP_ERR;
        }
    }

    if (directive == RRC_PHDT_FAILURE_PUBACK_REASON_CODE) {
        goto done;
    }

    /* build the json response blob */
    char response_buffer[512];
    switch (directive) {
        case RRC_PHDT_FAILURE_BAD_PAYLOAD_FORMAT:
            snprintf(
                response_buffer,
                AWS_ARRAY_SIZE(response_buffer),
                "<token>" PRInSTR "</token>",
                AWS_BYTE_CURSOR_PRI(token));
            break;
        case RRC_PHDT_FAILURE_MISSING_CORRELATION_TOKEN:
            snprintf(
                response_buffer,
                AWS_ARRAY_SIZE(response_buffer),
                "{\"wrongfield\":\"" PRInSTR "\"}",
                AWS_BYTE_CURSOR_PRI(token));
            break;
        case RRC_PHDT_FAILURE_BAD_CORRELATION_TOKEN_TYPE:
            snprintf(response_buffer, AWS_ARRAY_SIZE(response_buffer), "{\"token\":5}");
            break;
        case RRC_PHDT_FAILURE_MISMATCHED_CORRELATION_TOKEN:
            snprintf(response_buffer, AWS_ARRAY_SIZE(response_buffer), "{\"token\":\"NotTheToken\"}");
            break;
        default: {
            int bytes_used = snprintf(response_buffer, AWS_ARRAY_SIZE(response_buffer), "{");
            if (token.len > 0) {
                bytes_used += snprintf(
                    response_buffer + bytes_used,
                    AWS_ARRAY_SIZE(response_buffer) - bytes_used,
                    "\"token\":\"" PRInSTR "\"",
                    AWS_BYTE_CURSOR_PRI(token));
            }
            if (reflection.len > 0) {
                if (token.len > 0) {
                    bytes_used +=
                        snprintf(response_buffer + bytes_used, AWS_ARRAY_SIZE(response_buffer) - bytes_used, ",");
                }
                bytes_used += snprintf(
                    response_buffer + bytes_used,
                    AWS_ARRAY_SIZE(response_buffer) - bytes_used,
                    "\"reflection\":\"" PRInSTR "\"",
                    AWS_BYTE_CURSOR_PRI(reflection));
            }
            snprintf(response_buffer + bytes_used, AWS_ARRAY_SIZE(response_buffer) - bytes_used, "}");
            break;
        }
    }

    /* build the response publish packet */
    struct aws_mqtt5_packet_publish_view response_publish_view = {
        .qos = AWS_MQTT5_QOS_AT_MOST_ONCE,
        .topic = topic,
        .payload = aws_byte_cursor_from_c_str(response_buffer),
    };

    aws_mqtt5_mock_server_send_packet(connection, AWS_MQTT5_PT_PUBLISH, &response_publish_view);

done:

    aws_json_value_destroy(payload_json);
    aws_json_value_destroy(response_json);

    return AWS_OP_SUCCESS;
}

static int s_init_fixture_request_operation_success(
    struct aws_rr_client_test_fixture *fixture,
    struct mqtt5_client_test_options *client_test_options,
    struct aws_allocator *allocator,
    modify_fixture_options_fn *config_modifier,
    void *user_data) {

    aws_mqtt5_client_test_init_default_options(client_test_options);

    client_test_options->server_function_table.packet_handlers[AWS_MQTT5_PT_SUBSCRIBE] =
        aws_mqtt5_server_send_suback_on_subscribe;
    client_test_options->server_function_table.packet_handlers[AWS_MQTT5_PT_PUBLISH] =
        aws_mqtt5_mock_server_handle_publish_json_request;
    client_test_options->server_function_table.packet_handlers[AWS_MQTT5_PT_UNSUBSCRIBE] =
        aws_mqtt5_mock_server_handle_unsubscribe_unsuback_success;

    struct aws_mqtt5_client_mqtt5_mock_test_fixture_options client_test_fixture_options = {
        .client_options = &client_test_options->client_options,
        .server_function_table = &client_test_options->server_function_table,
        .mock_server_user_data = user_data,
    };

    struct aws_mqtt_request_response_client_options rr_client_options = {
        .max_request_response_subscriptions = 2,
        .max_streaming_subscriptions = 2,
        .operation_timeout_seconds = 2,
    };

    if (config_modifier != NULL) {
        (*config_modifier)(&rr_client_options, client_test_options);
    }

    ASSERT_SUCCESS(s_aws_rr_client_test_fixture_init_from_mqtt5(
        fixture, allocator, &rr_client_options, &client_test_fixture_options, NULL));

    return AWS_OP_SUCCESS;
}

static int s_rrc_test_submit_test_request(
    struct aws_rr_client_test_fixture *fixture,
    enum rrc_publish_handler_directive_type test_directive,
    const char *topic_prefix,
    struct aws_byte_cursor record_key,
    const char *response_topic,
    const char *token,
    const char *reflection,
    bool is_multi_subscribe) {

    char path1_buffer[128];
    snprintf(path1_buffer, AWS_ARRAY_SIZE(path1_buffer), "%s/accepted", topic_prefix);
    char path2_buffer[128];
    snprintf(path2_buffer, AWS_ARRAY_SIZE(path2_buffer), "%s/rejected", topic_prefix);

    struct aws_byte_cursor token_path = aws_byte_cursor_from_c_str("token");
    if (token == NULL) {
        AWS_ZERO_STRUCT(token_path);
    }

    struct aws_mqtt_request_operation_response_path response_paths[] = {
        {
            .topic = aws_byte_cursor_from_c_str(path1_buffer),
            .correlation_token_json_path = token_path,
        },
        {
            .topic = aws_byte_cursor_from_c_str(path2_buffer),
            .correlation_token_json_path = token_path,
        },
    };

    char subscription_buffer[128];
    snprintf(subscription_buffer, AWS_ARRAY_SIZE(subscription_buffer), "%s/+", topic_prefix);
    struct aws_byte_cursor subscription_buffer_cursor = aws_byte_cursor_from_c_str(subscription_buffer);

    struct aws_byte_cursor *subscriptions = &subscription_buffer_cursor;
    size_t subscription_count = 1;

    struct aws_byte_cursor multi_subs[] = {
        aws_byte_cursor_from_c_str(path1_buffer),
        aws_byte_cursor_from_c_str(path2_buffer),
    };
    if (is_multi_subscribe) {
        subscriptions = multi_subs;
        subscription_count = 2;
    }

    char publish_topic_buffer[128];
    snprintf(publish_topic_buffer, AWS_ARRAY_SIZE(publish_topic_buffer), "%s/publish", topic_prefix);

    char request_buffer[512];
    int used_bytes = snprintf(
        request_buffer,
        AWS_ARRAY_SIZE(request_buffer),
        "{\"topic\":\"%s\",\"directive\":%d",
        response_topic,
        (int)test_directive);

    if (token != NULL) {
        used_bytes += snprintf(
            request_buffer + used_bytes, AWS_ARRAY_SIZE(request_buffer) - used_bytes, ",\"token\":\"%s\"", token);
    }

    if (reflection != NULL) {
        used_bytes += snprintf(
            request_buffer + used_bytes,
            AWS_ARRAY_SIZE(request_buffer) - used_bytes,
            ",\"reflection\":\"%s\"",
            reflection);
    }

    snprintf(request_buffer + used_bytes, AWS_ARRAY_SIZE(request_buffer) - used_bytes, "}");

    struct aws_mqtt_request_operation_options request = {
        .subscription_topic_filters = subscriptions,
        .subscription_topic_filter_count = subscription_count,
        .response_paths = response_paths,
        .response_path_count = AWS_ARRAY_SIZE(response_paths),
        .publish_topic = aws_byte_cursor_from_c_str(publish_topic_buffer),
        .serialized_request = aws_byte_cursor_from_c_str(request_buffer),
        .correlation_token = aws_byte_cursor_from_c_str(token),
    };

    struct aws_rr_client_fixture_request_response_record *record =
        s_rrc_fixture_add_request_record(fixture, record_key);

    request.completion_callback = s_rrc_fixture_request_completion_callback;
    request.user_data = record;

    return aws_mqtt_request_response_client_submit_request(fixture->rr_client, &request);
}

static int s_rrc_request_response_success_response_path_accepted_fn(struct aws_allocator *allocator, void *ctx) {
    (void)ctx;

    aws_mqtt_library_init(allocator);

    struct mqtt5_client_test_options client_test_options;
    struct aws_rr_client_test_fixture fixture;
    ASSERT_SUCCESS(s_init_fixture_request_operation_success(&fixture, &client_test_options, allocator, NULL, NULL));

    struct aws_byte_cursor record_key = aws_byte_cursor_from_c_str("testkey");
    ASSERT_SUCCESS(s_rrc_test_submit_test_request(
        &fixture, RRC_PHDT_SUCCESS, "test", record_key, "test/accepted", "token1", NULL, false));

    s_rrc_wait_on_request_completion(&fixture, record_key);

    struct aws_byte_cursor expected_response_topic = aws_byte_cursor_from_c_str("test/accepted");
    struct aws_byte_cursor expected_payload = aws_byte_cursor_from_c_str("{\"token\":\"token1\"}");
    ASSERT_SUCCESS(s_rrc_verify_request_completion(
        &fixture, record_key, AWS_ERROR_SUCCESS, &expected_response_topic, &expected_payload));

    s_aws_rr_client_test_fixture_clean_up(&fixture);

    aws_mqtt_library_clean_up();

    return AWS_OP_SUCCESS;
}

AWS_TEST_CASE(
    rrc_request_response_success_response_path_accepted,
    s_rrc_request_response_success_response_path_accepted_fn)

static int s_rrc_request_response_multi_sub_success_response_path_accepted_fn(
    struct aws_allocator *allocator,
    void *ctx) {
    (void)ctx;

    aws_mqtt_library_init(allocator);

    struct mqtt5_client_test_options client_test_options;
    struct aws_rr_client_test_fixture fixture;
    ASSERT_SUCCESS(s_init_fixture_request_operation_success(&fixture, &client_test_options, allocator, NULL, NULL));

    struct aws_byte_cursor record_key = aws_byte_cursor_from_c_str("testkey");
    ASSERT_SUCCESS(s_rrc_test_submit_test_request(
        &fixture, RRC_PHDT_SUCCESS, "test", record_key, "test/accepted", "token1", NULL, true));

    s_rrc_wait_on_request_completion(&fixture, record_key);

    struct aws_byte_cursor expected_response_topic = aws_byte_cursor_from_c_str("test/accepted");
    struct aws_byte_cursor expected_payload = aws_byte_cursor_from_c_str("{\"token\":\"token1\"}");
    ASSERT_SUCCESS(s_rrc_verify_request_completion(
        &fixture, record_key, AWS_ERROR_SUCCESS, &expected_response_topic, &expected_payload));

    s_aws_rr_client_test_fixture_clean_up(&fixture);

    aws_mqtt_library_clean_up();

    return AWS_OP_SUCCESS;
}

AWS_TEST_CASE(
    rrc_request_response_multi_sub_success_response_path_accepted,
    s_rrc_request_response_multi_sub_success_response_path_accepted_fn)

static int s_rrc_request_response_success_response_path_rejected_fn(struct aws_allocator *allocator, void *ctx) {
    (void)ctx;

    aws_mqtt_library_init(allocator);

    struct mqtt5_client_test_options client_test_options;
    struct aws_rr_client_test_fixture fixture;
    ASSERT_SUCCESS(s_init_fixture_request_operation_success(&fixture, &client_test_options, allocator, NULL, NULL));

    struct aws_byte_cursor record_key = aws_byte_cursor_from_c_str("testkey");
    ASSERT_SUCCESS(s_rrc_test_submit_test_request(
        &fixture, RRC_PHDT_SUCCESS, "test", record_key, "test/rejected", "token5", NULL, false));

    s_rrc_wait_on_request_completion(&fixture, record_key);

    struct aws_byte_cursor expected_response_topic = aws_byte_cursor_from_c_str("test/rejected");
    struct aws_byte_cursor expected_payload = aws_byte_cursor_from_c_str("{\"token\":\"token5\"}");
    ASSERT_SUCCESS(s_rrc_verify_request_completion(
        &fixture, record_key, AWS_ERROR_SUCCESS, &expected_response_topic, &expected_payload));

    s_aws_rr_client_test_fixture_clean_up(&fixture);

    aws_mqtt_library_clean_up();

    return AWS_OP_SUCCESS;
}

AWS_TEST_CASE(
    rrc_request_response_success_response_path_rejected,
    s_rrc_request_response_success_response_path_rejected_fn)

static int s_rrc_request_response_multi_sub_success_response_path_rejected_fn(
    struct aws_allocator *allocator,
    void *ctx) {
    (void)ctx;

    aws_mqtt_library_init(allocator);

    struct mqtt5_client_test_options client_test_options;
    struct aws_rr_client_test_fixture fixture;
    ASSERT_SUCCESS(s_init_fixture_request_operation_success(&fixture, &client_test_options, allocator, NULL, NULL));

    struct aws_byte_cursor record_key = aws_byte_cursor_from_c_str("testkey");
    ASSERT_SUCCESS(s_rrc_test_submit_test_request(
        &fixture, RRC_PHDT_SUCCESS, "test", record_key, "test/rejected", "token5", NULL, true));

    s_rrc_wait_on_request_completion(&fixture, record_key);

    struct aws_byte_cursor expected_response_topic = aws_byte_cursor_from_c_str("test/rejected");
    struct aws_byte_cursor expected_payload = aws_byte_cursor_from_c_str("{\"token\":\"token5\"}");
    ASSERT_SUCCESS(s_rrc_verify_request_completion(
        &fixture, record_key, AWS_ERROR_SUCCESS, &expected_response_topic, &expected_payload));

    s_aws_rr_client_test_fixture_clean_up(&fixture);

    aws_mqtt_library_clean_up();

    return AWS_OP_SUCCESS;
}

AWS_TEST_CASE(
    rrc_request_response_multi_sub_success_response_path_rejected,
    s_rrc_request_response_multi_sub_success_response_path_rejected_fn)

static void s_fail_all_subscribes_config_modifier_fn(
    struct aws_mqtt_request_response_client_options *fixture_options,
    struct mqtt5_client_test_options *client_test_options) {
    (void)fixture_options;

    client_test_options->server_function_table.packet_handlers[AWS_MQTT5_PT_SUBSCRIBE] =
        s_handle_subscribe_with_terminal_failure;
}

static int s_rrc_request_response_subscribe_failure_fn(struct aws_allocator *allocator, void *ctx) {
    (void)ctx;

    aws_mqtt_library_init(allocator);

    struct mqtt5_client_test_options client_test_options;
    struct aws_rr_client_test_fixture fixture;

    struct rrc_subscribe_handler_context subscribe_context = {
        .fixture = &fixture,
        .subscribes_received = 0,
    };
    ASSERT_SUCCESS(s_init_fixture_request_operation_success(
        &fixture, &client_test_options, allocator, s_fail_all_subscribes_config_modifier_fn, &subscribe_context));

    struct aws_byte_cursor record_key = aws_byte_cursor_from_c_str("testkey");
    ASSERT_SUCCESS(s_rrc_test_submit_test_request(
        &fixture, RRC_PHDT_SUCCESS, "test", record_key, "test/accepted", "token1", NULL, false));

    s_rrc_wait_on_request_completion(&fixture, record_key);

    ASSERT_SUCCESS(s_rrc_verify_request_completion(
        &fixture, record_key, AWS_ERROR_MQTT_REQUEST_RESPONSE_SUBSCRIBE_FAILURE, NULL, NULL));

    s_aws_rr_client_test_fixture_clean_up(&fixture);

    aws_mqtt_library_clean_up();

    return AWS_OP_SUCCESS;
}

AWS_TEST_CASE(rrc_request_response_subscribe_failure, s_rrc_request_response_subscribe_failure_fn)

static enum aws_mqtt5_suback_reason_code s_rrc_usuback_success_rcs[] = {
    AWS_MQTT5_SARC_GRANTED_QOS_1,
};

int s_handle_second_subscribe_with_failure(
    void *packet,
    struct aws_mqtt5_server_mock_connection_context *connection,
    void *user_data) {
    (void)packet;

    struct rrc_subscribe_handler_context *context = user_data;

    size_t subscribes_received = 0;

    aws_mutex_lock(&context->fixture->lock);
    ++context->subscribes_received;
    subscribes_received = context->subscribes_received;
    aws_mutex_unlock(&context->fixture->lock);

    struct aws_mqtt5_packet_subscribe_view *subscribe_packet = packet;

    struct aws_mqtt5_packet_suback_view suback_view = {
        .packet_id = subscribe_packet->packet_id,
        .reason_code_count = 1,
        .reason_codes = (subscribes_received == 1) ? s_rrc_usuback_success_rcs : s_rrc_unretryable_suback_rcs,
    };

    return aws_mqtt5_mock_server_send_packet(connection, AWS_MQTT5_PT_SUBACK, &suback_view);
}

static void s_fail_second_subscribe_config_modifier_fn(
    struct aws_mqtt_request_response_client_options *fixture_options,
    struct mqtt5_client_test_options *client_test_options) {
    (void)fixture_options;

    client_test_options->server_function_table.packet_handlers[AWS_MQTT5_PT_SUBSCRIBE] =
        s_handle_second_subscribe_with_failure;
}

static int s_rrc_request_response_multi_subscribe_failure_fn(struct aws_allocator *allocator, void *ctx) {
    (void)ctx;

    aws_mqtt_library_init(allocator);

    struct mqtt5_client_test_options client_test_options;
    struct aws_rr_client_test_fixture fixture;

    struct rrc_subscribe_handler_context subscribe_context = {
        .fixture = &fixture,
        .subscribes_received = 0,
    };
    ASSERT_SUCCESS(s_init_fixture_request_operation_success(
        &fixture, &client_test_options, allocator, s_fail_second_subscribe_config_modifier_fn, &subscribe_context));

    struct aws_byte_cursor record_key = aws_byte_cursor_from_c_str("testkey");
    ASSERT_SUCCESS(s_rrc_test_submit_test_request(
        &fixture, RRC_PHDT_SUCCESS, "test", record_key, "test/accepted", "token1", NULL, true));

    s_rrc_wait_on_request_completion(&fixture, record_key);

    ASSERT_SUCCESS(s_rrc_verify_request_completion(
        &fixture, record_key, AWS_ERROR_MQTT_REQUEST_RESPONSE_SUBSCRIBE_FAILURE, NULL, NULL));

    s_aws_rr_client_test_fixture_clean_up(&fixture);

    aws_mqtt_library_clean_up();

    return AWS_OP_SUCCESS;
}

AWS_TEST_CASE(rrc_request_response_multi_subscribe_failure, s_rrc_request_response_multi_subscribe_failure_fn)

static int s_rrc_request_response_failure_puback_reason_code_fn(struct aws_allocator *allocator, void *ctx) {
    (void)ctx;

    aws_mqtt_library_init(allocator);

    struct mqtt5_client_test_options client_test_options;
    struct aws_rr_client_test_fixture fixture;
    ASSERT_SUCCESS(s_init_fixture_request_operation_success(&fixture, &client_test_options, allocator, NULL, NULL));

    struct aws_byte_cursor record_key = aws_byte_cursor_from_c_str("testkey");
    ASSERT_SUCCESS(s_rrc_test_submit_test_request(
        &fixture, RRC_PHDT_FAILURE_PUBACK_REASON_CODE, "test", record_key, "test/accepted", "token1", NULL, false));

    s_rrc_wait_on_request_completion(&fixture, record_key);

    ASSERT_SUCCESS(s_rrc_verify_request_completion(
        &fixture, record_key, AWS_ERROR_MQTT_REQUEST_RESPONSE_PUBLISH_FAILURE, NULL, NULL));

    s_aws_rr_client_test_fixture_clean_up(&fixture);

    aws_mqtt_library_clean_up();

    return AWS_OP_SUCCESS;
}

AWS_TEST_CASE(rrc_request_response_failure_puback_reason_code, s_rrc_request_response_failure_puback_reason_code_fn)

static int s_rrc_request_response_failure_invalid_payload_fn(struct aws_allocator *allocator, void *ctx) {
    (void)ctx;

    aws_mqtt_library_init(allocator);

    struct mqtt5_client_test_options client_test_options;
    struct aws_rr_client_test_fixture fixture;
    ASSERT_SUCCESS(s_init_fixture_request_operation_success(&fixture, &client_test_options, allocator, NULL, NULL));

    struct aws_byte_cursor record_key = aws_byte_cursor_from_c_str("testkey");
    ASSERT_SUCCESS(s_rrc_test_submit_test_request(
        &fixture, RRC_PHDT_FAILURE_BAD_PAYLOAD_FORMAT, "test", record_key, "test/accepted", "token1", NULL, false));

    s_rrc_wait_on_request_completion(&fixture, record_key);

    ASSERT_SUCCESS(
        s_rrc_verify_request_completion(&fixture, record_key, AWS_ERROR_MQTT_REQUEST_RESPONSE_TIMEOUT, NULL, NULL));

    s_aws_rr_client_test_fixture_clean_up(&fixture);

    aws_mqtt_library_clean_up();

    return AWS_OP_SUCCESS;
}

AWS_TEST_CASE(rrc_request_response_failure_invalid_payload, s_rrc_request_response_failure_invalid_payload_fn)

static int s_rrc_request_response_failure_missing_correlation_token_fn(struct aws_allocator *allocator, void *ctx) {
    (void)ctx;

    aws_mqtt_library_init(allocator);

    struct mqtt5_client_test_options client_test_options;
    struct aws_rr_client_test_fixture fixture;
    ASSERT_SUCCESS(s_init_fixture_request_operation_success(&fixture, &client_test_options, allocator, NULL, NULL));

    struct aws_byte_cursor record_key = aws_byte_cursor_from_c_str("testkey");
    ASSERT_SUCCESS(s_rrc_test_submit_test_request(
        &fixture,
        RRC_PHDT_FAILURE_MISSING_CORRELATION_TOKEN,
        "test",
        record_key,
        "test/accepted",
        "token1",
        NULL,
        false));

    s_rrc_wait_on_request_completion(&fixture, record_key);

    ASSERT_SUCCESS(
        s_rrc_verify_request_completion(&fixture, record_key, AWS_ERROR_MQTT_REQUEST_RESPONSE_TIMEOUT, NULL, NULL));

    s_aws_rr_client_test_fixture_clean_up(&fixture);

    aws_mqtt_library_clean_up();

    return AWS_OP_SUCCESS;
}

AWS_TEST_CASE(
    rrc_request_response_failure_missing_correlation_token,
    s_rrc_request_response_failure_missing_correlation_token_fn)

static int s_rrc_request_response_failure_invalid_correlation_token_type_fn(
    struct aws_allocator *allocator,
    void *ctx) {
    (void)ctx;

    aws_mqtt_library_init(allocator);

    struct mqtt5_client_test_options client_test_options;
    struct aws_rr_client_test_fixture fixture;
    ASSERT_SUCCESS(s_init_fixture_request_operation_success(&fixture, &client_test_options, allocator, NULL, NULL));

    struct aws_byte_cursor record_key = aws_byte_cursor_from_c_str("testkey");
    ASSERT_SUCCESS(s_rrc_test_submit_test_request(
        &fixture,
        RRC_PHDT_FAILURE_BAD_CORRELATION_TOKEN_TYPE,
        "test",
        record_key,
        "test/accepted",
        "token1",
        NULL,
        false));

    s_rrc_wait_on_request_completion(&fixture, record_key);

    ASSERT_SUCCESS(
        s_rrc_verify_request_completion(&fixture, record_key, AWS_ERROR_MQTT_REQUEST_RESPONSE_TIMEOUT, NULL, NULL));

    s_aws_rr_client_test_fixture_clean_up(&fixture);

    aws_mqtt_library_clean_up();

    return AWS_OP_SUCCESS;
}

AWS_TEST_CASE(
    rrc_request_response_failure_invalid_correlation_token_type,
    s_rrc_request_response_failure_invalid_correlation_token_type_fn)

static int s_rrc_request_response_failure_non_matching_correlation_token_fn(
    struct aws_allocator *allocator,
    void *ctx) {
    (void)ctx;

    aws_mqtt_library_init(allocator);

    struct mqtt5_client_test_options client_test_options;
    struct aws_rr_client_test_fixture fixture;
    ASSERT_SUCCESS(s_init_fixture_request_operation_success(&fixture, &client_test_options, allocator, NULL, NULL));

    struct aws_byte_cursor record_key = aws_byte_cursor_from_c_str("testkey");
    ASSERT_SUCCESS(s_rrc_test_submit_test_request(
        &fixture,
        RRC_PHDT_FAILURE_MISMATCHED_CORRELATION_TOKEN,
        "test",
        record_key,
        "test/accepted",
        "token1",
        NULL,
        false));

    s_rrc_wait_on_request_completion(&fixture, record_key);

    ASSERT_SUCCESS(
        s_rrc_verify_request_completion(&fixture, record_key, AWS_ERROR_MQTT_REQUEST_RESPONSE_TIMEOUT, NULL, NULL));

    s_aws_rr_client_test_fixture_clean_up(&fixture);

    aws_mqtt_library_clean_up();

    return AWS_OP_SUCCESS;
}

AWS_TEST_CASE(
    rrc_request_response_failure_non_matching_correlation_token,
    s_rrc_request_response_failure_non_matching_correlation_token_fn)

static int s_rrc_request_response_success_empty_correlation_token_fn(struct aws_allocator *allocator, void *ctx) {
    (void)ctx;

    aws_mqtt_library_init(allocator);

    struct mqtt5_client_test_options client_test_options;
    struct aws_rr_client_test_fixture fixture;
    ASSERT_SUCCESS(s_init_fixture_request_operation_success(&fixture, &client_test_options, allocator, NULL, NULL));

    struct aws_byte_cursor record_key = aws_byte_cursor_from_c_str("testkey");
    ASSERT_SUCCESS(s_rrc_test_submit_test_request(
        &fixture, RRC_PHDT_SUCCESS, "test", record_key, "test/accepted", NULL, NULL, false));

    s_rrc_wait_on_request_completion(&fixture, record_key);

    struct aws_byte_cursor expected_response_topic = aws_byte_cursor_from_c_str("test/accepted");
    struct aws_byte_cursor expected_payload = aws_byte_cursor_from_c_str("{}");
    ASSERT_SUCCESS(s_rrc_verify_request_completion(
        &fixture, record_key, AWS_ERROR_SUCCESS, &expected_response_topic, &expected_payload));

    s_aws_rr_client_test_fixture_clean_up(&fixture);

    aws_mqtt_library_clean_up();

    return AWS_OP_SUCCESS;
}

AWS_TEST_CASE(
    rrc_request_response_success_empty_correlation_token,
    s_rrc_request_response_success_empty_correlation_token_fn)

static int s_rrc_request_response_success_empty_correlation_token_sequence_fn(
    struct aws_allocator *allocator,
    void *ctx) {
    (void)ctx;

    aws_mqtt_library_init(allocator);

    struct mqtt5_client_test_options client_test_options;
    struct aws_rr_client_test_fixture fixture;
    ASSERT_SUCCESS(s_init_fixture_request_operation_success(&fixture, &client_test_options, allocator, NULL, NULL));

    for (size_t i = 0; i < 20; ++i) {
        char key_buffer[128];
        snprintf(key_buffer, AWS_ARRAY_SIZE(key_buffer), "testkey%zu", i);
        struct aws_byte_cursor record_key = aws_byte_cursor_from_c_str(key_buffer);

        char prefix_buffer[128];
        snprintf(prefix_buffer, AWS_ARRAY_SIZE(prefix_buffer), "test%zu", i);

        char response_topic_buffer[128];
        snprintf(response_topic_buffer, AWS_ARRAY_SIZE(response_topic_buffer), "test%zu/accepted", i);

        ASSERT_SUCCESS(s_rrc_test_submit_test_request(
            &fixture, RRC_PHDT_SUCCESS, prefix_buffer, record_key, response_topic_buffer, NULL, NULL, false));
    }

    for (size_t i = 0; i < 20; ++i) {
        char key_buffer[128];
        snprintf(key_buffer, AWS_ARRAY_SIZE(key_buffer), "testkey%zu", i);
        struct aws_byte_cursor record_key = aws_byte_cursor_from_c_str(key_buffer);

        char response_topic_buffer[128];
        snprintf(response_topic_buffer, AWS_ARRAY_SIZE(response_topic_buffer), "test%zu/accepted", i);

        s_rrc_wait_on_request_completion(&fixture, record_key);

        struct aws_byte_cursor expected_response_topic = aws_byte_cursor_from_c_str(response_topic_buffer);
        struct aws_byte_cursor expected_payload = aws_byte_cursor_from_c_str("{}");
        ASSERT_SUCCESS(s_rrc_verify_request_completion(
            &fixture, record_key, AWS_ERROR_SUCCESS, &expected_response_topic, &expected_payload));
    }

    s_aws_rr_client_test_fixture_clean_up(&fixture);

    aws_mqtt_library_clean_up();

    return AWS_OP_SUCCESS;
}

AWS_TEST_CASE(
    rrc_request_response_success_empty_correlation_token_sequence,
    s_rrc_request_response_success_empty_correlation_token_sequence_fn)

struct rrc_multi_test_operation {
    const char *prefix;
    const char *token;
    const char *reflection;
};

static int s_do_rrc_operation_sequence_test(
    struct aws_rr_client_test_fixture *fixture,
    size_t operation_count,
    struct rrc_multi_test_operation *operations) {
    for (size_t i = 0; i < operation_count; ++i) {

        struct rrc_multi_test_operation *operation = &operations[i];

        char key_buffer[128];
        snprintf(key_buffer, AWS_ARRAY_SIZE(key_buffer), "testkey%zu", i);
        struct aws_byte_cursor record_key = aws_byte_cursor_from_c_str(key_buffer);

        char response_topic_buffer[128];
        snprintf(response_topic_buffer, AWS_ARRAY_SIZE(response_topic_buffer), "%s/accepted", operation->prefix);

        ASSERT_SUCCESS(s_rrc_test_submit_test_request(
            fixture,
            RRC_PHDT_SUCCESS,
            operation->prefix,
            record_key,
            response_topic_buffer,
            operation->token,
            operation->reflection,
            false));
    }

    for (size_t i = 0; i < operation_count; ++i) {

        struct rrc_multi_test_operation *operation = &operations[i];

        char key_buffer[128];
        snprintf(key_buffer, AWS_ARRAY_SIZE(key_buffer), "testkey%zu", i);
        struct aws_byte_cursor record_key = aws_byte_cursor_from_c_str(key_buffer);

        char response_topic_buffer[128];
        snprintf(response_topic_buffer, AWS_ARRAY_SIZE(response_topic_buffer), "%s/accepted", operation->prefix);

        s_rrc_wait_on_request_completion(fixture, record_key);

        struct aws_byte_cursor expected_response_topic = aws_byte_cursor_from_c_str(response_topic_buffer);
        struct aws_byte_cursor expected_payload;
        AWS_ZERO_STRUCT(expected_payload);
        char payload_buffer[256];
        int bytes_used = snprintf(payload_buffer, AWS_ARRAY_SIZE(payload_buffer), "{");
        if (operation->token != NULL) {
            bytes_used += snprintf(
                payload_buffer + bytes_used,
                AWS_ARRAY_SIZE(payload_buffer) - bytes_used,
                "\"token\":\"%s\"",
                operation->token);
            if (operation->reflection != NULL) {
                bytes_used += snprintf(payload_buffer + bytes_used, AWS_ARRAY_SIZE(payload_buffer) - bytes_used, ",");
            }
        }
        if (operation->reflection != NULL) {
            bytes_used += snprintf(
                payload_buffer + bytes_used,
                AWS_ARRAY_SIZE(payload_buffer) - bytes_used,
                "\"reflection\":\"%s\"",
                operation->reflection);
        }
        snprintf(payload_buffer + bytes_used, AWS_ARRAY_SIZE(payload_buffer) - bytes_used, "}");

        expected_payload = aws_byte_cursor_from_c_str(payload_buffer);
        ASSERT_SUCCESS(s_rrc_verify_request_completion(
            fixture, record_key, AWS_ERROR_SUCCESS, &expected_response_topic, &expected_payload));
    }

    return AWS_OP_SUCCESS;
}

static int s_rrc_request_response_multi_operation_sequence_fn(struct aws_allocator *allocator, void *ctx) {
    (void)ctx;

    aws_mqtt_library_init(allocator);

    struct mqtt5_client_test_options client_test_options;
    struct aws_rr_client_test_fixture fixture;
    ASSERT_SUCCESS(s_init_fixture_request_operation_success(&fixture, &client_test_options, allocator, NULL, NULL));

    struct rrc_multi_test_operation request_sequence[] = {
        {
            .prefix = "test",
            .token = "token1",
        },
        {
            .prefix = "test",
            .token = "token2",
        },
        {
            .prefix = "test2",
            .token = "token3",
        },
        {
            .prefix = "whatthe",
            .token = "hey",
            .reflection = "something",
        },
        {
            .prefix = "test",
            .token = "token4",
        },
        {
            .prefix = "test2",
            .token = "token5",
        },
        {
            .prefix = "provision",
            .reflection = "provision1",
        },
        {
            .prefix = "provision",
            .reflection = "provision2",
        },
        {
            .prefix = "create-keys-and-cert",
            .reflection = "create-keys1",
        },
        {
            .prefix = "test",
            .token = "token6",
        },
        {
            .prefix = "test2",
            .token = "token7",
        },
        {
            .prefix = "provision",
            .reflection = "provision3",
        },
    };

    ASSERT_SUCCESS(s_do_rrc_operation_sequence_test(&fixture, AWS_ARRAY_SIZE(request_sequence), request_sequence));

    s_aws_rr_client_test_fixture_clean_up(&fixture);

    aws_mqtt_library_clean_up();

    return AWS_OP_SUCCESS;
}

AWS_TEST_CASE(rrc_request_response_multi_operation_sequence, s_rrc_request_response_multi_operation_sequence_fn)

struct aws_rr_client_fixture_matched_stream_subscription {
    struct aws_allocator *allocator;
    struct aws_byte_buf payload;
    struct aws_byte_buf topic;
    struct aws_byte_buf topic_filter;
};

struct aws_rr_client_fixture_matched_stream_subscription_view {
    struct aws_byte_cursor payload;
    struct aws_byte_cursor topic;
    struct aws_byte_cursor topic_filter;
};

struct aws_rr_client_fixture_matched_request_subscription {
    struct aws_allocator *allocator;
    struct aws_byte_buf payload;
    struct aws_byte_buf topic;
    struct aws_byte_buf topic_filter;
    struct aws_byte_buf token_path;
};

struct aws_rr_client_fixture_matched_request_subscription_view {
    struct aws_byte_cursor payload;
    struct aws_byte_cursor topic;
    struct aws_byte_cursor topic_filter;
    struct aws_byte_cursor token_path;
};

struct aws_rr_client_fixture_subscriptions_matches_record {
    struct aws_allocator *allocator;
    // table: topic_filter -> aws_rr_client_fixture_matched_stream_subscription
    struct aws_hash_table stream_matches;
    // table: topic_filter -> aws_rr_client_fixture_matched_request_subscription
    struct aws_hash_table request_matches;
    size_t stream_matches_count;
    size_t request_matches_count;
};

static void s_aws_rr_client_fixture_stream_subscription_destroy(void *value) {
    struct aws_rr_client_fixture_matched_stream_subscription *matched_subscription = value;
    aws_byte_buf_clean_up(&matched_subscription->payload);
    aws_byte_buf_clean_up(&matched_subscription->topic);
    aws_byte_buf_clean_up(&matched_subscription->topic_filter);
    aws_mem_release(matched_subscription->allocator, matched_subscription);
}

static void s_aws_rr_client_fixture_request_subscription_destroy(void *value) {
    struct aws_rr_client_fixture_matched_request_subscription *matched_subscription = value;
    aws_byte_buf_clean_up(&matched_subscription->payload);
    aws_byte_buf_clean_up(&matched_subscription->topic);
    aws_byte_buf_clean_up(&matched_subscription->topic_filter);
    aws_byte_buf_clean_up(&matched_subscription->token_path);
    aws_mem_release(matched_subscription->allocator, matched_subscription);
}

struct aws_rr_client_fixture_subscriptions_matches_record *s_aws_rr_client_fixture_subscriptions_matches_record_new(
    struct aws_allocator *allocator) {
    struct aws_rr_client_fixture_subscriptions_matches_record *record =
        aws_mem_calloc(allocator, 1, sizeof(struct aws_rr_client_fixture_subscriptions_matches_record));

    record->allocator = allocator;
    aws_hash_table_init(
        &record->stream_matches,
        allocator,
        10,
        aws_hash_byte_cursor_ptr,
        aws_mqtt_byte_cursor_hash_equality,
        NULL,
        s_aws_rr_client_fixture_stream_subscription_destroy);
    record->stream_matches_count = 0;

    aws_hash_table_init(
        &record->request_matches,
        allocator,
        10,
        aws_hash_byte_cursor_ptr,
        aws_mqtt_byte_cursor_hash_equality,
        NULL,
        s_aws_rr_client_fixture_request_subscription_destroy);
    record->request_matches_count = 0;

    return record;
}

void s_aws_rr_client_fixture_subscriptions_macthes_record_delete(
    struct aws_rr_client_fixture_subscriptions_matches_record *record) {
    aws_hash_table_clean_up(&record->stream_matches);
    aws_hash_table_clean_up(&record->request_matches);
    aws_mem_release(record->allocator, record);
}

static int s_rrc_verify_subscriptions_publishes(
    struct aws_rr_client_fixture_subscriptions_matches_record *record,
    size_t expected_stream_matches_count,
    struct aws_rr_client_fixture_matched_stream_subscription_view *expected_stream_matched_subscriptions,
    size_t expected_request_matches_count,
    struct aws_rr_client_fixture_matched_request_subscription_view *expected_request_matched_subscriptions) {

    ASSERT_INT_EQUALS(expected_stream_matches_count, record->stream_matches_count);

    for (size_t i = 0; i < expected_stream_matches_count; ++i) {
        struct aws_rr_client_fixture_matched_stream_subscription_view *expected_matched_subscription =
            &expected_stream_matched_subscriptions[i];

        struct aws_hash_element *element = NULL;
        ASSERT_SUCCESS(
            aws_hash_table_find(&record->stream_matches, &expected_matched_subscription->topic_filter, &element));

        struct aws_rr_client_fixture_matched_stream_subscription *actual_matched_subscription = element->value;

        ASSERT_BIN_ARRAYS_EQUALS(
            expected_matched_subscription->payload.ptr,
            expected_matched_subscription->payload.len,
            actual_matched_subscription->payload.buffer,
            actual_matched_subscription->payload.len);
        ASSERT_BIN_ARRAYS_EQUALS(
            expected_matched_subscription->topic.ptr,
            expected_matched_subscription->topic.len,
            actual_matched_subscription->topic.buffer,
            actual_matched_subscription->topic.len);
        ASSERT_BIN_ARRAYS_EQUALS(
            expected_matched_subscription->topic_filter.ptr,
            expected_matched_subscription->topic_filter.len,
            actual_matched_subscription->topic_filter.buffer,
            actual_matched_subscription->topic_filter.len);
    }

    ASSERT_INT_EQUALS(expected_request_matches_count, record->request_matches_count);

    for (size_t i = 0; i < expected_request_matches_count; ++i) {
        struct aws_rr_client_fixture_matched_request_subscription_view *expected_matched_subscription =
            &expected_request_matched_subscriptions[i];

        struct aws_hash_element *element = NULL;
        ASSERT_SUCCESS(
            aws_hash_table_find(&record->request_matches, &expected_matched_subscription->topic_filter, &element));

        struct aws_rr_client_fixture_matched_request_subscription *actual_matched_subscription = element->value;

        ASSERT_BIN_ARRAYS_EQUALS(
            expected_matched_subscription->payload.ptr,
            expected_matched_subscription->payload.len,
            actual_matched_subscription->payload.buffer,
            actual_matched_subscription->payload.len);
        ASSERT_BIN_ARRAYS_EQUALS(
            expected_matched_subscription->topic.ptr,
            expected_matched_subscription->topic.len,
            actual_matched_subscription->topic.buffer,
            actual_matched_subscription->topic.len);
        ASSERT_BIN_ARRAYS_EQUALS(
            expected_matched_subscription->topic_filter.ptr,
            expected_matched_subscription->topic_filter.len,
            actual_matched_subscription->topic_filter.buffer,
            actual_matched_subscription->topic_filter.len);
        ASSERT_BIN_ARRAYS_EQUALS(
            expected_matched_subscription->token_path.ptr,
            expected_matched_subscription->token_path.len,
            actual_matched_subscription->token_path.buffer,
            actual_matched_subscription->token_path.len);
    }

    return AWS_OP_SUCCESS;
}

static void s_rrs_fixture_on_stream_operation_subscription_match(
    const struct aws_linked_list *operations,
    const struct aws_byte_cursor *topic_filter,
    const struct aws_mqtt_rr_incoming_publish_event *publish_event,
    void *user_data) {

    (void)operations;

    struct aws_rr_client_fixture_subscriptions_matches_record *record = user_data;

    struct aws_rr_client_fixture_matched_stream_subscription *matched_subscription =
        aws_mem_calloc(record->allocator, 1, sizeof(struct aws_rr_client_fixture_matched_stream_subscription));
    matched_subscription->allocator = record->allocator;
    aws_byte_buf_init_copy_from_cursor(&matched_subscription->payload, record->allocator, publish_event->payload);
    aws_byte_buf_init_copy_from_cursor(&matched_subscription->topic, record->allocator, publish_event->topic);
    aws_byte_buf_init_copy_from_cursor(&matched_subscription->topic_filter, record->allocator, *topic_filter);

    aws_hash_table_put(&record->stream_matches, topic_filter, matched_subscription, NULL);
    ++record->stream_matches_count;
}

static void s_rrs_fixture_on_request_operation_subscription_match(
    struct aws_rr_response_path_entry *entry,
    const struct aws_mqtt_rr_incoming_publish_event *publish_event,
    void *user_data) {
    (void)entry;
    (void)publish_event;

    struct aws_rr_client_fixture_subscriptions_matches_record *record = user_data;

    struct aws_rr_client_fixture_matched_request_subscription *matched_subscription =
        aws_mem_calloc(record->allocator, 1, sizeof(struct aws_rr_client_fixture_matched_request_subscription));
    matched_subscription->allocator = record->allocator;
    aws_byte_buf_init_copy_from_cursor(&matched_subscription->payload, record->allocator, publish_event->payload);
    aws_byte_buf_init_copy_from_cursor(&matched_subscription->topic, record->allocator, publish_event->topic);
    aws_byte_buf_init_copy_from_cursor(&matched_subscription->topic_filter, record->allocator, publish_event->topic);
    aws_byte_buf_init_copy(&matched_subscription->token_path, record->allocator, &entry->correlation_token_json_path);

    aws_hash_table_put(&record->request_matches, &publish_event->topic, matched_subscription, NULL);
    ++record->request_matches_count;
}

static int s_rrs_init_cleanup_fn(struct aws_allocator *allocator, void *ctx) {
    (void)ctx;

    struct aws_request_response_subscriptions subscriptions;
    ASSERT_SUCCESS(aws_mqtt_request_response_client_subscriptions_init(&subscriptions, allocator));
    aws_mqtt_request_response_client_subscriptions_clean_up(&subscriptions);
    return AWS_OP_SUCCESS;
}

AWS_TEST_CASE(rrs_init_cleanup, s_rrs_init_cleanup_fn)

static int s_rrs_stream_subscriptions_match_single_level_wildcards_fn(struct aws_allocator *allocator, void *ctx) {
    (void)ctx;

    struct aws_request_response_subscriptions subscriptions;

    aws_mqtt_request_response_client_subscriptions_init(&subscriptions, allocator);

    struct aws_byte_cursor topic_filter1 = aws_byte_cursor_from_c_str("topic/123/abc");
    struct aws_byte_cursor topic_filter2 = aws_byte_cursor_from_c_str("topic/123/+");
    struct aws_byte_cursor topic_filter3 = aws_byte_cursor_from_c_str("topic/+/abc");

    struct aws_byte_cursor topic1 = aws_byte_cursor_from_c_str("topic/123/abc");
    struct aws_byte_cursor payload1 = aws_byte_cursor_from_c_str("Payload1");

    aws_mqtt_request_response_client_subscriptions_add_stream_subscription(&subscriptions, &topic_filter1);
    aws_mqtt_request_response_client_subscriptions_add_stream_subscription(&subscriptions, &topic_filter2);
    aws_mqtt_request_response_client_subscriptions_add_stream_subscription(&subscriptions, &topic_filter3);

    struct aws_mqtt_rr_incoming_publish_event publish_event = {
        .topic = topic1,
        .payload = payload1,
    };

    struct aws_rr_client_fixture_subscriptions_matches_record *record =
        s_aws_rr_client_fixture_subscriptions_matches_record_new(allocator);

    aws_mqtt_request_response_client_subscriptions_handle_incoming_publish(
        &subscriptions,
        &publish_event,
        s_rrs_fixture_on_stream_operation_subscription_match,
        s_rrs_fixture_on_request_operation_subscription_match,
        record);

    struct aws_rr_client_fixture_matched_stream_subscription_view matched_subscriptions[] = {
        {payload1, topic1, topic_filter1},
        {payload1, topic1, topic_filter2},
        {payload1, topic1, topic_filter3},
    };

    ASSERT_SUCCESS(s_rrc_verify_subscriptions_publishes(
        record,
        AWS_ARRAY_SIZE(matched_subscriptions),
        matched_subscriptions,
        0, /* expected_request_matches_count */
        NULL));

    s_aws_rr_client_fixture_subscriptions_macthes_record_delete(record);

    aws_mqtt_request_response_client_subscriptions_clean_up(&subscriptions);

    return AWS_OP_SUCCESS;
}

AWS_TEST_CASE(
    rrs_stream_subscriptions_match_single_level_wildcards,
    s_rrs_stream_subscriptions_match_single_level_wildcards_fn)

static int s_rrs_stream_subscriptions_match_multi_level_wildcards_fn(struct aws_allocator *allocator, void *ctx) {
    (void)ctx;

    struct aws_request_response_subscriptions subscriptions;

    aws_mqtt_request_response_client_subscriptions_init(&subscriptions, allocator);

    struct aws_byte_cursor topic_filter1 = aws_byte_cursor_from_c_str("topic/123/abc");
    struct aws_byte_cursor topic_filter2 = aws_byte_cursor_from_c_str("topic/123/#");
    struct aws_byte_cursor topic_filter3 = aws_byte_cursor_from_c_str("topic/#");

    struct aws_byte_cursor topic1 = aws_byte_cursor_from_c_str("topic/123/abc");
    struct aws_byte_cursor payload1 = aws_byte_cursor_from_c_str("Payload1");

    aws_mqtt_request_response_client_subscriptions_add_stream_subscription(&subscriptions, &topic_filter1);
    aws_mqtt_request_response_client_subscriptions_add_stream_subscription(&subscriptions, &topic_filter2);
    aws_mqtt_request_response_client_subscriptions_add_stream_subscription(&subscriptions, &topic_filter3);

    struct aws_mqtt_rr_incoming_publish_event publish_event = {
        .topic = topic1,
        .payload = payload1,
    };

    struct aws_rr_client_fixture_subscriptions_matches_record *record =
        s_aws_rr_client_fixture_subscriptions_matches_record_new(allocator);

    aws_mqtt_request_response_client_subscriptions_handle_incoming_publish(
        &subscriptions,
        &publish_event,
        s_rrs_fixture_on_stream_operation_subscription_match,
        s_rrs_fixture_on_request_operation_subscription_match,
        record);

    struct aws_rr_client_fixture_matched_stream_subscription_view matched_subscriptions[] = {
        {payload1, topic1, topic_filter1},
        {payload1, topic1, topic_filter2},
        {payload1, topic1, topic_filter3},
    };

    ASSERT_SUCCESS(s_rrc_verify_subscriptions_publishes(
        record,
        AWS_ARRAY_SIZE(matched_subscriptions),
        matched_subscriptions,
        0, /* expected_request_matches_count */
        NULL));

    s_aws_rr_client_fixture_subscriptions_macthes_record_delete(record);

    aws_mqtt_request_response_client_subscriptions_clean_up(&subscriptions);

    return AWS_OP_SUCCESS;
}

AWS_TEST_CASE(
    rrs_stream_subscriptions_match_multi_level_wildcards,
    s_rrs_stream_subscriptions_match_multi_level_wildcards_fn)

/* Adding multiple identical stream subscriptions should add only one record. */
static int s_rrs_stream_subscriptions_add_duplicate_fn(struct aws_allocator *allocator, void *ctx) {
    (void)ctx;

    struct aws_request_response_subscriptions subscriptions;

    aws_mqtt_request_response_client_subscriptions_init(&subscriptions, allocator);

    struct aws_byte_cursor topic_filter1 = aws_byte_cursor_from_c_str("topic/123/+");

    struct aws_byte_cursor topic1 = aws_byte_cursor_from_c_str("topic/123/abc");
    struct aws_byte_cursor payload1 = aws_byte_cursor_from_c_str("Payload1");

    aws_mqtt_request_response_client_subscriptions_add_stream_subscription(&subscriptions, &topic_filter1);
    aws_mqtt_request_response_client_subscriptions_add_stream_subscription(&subscriptions, &topic_filter1);

    struct aws_mqtt_rr_incoming_publish_event publish_event = {
        .topic = topic1,
        .payload = payload1,
    };

    struct aws_rr_client_fixture_subscriptions_matches_record *record =
        s_aws_rr_client_fixture_subscriptions_matches_record_new(allocator);

    aws_mqtt_request_response_client_subscriptions_handle_incoming_publish(
        &subscriptions,
        &publish_event,
        s_rrs_fixture_on_stream_operation_subscription_match,
        s_rrs_fixture_on_request_operation_subscription_match,
        record);

    struct aws_rr_client_fixture_matched_stream_subscription_view matched_subscriptions[] = {
        {payload1, topic1, topic_filter1},
    };

    ASSERT_SUCCESS(s_rrc_verify_subscriptions_publishes(
        record,
        AWS_ARRAY_SIZE(matched_subscriptions),
        matched_subscriptions,
        0, /* expected_request_matches_count */
        NULL));

    s_aws_rr_client_fixture_subscriptions_macthes_record_delete(record);

    aws_mqtt_request_response_client_subscriptions_clean_up(&subscriptions);

    return AWS_OP_SUCCESS;
}

AWS_TEST_CASE(rrs_stream_subscriptions_add_duplicate, s_rrs_stream_subscriptions_add_duplicate_fn)

static int s_rrs_stream_subscriptions_too_long_publish_topic_fn(struct aws_allocator *allocator, void *ctx) {
    (void)ctx;

    struct aws_request_response_subscriptions subscriptions;

    aws_mqtt_request_response_client_subscriptions_init(&subscriptions, allocator);

    struct aws_byte_cursor topic_filter1 = aws_byte_cursor_from_c_str("topic/123/+");

    struct aws_byte_cursor topic1 = aws_byte_cursor_from_c_str("topic/123/abc/def");
    struct aws_byte_cursor payload1 = aws_byte_cursor_from_c_str("Payload1");

    aws_mqtt_request_response_client_subscriptions_add_stream_subscription(&subscriptions, &topic_filter1);
    aws_mqtt_request_response_client_subscriptions_add_stream_subscription(&subscriptions, &topic_filter1);

    struct aws_mqtt_rr_incoming_publish_event publish_event = {
        .topic = topic1,
        .payload = payload1,
    };

    struct aws_rr_client_fixture_subscriptions_matches_record *record =
        s_aws_rr_client_fixture_subscriptions_matches_record_new(allocator);

    aws_mqtt_request_response_client_subscriptions_handle_incoming_publish(
        &subscriptions,
        &publish_event,
        s_rrs_fixture_on_stream_operation_subscription_match,
        s_rrs_fixture_on_request_operation_subscription_match,
        record);

    ASSERT_SUCCESS(s_rrc_verify_subscriptions_publishes(
        record,
        0, /* expected_stream_matches_count */
        NULL,
        0, /* expected_request_matches_count */
        NULL));

    s_aws_rr_client_fixture_subscriptions_macthes_record_delete(record);

    aws_mqtt_request_response_client_subscriptions_clean_up(&subscriptions);

    return AWS_OP_SUCCESS;
}

AWS_TEST_CASE(rrs_stream_subscriptions_too_long_publish_topic, s_rrs_stream_subscriptions_too_long_publish_topic_fn)

static int s_rrs_stream_subscriptions_too_short_publish_topic_fn(struct aws_allocator *allocator, void *ctx) {
    (void)ctx;

    struct aws_request_response_subscriptions subscriptions;

    aws_mqtt_request_response_client_subscriptions_init(&subscriptions, allocator);

    struct aws_byte_cursor topic_filter1 = aws_byte_cursor_from_c_str("topic/123/+");

    struct aws_byte_cursor topic1 = aws_byte_cursor_from_c_str("topic/123");
    struct aws_byte_cursor payload1 = aws_byte_cursor_from_c_str("Payload1");

    aws_mqtt_request_response_client_subscriptions_add_stream_subscription(&subscriptions, &topic_filter1);
    aws_mqtt_request_response_client_subscriptions_add_stream_subscription(&subscriptions, &topic_filter1);

    struct aws_mqtt_rr_incoming_publish_event publish_event = {
        .topic = topic1,
        .payload = payload1,
    };

    struct aws_rr_client_fixture_subscriptions_matches_record *record =
        s_aws_rr_client_fixture_subscriptions_matches_record_new(allocator);

    aws_mqtt_request_response_client_subscriptions_handle_incoming_publish(
        &subscriptions,
        &publish_event,
        s_rrs_fixture_on_stream_operation_subscription_match,
        s_rrs_fixture_on_request_operation_subscription_match,
        record);

    ASSERT_SUCCESS(s_rrc_verify_subscriptions_publishes(
        record,
        0, /* expected_stream_matches_count */
        NULL,
        0, /* expected_request_matches_count */
        NULL));

    s_aws_rr_client_fixture_subscriptions_macthes_record_delete(record);

    aws_mqtt_request_response_client_subscriptions_clean_up(&subscriptions);

    return AWS_OP_SUCCESS;
}

AWS_TEST_CASE(rrs_stream_subscriptions_too_short_publish_topic, s_rrs_stream_subscriptions_too_short_publish_topic_fn)

static int s_rrs_request_subscriptions_add_single_subscription_fn(struct aws_allocator *allocator, void *ctx) {
    (void)ctx;

    struct aws_request_response_subscriptions subscriptions;

    aws_mqtt_request_response_client_subscriptions_init(&subscriptions, allocator);

    struct aws_byte_cursor topic1 = aws_byte_cursor_from_c_str("topic/123/abc");
    struct aws_byte_cursor token_path1 = aws_byte_cursor_from_c_str("token1");
    struct aws_byte_cursor payload1 = aws_byte_cursor_from_c_str("Payload1");

    aws_mqtt_request_response_client_subscriptions_add_request_subscription(&subscriptions, &topic1, &token_path1);

    struct aws_mqtt_rr_incoming_publish_event publish_event = {
        .topic = topic1,
        .payload = payload1,
    };

    struct aws_rr_client_fixture_subscriptions_matches_record *record =
        s_aws_rr_client_fixture_subscriptions_matches_record_new(allocator);

    aws_mqtt_request_response_client_subscriptions_handle_incoming_publish(
        &subscriptions,
        &publish_event,
        s_rrs_fixture_on_stream_operation_subscription_match,
        s_rrs_fixture_on_request_operation_subscription_match,
        record);

    struct aws_rr_client_fixture_matched_request_subscription_view matched_subscriptions[] = {
        {payload1, topic1, topic1, token_path1},
    };

    ASSERT_SUCCESS(s_rrc_verify_subscriptions_publishes(
        record,
        0 /* expected_stream_matches_count */,
        NULL,
        AWS_ARRAY_SIZE(matched_subscriptions),
        matched_subscriptions));

    s_aws_rr_client_fixture_subscriptions_macthes_record_delete(record);

    aws_mqtt_request_response_client_subscriptions_clean_up(&subscriptions);

    return AWS_OP_SUCCESS;
}

AWS_TEST_CASE(rrs_request_subscriptions_add_single_subscription, s_rrs_request_subscriptions_add_single_subscription_fn)

static int s_rrs_request_subscriptions_remove_subscription_fn(struct aws_allocator *allocator, void *ctx) {
    (void)ctx;

    struct aws_request_response_subscriptions subscriptions;

    aws_mqtt_request_response_client_subscriptions_init(&subscriptions, allocator);

    struct aws_byte_cursor topic1 = aws_byte_cursor_from_c_str("topic/123/abc");
    struct aws_byte_cursor token_path1 = aws_byte_cursor_from_c_str("token1");
    struct aws_byte_cursor payload1 = aws_byte_cursor_from_c_str("Payload1");

    aws_mqtt_request_response_client_subscriptions_add_request_subscription(&subscriptions, &topic1, &token_path1);

    struct aws_mqtt_rr_incoming_publish_event publish_event = {
        .topic = topic1,
        .payload = payload1,
    };

    struct aws_rr_client_fixture_subscriptions_matches_record *record =
        s_aws_rr_client_fixture_subscriptions_matches_record_new(allocator);

    aws_mqtt_request_response_client_subscriptions_handle_incoming_publish(
        &subscriptions,
        &publish_event,
        s_rrs_fixture_on_stream_operation_subscription_match,
        s_rrs_fixture_on_request_operation_subscription_match,
        record);

    struct aws_rr_client_fixture_matched_request_subscription_view matched_subscriptions[] = {
        {payload1, topic1, topic1, token_path1},
    };

    ASSERT_SUCCESS(s_rrc_verify_subscriptions_publishes(
        record,
        0 /* expected_stream_matches_count */,
        NULL,
        AWS_ARRAY_SIZE(matched_subscriptions),
        matched_subscriptions));

    s_aws_rr_client_fixture_subscriptions_macthes_record_delete(record);

    aws_mqtt_request_response_client_subscriptions_remove_request_subscription(&subscriptions, &topic1);

    struct aws_rr_client_fixture_subscriptions_matches_record *record2 =
        s_aws_rr_client_fixture_subscriptions_matches_record_new(allocator);

    aws_mqtt_request_response_client_subscriptions_handle_incoming_publish(
        &subscriptions,
        &publish_event,
        s_rrs_fixture_on_stream_operation_subscription_match,
        s_rrs_fixture_on_request_operation_subscription_match,
        record2);

    ASSERT_SUCCESS(s_rrc_verify_subscriptions_publishes(
        record2, 0 /* expected_stream_matches_count */, NULL, 0 /* expected_request_matches_count */, NULL));

    s_aws_rr_client_fixture_subscriptions_macthes_record_delete(record2);

    aws_mqtt_request_response_client_subscriptions_clean_up(&subscriptions);

    return AWS_OP_SUCCESS;
}

AWS_TEST_CASE(rrs_request_subscriptions_remove_subscription, s_rrs_request_subscriptions_remove_subscription_fn)

/* After adding multiple identical request subscriptions, the same number of removals is required to actually remove
 * the subscription. */
static int s_rrs_request_subscriptions_add_duplicate_then_remove_fn(struct aws_allocator *allocator, void *ctx) {
    (void)ctx;

    struct aws_request_response_subscriptions subscriptions;

    aws_mqtt_request_response_client_subscriptions_init(&subscriptions, allocator);

    struct aws_byte_cursor topic1 = aws_byte_cursor_from_c_str("topic/123/abc");
    struct aws_byte_cursor token_path1 = aws_byte_cursor_from_c_str("token1");
    struct aws_byte_cursor payload1 = aws_byte_cursor_from_c_str("Payload1");

    aws_mqtt_request_response_client_subscriptions_add_request_subscription(&subscriptions, &topic1, &token_path1);
    aws_mqtt_request_response_client_subscriptions_add_request_subscription(&subscriptions, &topic1, &token_path1);

    struct aws_mqtt_rr_incoming_publish_event publish_event = {
        .topic = topic1,
        .payload = payload1,
    };

    struct aws_rr_client_fixture_subscriptions_matches_record *record =
        s_aws_rr_client_fixture_subscriptions_matches_record_new(allocator);

    aws_mqtt_request_response_client_subscriptions_handle_incoming_publish(
        &subscriptions,
        &publish_event,
        s_rrs_fixture_on_stream_operation_subscription_match,
        s_rrs_fixture_on_request_operation_subscription_match,
        record);

    struct aws_rr_client_fixture_matched_request_subscription_view matched_subscriptions[] = {
        {payload1, topic1, topic1, token_path1},
    };

    ASSERT_SUCCESS(s_rrc_verify_subscriptions_publishes(
        record,
        0 /* expected_stream_matches_count */,
        NULL,
        AWS_ARRAY_SIZE(matched_subscriptions),
        matched_subscriptions));

    s_aws_rr_client_fixture_subscriptions_macthes_record_delete(record);

    // First remove, decrement subscription's internal counter to 1.
    aws_mqtt_request_response_client_subscriptions_remove_request_subscription(&subscriptions, &topic1);

    struct aws_rr_client_fixture_subscriptions_matches_record *record2 =
        s_aws_rr_client_fixture_subscriptions_matches_record_new(allocator);

    aws_mqtt_request_response_client_subscriptions_handle_incoming_publish(
        &subscriptions,
        &publish_event,
        s_rrs_fixture_on_stream_operation_subscription_match,
        s_rrs_fixture_on_request_operation_subscription_match,
        record2);

    ASSERT_SUCCESS(s_rrc_verify_subscriptions_publishes(
        record2,
        0 /* expected_stream_matches_count */,
        NULL,
        AWS_ARRAY_SIZE(matched_subscriptions),
        matched_subscriptions));

    s_aws_rr_client_fixture_subscriptions_macthes_record_delete(record2);

    // Second remove, decrement subscription's internal counter to 0 and remove it.
    aws_mqtt_request_response_client_subscriptions_remove_request_subscription(&subscriptions, &topic1);

    struct aws_rr_client_fixture_subscriptions_matches_record *record3 =
        s_aws_rr_client_fixture_subscriptions_matches_record_new(allocator);

    aws_mqtt_request_response_client_subscriptions_handle_incoming_publish(
        &subscriptions,
        &publish_event,
        s_rrs_fixture_on_stream_operation_subscription_match,
        s_rrs_fixture_on_request_operation_subscription_match,
        record3);

    ASSERT_SUCCESS(s_rrc_verify_subscriptions_publishes(
        record3, 0 /* expected_stream_matches_count */, NULL, 0 /* expected_request_matches_count */, NULL));

    s_aws_rr_client_fixture_subscriptions_macthes_record_delete(record3);

    aws_mqtt_request_response_client_subscriptions_clean_up(&subscriptions);

    return AWS_OP_SUCCESS;
}

AWS_TEST_CASE(
    rrs_request_subscriptions_add_duplicate_then_remove,
    s_rrs_request_subscriptions_add_duplicate_then_remove_fn)

static int s_rrs_request_subscriptions_remove_nonexistent_subscription_fn(struct aws_allocator *allocator, void *ctx) {
    (void)ctx;

    struct aws_request_response_subscriptions subscriptions;

    aws_mqtt_request_response_client_subscriptions_init(&subscriptions, allocator);

    struct aws_byte_cursor topic1 = aws_byte_cursor_from_c_str("topic/123/abc");
    aws_mqtt_request_response_client_subscriptions_remove_request_subscription(&subscriptions, &topic1);

    aws_mqtt_request_response_client_subscriptions_clean_up(&subscriptions);

    return AWS_OP_SUCCESS;
}

AWS_TEST_CASE(
    rrs_request_subscriptions_remove_nonexistent_subscription,
    s_rrs_request_subscriptions_remove_nonexistent_subscription_fn)

static int s_rrs_stream_and_request_subscriptions_add_same_subscription_fn(struct aws_allocator *allocator, void *ctx) {
    (void)ctx;

    struct aws_request_response_subscriptions subscriptions;

    aws_mqtt_request_response_client_subscriptions_init(&subscriptions, allocator);

    struct aws_byte_cursor topic1 = aws_byte_cursor_from_c_str("topic/123/abc");
    struct aws_byte_cursor topic2 = aws_byte_cursor_from_c_str("topic/123/+");
    struct aws_byte_cursor token_path1 = aws_byte_cursor_from_c_str("token1");
    struct aws_byte_cursor payload1 = aws_byte_cursor_from_c_str("Payload1");

    aws_mqtt_request_response_client_subscriptions_add_stream_subscription(&subscriptions, &topic1);
    aws_mqtt_request_response_client_subscriptions_add_stream_subscription(&subscriptions, &topic2);
    aws_mqtt_request_response_client_subscriptions_add_request_subscription(&subscriptions, &topic1, &token_path1);

    struct aws_mqtt_rr_incoming_publish_event publish_event = {
        .topic = topic1,
        .payload = payload1,
    };

    struct aws_rr_client_fixture_subscriptions_matches_record *record =
        s_aws_rr_client_fixture_subscriptions_matches_record_new(allocator);

    aws_mqtt_request_response_client_subscriptions_handle_incoming_publish(
        &subscriptions,
        &publish_event,
        s_rrs_fixture_on_stream_operation_subscription_match,
        s_rrs_fixture_on_request_operation_subscription_match,
        record);

    struct aws_rr_client_fixture_matched_stream_subscription_view matched_stream_subscriptions[] = {
        {payload1, topic1, topic1},
        {payload1, topic1, topic2},
    };

    struct aws_rr_client_fixture_matched_request_subscription_view matched_request_subscriptions[] = {
        {payload1, topic1, topic1, token_path1},
    };

    ASSERT_SUCCESS(s_rrc_verify_subscriptions_publishes(
        record,
        AWS_ARRAY_SIZE(matched_stream_subscriptions),
        matched_stream_subscriptions,
        AWS_ARRAY_SIZE(matched_request_subscriptions),
        matched_request_subscriptions));

    s_aws_rr_client_fixture_subscriptions_macthes_record_delete(record);

    aws_mqtt_request_response_client_subscriptions_clean_up(&subscriptions);

    return AWS_OP_SUCCESS;
}

AWS_TEST_CASE(
    rrs_stream_and_request_subscriptions_add_same_subscription,
    s_rrs_stream_and_request_subscriptions_add_same_subscription_fn)<|MERGE_RESOLUTION|>--- conflicted
+++ resolved
@@ -310,11 +310,8 @@
 }
 
 static void s_rrc_fixture_streaming_operation_incoming_publish_callback(
-<<<<<<< HEAD
-    const struct aws_mqtt_request_response_publish_event *publish_event,
-=======
-    const struct aws_mqtt_rr_incoming_publish_event *publish_event,
->>>>>>> 9fc2f573
+    struct aws_byte_cursor payload,
+    struct aws_byte_cursor topic,
     void *user_data) {
     struct aws_rr_client_fixture_streaming_record *record = user_data;
     struct aws_rr_client_test_fixture *fixture = record->fixture;
