/**
 * Copyright Amazon.com, Inc. or its affiliates. All Rights Reserved.
 * SPDX-License-Identifier: Apache-2.0.
 */

#include <aws/mqtt/private/client_impl.h>

#include <aws/mqtt/mqtt.h>
#include <aws/mqtt/private/packets.h>

#include <aws/http/proxy.h>

#include <aws/io/channel.h>
#include <aws/io/channel_bootstrap.h>
#include <aws/io/event_loop.h>
#include <aws/io/logging.h>
#include <aws/io/socket.h>
#include <aws/io/socket_channel_handler.h>
#include <aws/io/tls_channel_handler.h>

#include <aws/common/condition_variable.h>
#include <aws/common/device_random.h>
#include <aws/common/mutex.h>
#include <aws/common/string.h>
#include <aws/common/thread.h>
#include <aws/common/uuid.h>

#include <aws/testing/aws_test_harness.h>

#include <stdio.h>
#include <stdlib.h>
#ifdef WIN32
#    include <Windows.h>
#    define sleep Sleep
#else
#    include <unistd.h>
#endif

const char s_client_id_prefix[] = "sdk-c-v2-";
AWS_STATIC_STRING_FROM_LITERAL(s_subscribe_topic, "sdk/test/c");

enum { PUBLISHES = 20 };

enum { PAYLOAD_LEN = 200 };
static uint8_t s_payload[PAYLOAD_LEN];

static uint8_t s_will_payload[] = "The client has gone offline!";
enum { WILL_PAYLOAD_LEN = sizeof(s_will_payload) };

struct test_context {
    struct aws_allocator *allocator;

    struct aws_mutex lock;
    struct aws_condition_variable signal;

    struct aws_logger logger;
    struct aws_tls_ctx *tls_ctx;
    struct aws_event_loop_group *el_group;
    struct aws_host_resolver *resolver;
    struct aws_client_bootstrap *bootstrap;
    struct aws_mqtt_client *client;
    struct aws_mqtt_client_connection *connection;
    struct aws_tls_connection_options tls_connection_options;

    size_t pubacks_gotten;
    size_t packets_gotten;

    bool received_on_connection_complete;
    bool received_on_suback;
    bool received_on_disconnect;
};

static void s_on_puback(
    struct aws_mqtt_client_connection *connection,
    uint16_t packet_id,
    int error_code,
    void *userdata) {

    (void)connection;
    (void)packet_id;
    (void)error_code;

    AWS_FATAL_ASSERT(error_code == AWS_ERROR_SUCCESS);

    struct test_context *tester = userdata;

    aws_mutex_lock(&tester->lock);
    ++tester->pubacks_gotten;
    aws_mutex_unlock(&tester->lock);
}

static void s_on_packet_received(
    struct aws_mqtt_client_connection *connection,
    const struct aws_byte_cursor *topic,
    const struct aws_byte_cursor *payload,
    bool dup,
    enum aws_mqtt_qos qos,
    bool retain,
    void *userdata) {

    (void)connection;
    (void)topic;
    (void)dup;
    (void)qos;
    (void)retain;

    AWS_FATAL_ASSERT(payload->len == PAYLOAD_LEN);
    AWS_FATAL_ASSERT(0 == memcmp(payload->ptr, s_payload, PAYLOAD_LEN));

    bool notify = false;
    struct test_context *tester = userdata;

    aws_mutex_lock(&tester->lock);
    ++tester->packets_gotten;
    if (tester->packets_gotten == PUBLISHES) {
        notify = true;
    }
    aws_mutex_unlock(&tester->lock);

    if (notify) {
        aws_condition_variable_notify_one(&tester->signal);
    }
}

static bool s_all_packets_received_cond(void *userdata) {
    struct test_context *tester = userdata;
    return tester->packets_gotten == PUBLISHES;
}

static void s_mqtt_on_connection_complete(
    struct aws_mqtt_client_connection *connection,
    int error_code,
    enum aws_mqtt_connect_return_code return_code,
    bool session_present,
    void *userdata) {

    (void)connection;
    (void)error_code;
    (void)return_code;
    (void)session_present;

    AWS_FATAL_ASSERT(error_code == AWS_ERROR_SUCCESS);
    AWS_FATAL_ASSERT(return_code == AWS_MQTT_CONNECT_ACCEPTED);
    AWS_FATAL_ASSERT(session_present == false);

    struct test_context *tester = userdata;

    aws_mutex_lock(&tester->lock);
    tester->received_on_connection_complete = true;
    aws_mutex_unlock(&tester->lock);
    aws_condition_variable_notify_one(&tester->signal);
}

static void s_mqtt_on_suback(
    struct aws_mqtt_client_connection *connection,
    uint16_t packet_id,
    const struct aws_byte_cursor *topic,
    enum aws_mqtt_qos qos,
    int error_code,
    void *userdata) {

    (void)connection;
    (void)packet_id;
    (void)topic;
    (void)qos;
    (void)error_code;

    AWS_FATAL_ASSERT(error_code == AWS_ERROR_SUCCESS);
    AWS_FATAL_ASSERT(qos != AWS_MQTT_QOS_FAILURE);

    struct test_context *tester = userdata;

    aws_mutex_lock(&tester->lock);
    tester->received_on_suback = true;
    aws_mutex_unlock(&tester->lock);
    aws_condition_variable_notify_one(&tester->signal);
}

static void s_on_connection_interrupted(struct aws_mqtt_client_connection *connection, int error_code, void *userdata) {

    (void)connection;
    (void)userdata;
    printf("CONNECTION INTERRUPTED error_code=%d\n", error_code);
}

static void s_on_resubscribed(
    struct aws_mqtt_client_connection *connection,
    uint16_t packet_id,
    const struct aws_array_list *topic_subacks, /* contains aws_mqtt_topic_subscription pointers */
    int error_code,
    void *userdata) {

    (void)connection;
    (void)packet_id;
    (void)userdata;

    AWS_FATAL_ASSERT(error_code == AWS_ERROR_SUCCESS);

    size_t num_topics = aws_array_list_length(topic_subacks);
    printf("RESUBSCRIBE_COMPLETE. error_code=%d num_topics=%zu\n", error_code, num_topics);
    for (size_t i = 0; i < num_topics; ++i) {
        struct aws_mqtt_topic_subscription sub_i;
        aws_array_list_get_at(topic_subacks, &sub_i, i);
        printf("  topic=" PRInSTR " qos=%d\n", AWS_BYTE_CURSOR_PRI(sub_i.topic), sub_i.qos);
        AWS_FATAL_ASSERT(sub_i.qos != AWS_MQTT_QOS_FAILURE);
    }
}

static void s_on_connection_resumed(
    struct aws_mqtt_client_connection *connection,
    enum aws_mqtt_connect_return_code return_code,
    bool session_present,
    void *userdata) {

    (void)connection;
    (void)userdata;

    printf("CONNECTION RESUMED return_code=%d session_present=%d\n", return_code, session_present);
    if (!session_present) {
        printf("RESUBSCRIBING...");
        uint16_t packet_id = aws_mqtt_resubscribe_existing_topics(connection, s_on_resubscribed, NULL);
        AWS_FATAL_ASSERT(packet_id);
    }
}

static void s_mqtt_on_disconnect(struct aws_mqtt_client_connection *connection, void *userdata) {
    (void)connection;

    struct test_context *tester = userdata;

    aws_mutex_lock(&tester->lock);
    tester->received_on_disconnect = true;
    aws_mutex_unlock(&tester->lock);
    aws_condition_variable_notify_one(&tester->signal);
}

static void s_wait_on_tester_predicate(struct test_context *tester, bool (*predicate)(void *)) {
    aws_mutex_lock(&tester->lock);
    aws_condition_variable_wait_pred(&tester->signal, &tester->lock, predicate, tester);
    aws_mutex_unlock(&tester->lock);
}

static bool s_received_on_disconnect_pred(void *user_data) {
    struct test_context *tester = user_data;
    return tester->received_on_disconnect;
}

static bool s_received_on_suback_pred(void *user_data) {
    struct test_context *tester = user_data;
    return tester->received_on_suback;
}

static bool s_connection_complete_pred(void *user_data) {
    struct test_context *tester = user_data;
    return tester->received_on_connection_complete;
}

int s_initialize_test(
    struct test_context *tester,
    struct aws_allocator *allocator,
    const char *cert,
    const char *private_key,
    const char *root_ca,
    const char *endpoint) {
    aws_mqtt_library_init(allocator);

    tester->allocator = allocator;
    aws_mutex_init(&tester->lock);
    aws_condition_variable_init(&tester->signal);

    tester->el_group = aws_event_loop_group_new_default(allocator, 1, NULL);

    struct aws_host_resolver_default_options resolver_options = {
        .el_group = tester->el_group,
        .max_entries = 8,
    };
    tester->resolver = aws_host_resolver_new_default(allocator, &resolver_options);

    struct aws_client_bootstrap_options bootstrap_options = {
        .event_loop_group = tester->el_group,
        .host_resolver = tester->resolver,
    };
    tester->bootstrap = aws_client_bootstrap_new(allocator, &bootstrap_options);

    struct aws_tls_ctx_options tls_ctx_opt;
    AWS_FATAL_ASSERT(
        AWS_OP_SUCCESS == aws_tls_ctx_options_init_client_mtls_from_path(&tls_ctx_opt, allocator, cert, private_key));
    AWS_FATAL_ASSERT(AWS_OP_SUCCESS == aws_tls_ctx_options_set_alpn_list(&tls_ctx_opt, "x-amzn-mqtt-ca"));
    AWS_FATAL_ASSERT(
        AWS_OP_SUCCESS == aws_tls_ctx_options_override_default_trust_store_from_path(&tls_ctx_opt, NULL, root_ca));

    tester->tls_ctx = aws_tls_client_ctx_new(allocator, &tls_ctx_opt);
    AWS_FATAL_ASSERT(tester->tls_ctx != NULL);

    aws_tls_ctx_options_clean_up(&tls_ctx_opt);

    aws_tls_connection_options_init_from_ctx(&tester->tls_connection_options, tester->tls_ctx);

    tester->client = aws_mqtt_client_new(allocator, tester->bootstrap);
    tester->connection = aws_mqtt_client_connection_new(tester->client);

    struct aws_socket_options socket_options;
    AWS_ZERO_STRUCT(socket_options);
    socket_options.connect_timeout_ms = 3000;
    socket_options.type = AWS_SOCKET_STREAM;
    socket_options.domain = AWS_SOCKET_IPV6;

    struct aws_byte_cursor host_name_cur = aws_byte_cursor_from_c_str(endpoint);

    /* Generate a random clientid */
    char client_id[128];
    struct aws_byte_buf client_id_buf = aws_byte_buf_from_empty_array(client_id, AWS_ARRAY_SIZE(client_id));

    aws_byte_buf_write(&client_id_buf, (const uint8_t *)s_client_id_prefix, AWS_ARRAY_SIZE(s_client_id_prefix));

    struct aws_uuid uuid;
    aws_uuid_init(&uuid);
    aws_uuid_to_str(&uuid, &client_id_buf);

    struct aws_byte_cursor client_id_cur = aws_byte_cursor_from_buf(&client_id_buf);

    struct aws_mqtt_connection_options conn_options = {
        .host_name = host_name_cur,
        .port = 443,
        .socket_options = &socket_options,
        .tls_options = &tester->tls_connection_options,
        .client_id = client_id_cur,
        .keep_alive_time_secs = 0,
        .ping_timeout_ms = 0,
        .on_connection_complete = s_mqtt_on_connection_complete,
        .user_data = tester,
        .clean_session = true,
    };

    AWS_FATAL_ASSERT(
        AWS_OP_SUCCESS == aws_mqtt_client_connection_set_connection_interruption_handlers(
                              tester->connection, s_on_connection_interrupted, NULL, s_on_connection_resumed, NULL));

    struct aws_byte_cursor subscribe_topic_cur = aws_byte_cursor_from_string(s_subscribe_topic);
    struct aws_byte_cursor will_cur = aws_byte_cursor_from_array(s_will_payload, WILL_PAYLOAD_LEN);
    aws_mqtt_client_connection_set_will(tester->connection, &subscribe_topic_cur, 1, false, &will_cur);

    struct aws_http_proxy_options proxy_options = {
        .connection_type = AWS_HPCT_HTTP_TUNNEL,
        .host = aws_byte_cursor_from_c_str("localhost"),
        .port = 3128,
    };

    aws_mqtt_client_connection_set_http_proxy_options(tester->connection, &proxy_options);

    aws_mqtt_client_connection_connect(tester->connection, &conn_options);

    return AWS_OP_SUCCESS;
}

int s_cleanup_test(struct test_context *tester) {
    aws_tls_connection_options_clean_up(&tester->tls_connection_options);

    aws_mqtt_client_connection_release(tester->connection);
    aws_mqtt_client_release(tester->client);

    aws_tls_ctx_release(tester->tls_ctx);

    aws_client_bootstrap_release(tester->bootstrap);

    aws_host_resolver_release(tester->resolver);
    aws_event_loop_group_release(tester->el_group);

    aws_thread_join_all_managed();

<<<<<<< HEAD
    // aws_logger_clean_up(&tester->logger);
=======
    aws_logger_clean_up(&tester->logger);
>>>>>>> 2802d0cd

    aws_mutex_clean_up(&tester->lock);
    aws_condition_variable_clean_up(&tester->signal);

    aws_mqtt_library_clean_up();

    return AWS_OP_SUCCESS;
}

int main(int argc, char **argv) {

    if (argc < 5) {
        printf(
            "4 args required, only %d passed. Usage:\n"
            "aws-c-mqtt-iot-client [endpoint] [certificate] [private_key] [root_ca]\n",
            argc - 1);
        return 1;
    }

    const char *endpoint = argv[1];
    const char *cert = argv[2];
    const char *private_key = argv[3];
    const char *root_ca = argv[4];

    struct aws_allocator *allocator = aws_mem_tracer_new(aws_default_allocator(), NULL, AWS_MEMTRACE_STACKS, 8);

    struct aws_logger_standard_options logger_options = {
        .level = AWS_LL_TRACE,
        .file = stdout,
    };

    struct aws_logger logger;
    aws_logger_init_noalloc(&logger, allocator, &logger_options);
    aws_logger_set(&logger);

    struct test_context tester;
    AWS_ZERO_STRUCT(tester);

    AWS_FATAL_ASSERT(s_initialize_test(&tester, allocator, cert, private_key, root_ca, endpoint) == AWS_OP_SUCCESS);

    struct aws_byte_cursor subscribe_topic_cur = aws_byte_cursor_from_string(s_subscribe_topic);

    s_wait_on_tester_predicate(&tester, s_connection_complete_pred);

    aws_mqtt_client_connection_subscribe(
        tester.connection,
        &subscribe_topic_cur,
        AWS_MQTT_QOS_AT_LEAST_ONCE,
        &s_on_packet_received,
        &tester,
        NULL,
        s_mqtt_on_suback,
        &tester);

    s_wait_on_tester_predicate(&tester, s_received_on_suback_pred);

    /* Populate the payload */
    struct aws_byte_buf payload_buf = aws_byte_buf_from_empty_array(s_payload, PAYLOAD_LEN);
    aws_device_random_buffer(&payload_buf);
    struct aws_byte_cursor payload_cur = aws_byte_cursor_from_buf(&payload_buf);

    for (int i = 0; i < PUBLISHES; ++i) {
        aws_mqtt_client_connection_publish(
            tester.connection,
            &subscribe_topic_cur,
            AWS_MQTT_QOS_AT_LEAST_ONCE,
            false,
            &payload_cur,
            &s_on_puback,
            &tester);

        /* Keep the service endpoint from throttling the connection */
        if (i != 0 && i % 100 == 0) {
            sleep(1);
        }
    }

    s_wait_on_tester_predicate(&tester, s_all_packets_received_cond);

    ASSERT_UINT_EQUALS(PUBLISHES, tester.packets_gotten);

    aws_mqtt_client_connection_disconnect(tester.connection, s_mqtt_on_disconnect, &tester);

    s_wait_on_tester_predicate(&tester, s_received_on_disconnect_pred);

    ASSERT_SUCCESS(s_cleanup_test(&tester));

    if (aws_mem_tracer_count(allocator) != 0) {
        aws_mem_tracer_dump(allocator);
    }

    aws_logger_clean_up(&logger);

    ASSERT_UINT_EQUALS(0, aws_mem_tracer_count(allocator));
    allocator = aws_mem_tracer_destroy(allocator);

    return AWS_OP_SUCCESS;
}<|MERGE_RESOLUTION|>--- conflicted
+++ resolved
@@ -368,11 +368,7 @@
 
     aws_thread_join_all_managed();
 
-<<<<<<< HEAD
-    // aws_logger_clean_up(&tester->logger);
-=======
     aws_logger_clean_up(&tester->logger);
->>>>>>> 2802d0cd
 
     aws_mutex_clean_up(&tester->lock);
     aws_condition_variable_clean_up(&tester->signal);
