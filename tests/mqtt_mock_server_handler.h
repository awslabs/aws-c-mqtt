--- conflicted
+++ resolved
@@ -149,19 +149,6 @@
     if (packet.fixed_header.packet_type == AWS_MQTT_PACKET_UNSUBSCRIBE) {
         AWS_LOGF_DEBUG(MOCK_LOG_SUBJECT, "server, UNSUBSCRIBE received");
 
-<<<<<<< HEAD
-        struct aws_mqtt_packet_subscribe subscribe_packet;
-        aws_mqtt_packet_subscribe_init(&subscribe_packet, testing_handler->handler.alloc, 0);
-        aws_mqtt_packet_subscribe_decode(message_cur, &subscribe_packet);
-
-        struct aws_io_message *suback_msg =
-            aws_channel_acquire_message_from_pool(testing_handler->slot->channel, AWS_IO_MESSAGE_APPLICATION_DATA, 256);
-        struct aws_mqtt_packet_ack suback;
-        aws_mqtt_packet_suback_init(&suback, subscribe_packet.packet_identifier);
-        aws_mqtt_packet_subscribe_clean_up(&subscribe_packet);
-        aws_mqtt_packet_ack_encode(&suback_msg->message_data, &suback);
-        aws_channel_slot_send_message(testing_handler->slot, suback_msg, AWS_CHANNEL_DIR_WRITE);
-=======
         struct aws_mqtt_packet_unsubscribe unsubscribe_packet;
         aws_mqtt_packet_unsubscribe_init(&unsubscribe_packet, testing_handler->handler.alloc, 0);
         aws_mqtt_packet_unsubscribe_decode(message_cur, &unsubscribe_packet);
@@ -173,7 +160,6 @@
         aws_mqtt_packet_unsubscribe_clean_up(&unsubscribe_packet);
         aws_mqtt_packet_ack_encode(&unsuback_msg->message_data, &unsuback);
         aws_channel_slot_send_message(testing_handler->slot, unsuback_msg, AWS_CHANNEL_DIR_WRITE);
->>>>>>> 8c5d68da
         return AWS_OP_SUCCESS;
     }
 
