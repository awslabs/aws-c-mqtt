/**
 * Copyright Amazon.com, Inc. or its affiliates. All Rights Reserved.
 * SPDX-License-Identifier: Apache-2.0.
 */

#include "mqtt5_testing_utils.h"

#include <aws/common/clock.h>
#include <aws/common/string.h>
#include <aws/http/websocket.h>
#include <aws/io/channel_bootstrap.h>
#include <aws/io/event_loop.h>
#include <aws/mqtt/mqtt.h>
#include <aws/mqtt/private/v5/mqtt5_utils.h>
#include <aws/mqtt/v5/mqtt5_client.h>

#include <aws/testing/aws_test_harness.h>

#include <inttypes.h>
#include <math.h>

#define TEST_IO_MESSAGE_LENGTH 4096

static bool s_is_within_percentage_of(uint64_t expected_time, uint64_t actual_time, double percentage) {
    double actual_percent = 1.0 - (double)actual_time / (double)expected_time;
    return fabs(actual_percent) <= percentage;
}

static int s_aws_mqtt5_mock_server_send_packet(
    struct aws_mqtt5_server_mock_connection_context *connection,
    enum aws_mqtt5_packet_type packet_type,
    void *packet) {
    aws_mqtt5_encoder_append_packet_encoding(&connection->encoder, packet_type, packet);

    struct aws_io_message *message = aws_channel_acquire_message_from_pool(
        connection->slot->channel, AWS_IO_MESSAGE_APPLICATION_DATA, TEST_IO_MESSAGE_LENGTH);
    if (message == NULL) {
        return AWS_OP_ERR;
    }

    enum aws_mqtt5_encoding_result result =
        aws_mqtt5_encoder_encode_to_buffer(&connection->encoder, &message->message_data);
    AWS_FATAL_ASSERT(result == AWS_MQTT5_ER_FINISHED);

    if (aws_channel_slot_send_message(connection->slot, message, AWS_CHANNEL_DIR_WRITE)) {
        aws_mem_release(message->allocator, message);
        return AWS_OP_ERR;
    }

    return AWS_OP_SUCCESS;
}

static int s_aws_mqtt5_mock_server_handle_connect_always_succeed(
    void *packet,
    struct aws_mqtt5_server_mock_connection_context *connection,
    void *user_data) {
    (void)packet;
    (void)user_data;

    struct aws_mqtt5_packet_connack_view connack_view;
    AWS_ZERO_STRUCT(connack_view);

    connack_view.reason_code = AWS_MQTT5_CRC_SUCCESS;

    return s_aws_mqtt5_mock_server_send_packet(connection, AWS_MQTT5_PT_CONNACK, &connack_view);
}

static int s_aws_mqtt5_mock_server_handle_pingreq_always_respond(
    void *packet,
    struct aws_mqtt5_server_mock_connection_context *connection,
    void *user_data) {
    (void)packet;
    (void)user_data;

    return s_aws_mqtt5_mock_server_send_packet(connection, AWS_MQTT5_PT_PINGRESP, NULL);
}

static int s_aws_mqtt5_mock_server_handle_disconnect(
    void *packet,
    struct aws_mqtt5_server_mock_connection_context *connection,
    void *user_data) {
    (void)packet;
    (void)connection;
    (void)user_data;

    return AWS_OP_SUCCESS;
}

void s_lifecycle_event_callback(const struct aws_mqtt5_client_lifecycle_event *event) {
    (void)event;
}

void s_publish_received_callback(const struct aws_mqtt5_packet_publish_view *publish, void *user_data) {
    (void)publish;
    (void)user_data;
}

AWS_STATIC_STRING_FROM_LITERAL(s_client_id, "HelloWorld");

static void s_mqtt5_client_test_init_default_options(
    struct aws_mqtt5_packet_connect_view *connect_options,
    struct aws_mqtt5_client_options *client_options,
    struct aws_mqtt5_mock_server_vtable *server_function_table) {
    struct aws_mqtt5_packet_connect_view local_connect_options = {
        .keep_alive_interval_seconds = 30,
        .client_id = aws_byte_cursor_from_string(s_client_id),
        .clean_start = true,
    };

    *connect_options = local_connect_options;

    struct aws_mqtt5_client_options local_client_options = {
        .connect_options = connect_options,
        .session_behavior = AWS_MQTT5_CSBT_CLEAN,
        .lifecycle_event_handler = s_lifecycle_event_callback,
        .lifecycle_event_handler_user_data = NULL,
        .max_reconnect_delay_ms = 120000,
        .min_connected_time_to_reset_reconnect_delay_ms = 30000,
        .min_reconnect_delay_ms = 1000,
        .ping_timeout_ms = 10000,
        .publish_received_handler = s_publish_received_callback,
        .operation_timeout_seconds = 0,
    };

    *client_options = local_client_options;

    struct aws_mqtt5_mock_server_vtable local_server_function_table = {
        .packet_handlers = {
            NULL,                                                   /* RESERVED = 0 */
            &s_aws_mqtt5_mock_server_handle_connect_always_succeed, /* CONNECT */
            NULL,                                                   /* CONNACK */
            NULL,                                                   /* PUBLISH */
            NULL,                                                   /* PUBACK */
            NULL,                                                   /* PUBREC */
            NULL,                                                   /* PUBREL */
            NULL,                                                   /* PUBCOMP */
            NULL,                                                   /* SUBSCRIBE */
            NULL,                                                   /* SUBACK */
            NULL,                                                   /* UNSUBSCRIBE */
            NULL,                                                   /* UNSUBACK */
            &s_aws_mqtt5_mock_server_handle_pingreq_always_respond, /* PINGREQ */
            NULL,                                                   /* PINGRESP */
            &s_aws_mqtt5_mock_server_handle_disconnect,             /* DISCONNECT */
            NULL                                                    /* AUTH */
        }};

    *server_function_table = local_server_function_table;
}

static int s_aws_mqtt5_client_test_init_default_connect_storage(
    struct aws_mqtt5_packet_connect_storage *storage,
    struct aws_allocator *allocator) {

    uint16_t topic_alias_maximum = AWS_MQTT5_CLIENT_DEFAULT_INBOUND_TOPIC_ALIAS_CACHE_SIZE;

    struct aws_mqtt5_packet_connect_view connect_view = {.keep_alive_interval_seconds = 30,
                                                         .client_id = aws_byte_cursor_from_string(s_client_id),
                                                         .clean_start = true,
                                                         .topic_alias_maximum = &topic_alias_maximum};

    return aws_mqtt5_packet_connect_storage_init(storage, allocator, &connect_view);
}

static int s_aws_mqtt5_client_test_init_default_disconnect_storage(
    struct aws_mqtt5_packet_disconnect_storage *storage,
    struct aws_allocator *allocator) {
    struct aws_mqtt5_packet_disconnect_view disconnect_view = {
        .reason_code = AWS_MQTT5_DRC_NORMAL_DISCONNECTION,
    };

    return aws_mqtt5_packet_disconnect_storage_init(storage, allocator, &disconnect_view);
}

static bool s_last_life_cycle_event_is(
    struct aws_mqtt5_client_mock_test_fixture *test_fixture,
    enum aws_mqtt5_client_lifecycle_event_type event_type) {
    size_t event_count = aws_array_list_length(&test_fixture->lifecycle_events);
    if (event_count == 0) {
        return false;
    }

    struct aws_mqtt5_lifecycle_event_record *record = NULL;
    aws_array_list_get_at(&test_fixture->lifecycle_events, &record, event_count - 1);

    return record->event.event_type == event_type;
}

static bool s_last_mock_server_packet_received_is(
    struct aws_mqtt5_client_mock_test_fixture *test_fixture,
    enum aws_mqtt5_packet_type packet_type) {
    size_t packet_count = aws_array_list_length(&test_fixture->server_received_packets);
    if (packet_count == 0) {
        return false;
    }

    struct aws_mqtt5_mock_server_packet_record *packet = NULL;
    aws_array_list_get_at_ptr(&test_fixture->server_received_packets, (void **)&packet, packet_count - 1);

    return packet_type == packet->packet_type;
}

static bool s_last_mock_server_packet_received_is_disconnect(void *arg) {
    struct aws_mqtt5_client_mock_test_fixture *test_fixture = arg;

    return s_last_mock_server_packet_received_is(test_fixture, AWS_MQTT5_PT_DISCONNECT);
}

static void s_wait_for_mock_server_to_receive_disconnect_packet(
    struct aws_mqtt5_client_mock_test_fixture *test_context) {
    aws_mutex_lock(&test_context->lock);
    aws_condition_variable_wait_pred(
        &test_context->signal, &test_context->lock, s_last_mock_server_packet_received_is_disconnect, test_context);
    aws_mutex_unlock(&test_context->lock);
}

static bool s_last_lifecycle_event_is_connected(void *arg) {
    struct aws_mqtt5_client_mock_test_fixture *test_fixture = arg;

    return s_last_life_cycle_event_is(test_fixture, AWS_MQTT5_CLET_CONNECTION_SUCCESS);
}

static void s_wait_for_connected_lifecycle_event(struct aws_mqtt5_client_mock_test_fixture *test_context) {
    aws_mutex_lock(&test_context->lock);
    aws_condition_variable_wait_pred(
        &test_context->signal, &test_context->lock, s_last_lifecycle_event_is_connected, test_context);
    aws_mutex_unlock(&test_context->lock);
}

static bool s_last_lifecycle_event_is_stopped(void *arg) {
    struct aws_mqtt5_client_mock_test_fixture *test_fixture = arg;

    return s_last_life_cycle_event_is(test_fixture, AWS_MQTT5_CLET_STOPPED);
}

static void s_wait_for_stopped_lifecycle_event(struct aws_mqtt5_client_mock_test_fixture *test_context) {
    aws_mutex_lock(&test_context->lock);
    aws_condition_variable_wait_pred(
        &test_context->signal, &test_context->lock, s_last_lifecycle_event_is_stopped, test_context);
    aws_mutex_unlock(&test_context->lock);
}

static bool s_has_lifecycle_event(
    struct aws_mqtt5_client_mock_test_fixture *test_fixture,
    enum aws_mqtt5_client_lifecycle_event_type event_type) {

    size_t record_count = aws_array_list_length(&test_fixture->lifecycle_events);
    for (size_t i = 0; i < record_count; ++i) {
        struct aws_mqtt5_lifecycle_event_record *record = NULL;
        aws_array_list_get_at(&test_fixture->lifecycle_events, &record, i);
        if (record->event.event_type == event_type) {
            return true;
        }
    }

    return false;
}

static bool s_has_connection_failure_event(void *arg) {
    struct aws_mqtt5_client_mock_test_fixture *test_fixture = arg;

    return s_has_lifecycle_event(test_fixture, AWS_MQTT5_CLET_CONNECTION_FAILURE);
}

static void s_wait_for_connection_failure_lifecycle_event(struct aws_mqtt5_client_mock_test_fixture *test_context) {
    aws_mutex_lock(&test_context->lock);
    aws_condition_variable_wait_pred(
        &test_context->signal, &test_context->lock, s_has_connection_failure_event, test_context);
    aws_mutex_unlock(&test_context->lock);
}

static bool s_has_disconnect_event(void *arg) {
    struct aws_mqtt5_client_mock_test_fixture *test_fixture = arg;

    return s_has_lifecycle_event(test_fixture, AWS_MQTT5_CLET_DISCONNECTION);
}

static void s_wait_for_disconnection_lifecycle_event(struct aws_mqtt5_client_mock_test_fixture *test_context) {
    aws_mutex_lock(&test_context->lock);
    aws_condition_variable_wait_pred(&test_context->signal, &test_context->lock, s_has_disconnect_event, test_context);
    aws_mutex_unlock(&test_context->lock);
}

static bool s_disconnect_completion_invoked(void *arg) {
    struct aws_mqtt5_client_mock_test_fixture *test_fixture = arg;

    return test_fixture->disconnect_completion_callback_invoked;
}

static void s_on_disconnect_completion(int error_code, void *user_data) {
    (void)error_code;

    struct aws_mqtt5_client_mock_test_fixture *test_fixture = user_data;

    aws_mutex_lock(&test_fixture->lock);
    test_fixture->disconnect_completion_callback_invoked = true;
    aws_mutex_unlock(&test_fixture->lock);
    aws_condition_variable_notify_all(&test_fixture->signal);
}

static void s_wait_for_disconnect_completion(struct aws_mqtt5_client_mock_test_fixture *test_context) {
    aws_mutex_lock(&test_context->lock);
    aws_condition_variable_wait_pred(
        &test_context->signal, &test_context->lock, s_disconnect_completion_invoked, test_context);
    aws_mutex_unlock(&test_context->lock);
}

static int s_verify_client_state_sequence(
    struct aws_mqtt5_client_mock_test_fixture *test_context,
    enum aws_mqtt5_client_state *expected_states,
    size_t expected_states_count) {
    aws_mutex_lock(&test_context->lock);

    size_t actual_states_count = aws_array_list_length(&test_context->client_states);
    ASSERT_TRUE(actual_states_count >= expected_states_count);

    for (size_t i = 0; i < expected_states_count; ++i) {
        enum aws_mqtt5_client_state state = AWS_MCS_STOPPED;
        aws_array_list_get_at(&test_context->client_states, &state, i);

        ASSERT_INT_EQUALS(expected_states[i], state);
    }

    aws_mutex_unlock(&test_context->lock);

    return AWS_OP_SUCCESS;
}

static int s_verify_simple_lifecycle_event_sequence(
    struct aws_mqtt5_client_mock_test_fixture *test_context,
    struct aws_mqtt5_client_lifecycle_event *expected_events,
    size_t expected_events_count) {
    aws_mutex_lock(&test_context->lock);

    size_t actual_events_count = aws_array_list_length(&test_context->lifecycle_events);
    ASSERT_TRUE(actual_events_count >= expected_events_count);

    for (size_t i = 0; i < expected_events_count; ++i) {
        struct aws_mqtt5_lifecycle_event_record *lifecycle_event = NULL;
        aws_array_list_get_at(&test_context->lifecycle_events, &lifecycle_event, i);

        struct aws_mqtt5_client_lifecycle_event *expected_event = &expected_events[i];
        ASSERT_INT_EQUALS(expected_event->event_type, lifecycle_event->event.event_type);
        ASSERT_INT_EQUALS(expected_event->error_code, lifecycle_event->event.error_code);
    }

    aws_mutex_unlock(&test_context->lock);

    return AWS_OP_SUCCESS;
}

static int s_verify_received_packet_sequence(
    struct aws_mqtt5_client_mock_test_fixture *test_context,
    struct aws_mqtt5_mock_server_packet_record *expected_packets,
    size_t expected_packets_count) {
    aws_mutex_lock(&test_context->lock);

    size_t actual_packets_count = aws_array_list_length(&test_context->server_received_packets);
    ASSERT_TRUE(actual_packets_count >= expected_packets_count);

    for (size_t i = 0; i < expected_packets_count; ++i) {
        struct aws_mqtt5_mock_server_packet_record *actual_packet = NULL;
        aws_array_list_get_at_ptr(&test_context->server_received_packets, (void **)&actual_packet, i);

        struct aws_mqtt5_mock_server_packet_record *expected_packet = &expected_packets[i];

        ASSERT_INT_EQUALS(expected_packet->packet_type, actual_packet->packet_type);

        /* a NULL storage means we don't care about verifying it on a field-by-field basis */
        if (expected_packet->packet_storage != NULL) {
            ASSERT_TRUE(aws_mqtt5_client_test_are_packets_equal(
                expected_packet->packet_type, expected_packet->packet_storage, actual_packet->packet_storage));
        }
    }

    aws_mutex_unlock(&test_context->lock);

    return AWS_OP_SUCCESS;
}

/*
 * Basic successful connect/disconnect test.  We check expected lifecycle events, internal client state changes,
 * and server received packets.
 */
static int s_mqtt5_client_direct_connect_success_fn(struct aws_allocator *allocator, void *ctx) {
    (void)ctx;

    aws_mqtt_library_init(allocator);

    struct aws_mqtt5_packet_connect_view connect_options;
    struct aws_mqtt5_client_options client_options;
    struct aws_mqtt5_mock_server_vtable server_function_table;
    s_mqtt5_client_test_init_default_options(&connect_options, &client_options, &server_function_table);

    struct aws_mqtt5_client_mqtt5_mock_test_fixture_options test_fixture_options = {
        .client_options = &client_options,
        .server_function_table = &server_function_table,
    };

    struct aws_mqtt5_client_mock_test_fixture test_context;
    ASSERT_SUCCESS(aws_mqtt5_client_mock_test_fixture_init(&test_context, allocator, &test_fixture_options));

    struct aws_mqtt5_client *client = test_context.client;
    ASSERT_SUCCESS(aws_mqtt5_client_start(client));

    s_wait_for_connected_lifecycle_event(&test_context);

    struct aws_mqtt5_packet_disconnect_view disconnect_options = {
        .reason_code = AWS_MQTT5_DRC_DISCONNECT_WITH_WILL_MESSAGE,
    };

    struct aws_mqtt5_disconnect_completion_options completion_options = {
        .completion_callback = s_on_disconnect_completion,
        .completion_user_data = &test_context,
    };

    ASSERT_SUCCESS(aws_mqtt5_client_stop(client, &disconnect_options, &completion_options));

    s_wait_for_stopped_lifecycle_event(&test_context);
    s_wait_for_disconnect_completion(&test_context);
    s_wait_for_mock_server_to_receive_disconnect_packet(&test_context);

    struct aws_mqtt5_client_lifecycle_event expected_events[] = {
        {
            .event_type = AWS_MQTT5_CLET_ATTEMPTING_CONNECT,
        },
        {
            .event_type = AWS_MQTT5_CLET_CONNECTION_SUCCESS,
        },
        {
            .event_type = AWS_MQTT5_CLET_DISCONNECTION,
            .error_code = AWS_ERROR_MQTT5_USER_REQUESTED_STOP,
        },
        {
            .event_type = AWS_MQTT5_CLET_STOPPED,
        },
    };
    ASSERT_SUCCESS(
        s_verify_simple_lifecycle_event_sequence(&test_context, expected_events, AWS_ARRAY_SIZE(expected_events)));

    enum aws_mqtt5_client_state expected_states[] = {
        AWS_MCS_CONNECTING,
        AWS_MCS_MQTT_CONNECT,
        AWS_MCS_CONNECTED,
        AWS_MCS_CLEAN_DISCONNECT,
        AWS_MCS_CHANNEL_SHUTDOWN,
        AWS_MCS_STOPPED,
    };

    ASSERT_SUCCESS(s_verify_client_state_sequence(&test_context, expected_states, AWS_ARRAY_SIZE(expected_states)));

    struct aws_mqtt5_packet_connect_storage expected_connect_storage;
    ASSERT_SUCCESS(s_aws_mqtt5_client_test_init_default_connect_storage(&expected_connect_storage, allocator));

    struct aws_mqtt5_packet_disconnect_storage expected_disconnect_storage;
    ASSERT_SUCCESS(s_aws_mqtt5_client_test_init_default_disconnect_storage(&expected_disconnect_storage, allocator));
    expected_disconnect_storage.storage_view.reason_code = AWS_MQTT5_DRC_DISCONNECT_WITH_WILL_MESSAGE;

    struct aws_mqtt5_mock_server_packet_record expected_packets[] = {
        {
            .packet_type = AWS_MQTT5_PT_CONNECT,
            .packet_storage = &expected_connect_storage,
        },
        {
            .packet_type = AWS_MQTT5_PT_DISCONNECT,
            .packet_storage = &expected_disconnect_storage,
        },
    };
    ASSERT_SUCCESS(
        s_verify_received_packet_sequence(&test_context, expected_packets, AWS_ARRAY_SIZE(expected_packets)));

    aws_mqtt5_packet_connect_storage_clean_up(&expected_connect_storage);

    aws_mqtt5_client_mock_test_fixture_clean_up(&test_context);
    aws_mqtt_library_clean_up();

    return AWS_OP_SUCCESS;
}

AWS_TEST_CASE(mqtt5_client_direct_connect_success, s_mqtt5_client_direct_connect_success_fn)

/*
 * Connection failure test infrastructure.  Supplied callbacks are used to modify the way in which the connection
 * establishment fails.
 */
static int s_mqtt5_client_simple_failure_test_fn(
    struct aws_allocator *allocator,
    void (*change_client_test_config_fn)(struct aws_mqtt5_client_mqtt5_mock_test_fixture_options *config),
    void (*change_client_vtable_fn)(struct aws_mqtt5_client_vtable *)) {

    aws_mqtt_library_init(allocator);

    struct aws_mqtt5_packet_connect_view connect_options;
    struct aws_mqtt5_client_options client_options;
    struct aws_mqtt5_mock_server_vtable server_function_table;
    s_mqtt5_client_test_init_default_options(&connect_options, &client_options, &server_function_table);

    struct aws_mqtt5_client_mqtt5_mock_test_fixture_options test_fixture_options = {
        .client_options = &client_options,
        .server_function_table = &server_function_table,
    };

    if (change_client_test_config_fn != NULL) {
        (*change_client_test_config_fn)(&test_fixture_options);
    }

    struct aws_mqtt5_client_mock_test_fixture test_context;
    ASSERT_SUCCESS(aws_mqtt5_client_mock_test_fixture_init(&test_context, allocator, &test_fixture_options));

    struct aws_mqtt5_client *client = test_context.client;
    struct aws_mqtt5_client_vtable vtable = *client->vtable;
    if (change_client_vtable_fn != NULL) {
        (*change_client_vtable_fn)(&vtable);
        aws_mqtt5_client_set_vtable(client, &vtable);
    }

    ASSERT_SUCCESS(aws_mqtt5_client_start(client));

    s_wait_for_connection_failure_lifecycle_event(&test_context);

    ASSERT_SUCCESS(aws_mqtt5_client_stop(client, NULL, NULL));

    s_wait_for_stopped_lifecycle_event(&test_context);

    struct aws_mqtt5_client_lifecycle_event expected_events[] = {
        {
            .event_type = AWS_MQTT5_CLET_ATTEMPTING_CONNECT,
        },
        {
            .event_type = AWS_MQTT5_CLET_CONNECTION_FAILURE,
            .error_code = AWS_ERROR_INVALID_STATE,
        },
    };
    ASSERT_SUCCESS(
        s_verify_simple_lifecycle_event_sequence(&test_context, expected_events, AWS_ARRAY_SIZE(expected_events)));

    enum aws_mqtt5_client_state expected_states[] = {
        AWS_MCS_CONNECTING,
        AWS_MCS_PENDING_RECONNECT,
    };
    ASSERT_SUCCESS(s_verify_client_state_sequence(&test_context, expected_states, AWS_ARRAY_SIZE(expected_states)));

    aws_mqtt5_client_mock_test_fixture_clean_up(&test_context);
    aws_mqtt_library_clean_up();

    return AWS_OP_SUCCESS;
}

static int s_mqtt5_client_test_synchronous_socket_channel_failure_fn(
    struct aws_socket_channel_bootstrap_options *options) {
    (void)options;

    return aws_raise_error(AWS_ERROR_INVALID_STATE);
}

static void s_change_client_vtable_synchronous_direct_failure(struct aws_mqtt5_client_vtable *vtable) {
    vtable->client_bootstrap_new_socket_channel_fn = s_mqtt5_client_test_synchronous_socket_channel_failure_fn;
}

/* Connection failure test where direct MQTT channel establishment fails synchronously */
static int s_mqtt5_client_direct_connect_sync_channel_failure_fn(struct aws_allocator *allocator, void *ctx) {
    (void)ctx;

    ASSERT_SUCCESS(
        s_mqtt5_client_simple_failure_test_fn(allocator, NULL, s_change_client_vtable_synchronous_direct_failure));

    return AWS_OP_SUCCESS;
}

AWS_TEST_CASE(mqtt5_client_direct_connect_sync_channel_failure, s_mqtt5_client_direct_connect_sync_channel_failure_fn)

struct socket_channel_failure_wrapper {
    struct aws_socket_channel_bootstrap_options bootstrap_options;
    struct aws_task task;
};

static struct socket_channel_failure_wrapper s_socket_channel_failure_wrapper;

void s_socket_channel_async_failure_task_fn(struct aws_task *task, void *arg, enum aws_task_status status) {
    (void)task;
    if (status != AWS_TASK_STATUS_RUN_READY) {
        return;
    }

    struct socket_channel_failure_wrapper *wrapper = arg;
    struct aws_socket_channel_bootstrap_options *options = &wrapper->bootstrap_options;

    (*wrapper->bootstrap_options.setup_callback)(options->bootstrap, AWS_ERROR_INVALID_STATE, NULL, options->user_data);
}

static int s_mqtt5_client_test_asynchronous_socket_channel_failure_fn(
    struct aws_socket_channel_bootstrap_options *options) {
    aws_task_init(
        &s_socket_channel_failure_wrapper.task,
        s_socket_channel_async_failure_task_fn,
        &s_socket_channel_failure_wrapper,
        "asynchronous_socket_channel_failure");
    s_socket_channel_failure_wrapper.bootstrap_options = *options;

    struct aws_mqtt5_client *client = options->user_data;
    aws_event_loop_schedule_task_now(client->loop, &s_socket_channel_failure_wrapper.task);

    return AWS_OP_SUCCESS;
}

static void s_change_client_vtable_asynchronous_direct_failure(struct aws_mqtt5_client_vtable *vtable) {
    vtable->client_bootstrap_new_socket_channel_fn = s_mqtt5_client_test_asynchronous_socket_channel_failure_fn;
}

/* Connection failure test where direct MQTT channel establishment fails asynchronously */
static int s_mqtt5_client_direct_connect_async_channel_failure_fn(struct aws_allocator *allocator, void *ctx) {
    (void)ctx;

    ASSERT_SUCCESS(
        s_mqtt5_client_simple_failure_test_fn(allocator, NULL, s_change_client_vtable_asynchronous_direct_failure));

    return AWS_OP_SUCCESS;
}

AWS_TEST_CASE(mqtt5_client_direct_connect_async_channel_failure, s_mqtt5_client_direct_connect_async_channel_failure_fn)

static int s_mqtt5_client_test_synchronous_websocket_failure_fn(
    const struct aws_websocket_client_connection_options *options) {
    (void)options;

    return aws_raise_error(AWS_ERROR_INVALID_STATE);
}

static void s_change_client_vtable_synchronous_websocket_failure(struct aws_mqtt5_client_vtable *vtable) {
    vtable->websocket_connect_fn = s_mqtt5_client_test_synchronous_websocket_failure_fn;
}

static void s_mqtt5_client_test_websocket_successful_transform(
    struct aws_http_message *request,
    void *user_data,
    aws_mqtt5_transform_websocket_handshake_complete_fn *complete_fn,
    void *complete_ctx) {
    (void)user_data;

    (*complete_fn)(request, AWS_ERROR_SUCCESS, complete_ctx);
}

static void s_change_client_options_to_websockets(struct aws_mqtt5_client_mqtt5_mock_test_fixture_options *config) {
    config->client_options->websocket_handshake_transform = s_mqtt5_client_test_websocket_successful_transform;
}

/* Connection failure test where websocket MQTT channel establishment fails synchronously */
static int s_mqtt5_client_websocket_connect_sync_channel_failure_fn(struct aws_allocator *allocator, void *ctx) {
    (void)ctx;

    ASSERT_SUCCESS(s_mqtt5_client_simple_failure_test_fn(
        allocator, s_change_client_options_to_websockets, s_change_client_vtable_synchronous_websocket_failure));

    return AWS_OP_SUCCESS;
}

AWS_TEST_CASE(
    mqtt5_client_websocket_connect_sync_channel_failure,
    s_mqtt5_client_websocket_connect_sync_channel_failure_fn)

struct websocket_channel_failure_wrapper {
    struct aws_websocket_client_connection_options websocket_options;
    struct aws_task task;
};

static struct websocket_channel_failure_wrapper s_websocket_channel_failure_wrapper;

void s_websocket_channel_async_failure_task_fn(struct aws_task *task, void *arg, enum aws_task_status status) {
    (void)task;
    if (status != AWS_TASK_STATUS_RUN_READY) {
        return;
    }

    struct websocket_channel_failure_wrapper *wrapper = arg;
    struct aws_websocket_client_connection_options *options = &wrapper->websocket_options;

    (*wrapper->websocket_options.on_connection_setup)(NULL, AWS_ERROR_INVALID_STATE, 0, NULL, 0, options->user_data);
}

static int s_mqtt5_client_test_asynchronous_websocket_failure_fn(
    const struct aws_websocket_client_connection_options *options) {
    aws_task_init(
        &s_websocket_channel_failure_wrapper.task,
        s_websocket_channel_async_failure_task_fn,
        &s_websocket_channel_failure_wrapper,
        "asynchronous_websocket_channel_failure");
    s_websocket_channel_failure_wrapper.websocket_options = *options;

    struct aws_mqtt5_client *client = options->user_data;
    aws_event_loop_schedule_task_now(client->loop, &s_websocket_channel_failure_wrapper.task);

    return AWS_OP_SUCCESS;
}

static void s_change_client_vtable_asynchronous_websocket_failure(struct aws_mqtt5_client_vtable *vtable) {
    vtable->websocket_connect_fn = s_mqtt5_client_test_asynchronous_websocket_failure_fn;
}

/* Connection failure test where websocket MQTT channel establishment fails asynchronously */
static int s_mqtt5_client_websocket_connect_async_channel_failure_fn(struct aws_allocator *allocator, void *ctx) {
    (void)ctx;

    ASSERT_SUCCESS(s_mqtt5_client_simple_failure_test_fn(
        allocator, s_change_client_options_to_websockets, s_change_client_vtable_asynchronous_websocket_failure));

    return AWS_OP_SUCCESS;
}

AWS_TEST_CASE(
    mqtt5_client_websocket_connect_async_channel_failure,
    s_mqtt5_client_websocket_connect_async_channel_failure_fn)

static void s_mqtt5_client_test_websocket_failed_transform(
    struct aws_http_message *request,
    void *user_data,
    aws_mqtt5_transform_websocket_handshake_complete_fn *complete_fn,
    void *complete_ctx) {

    (void)user_data;

    (*complete_fn)(request, AWS_ERROR_INVALID_STATE, complete_ctx);
}

static void s_change_client_options_to_failed_websocket_transform(
    struct aws_mqtt5_client_mqtt5_mock_test_fixture_options *config) {
    config->client_options->websocket_handshake_transform = s_mqtt5_client_test_websocket_failed_transform;
}

/* Connection failure test where websocket MQTT channel establishment fails due to handshake transform failure */
static int s_mqtt5_client_websocket_connect_handshake_failure_fn(struct aws_allocator *allocator, void *ctx) {
    (void)ctx;

    ASSERT_SUCCESS(
        s_mqtt5_client_simple_failure_test_fn(allocator, s_change_client_options_to_failed_websocket_transform, NULL));

    return AWS_OP_SUCCESS;
}

AWS_TEST_CASE(mqtt5_client_websocket_connect_handshake_failure, s_mqtt5_client_websocket_connect_handshake_failure_fn)

static int s_aws_mqtt5_mock_server_handle_connect_always_fail(
    void *packet,
    struct aws_mqtt5_server_mock_connection_context *connection,
    void *user_data) {
    (void)packet;
    (void)user_data;

    struct aws_mqtt5_packet_connack_view connack_view;
    AWS_ZERO_STRUCT(connack_view);

    connack_view.reason_code = AWS_MQTT5_CRC_BANNED;

    return s_aws_mqtt5_mock_server_send_packet(connection, AWS_MQTT5_PT_CONNACK, &connack_view);
}

/* Connection failure test where overall connection fails due to a CONNACK error code */
static int s_mqtt5_client_direct_connect_connack_refusal_fn(struct aws_allocator *allocator, void *ctx) {
    (void)ctx;

    aws_mqtt_library_init(allocator);

    struct aws_mqtt5_packet_connect_view connect_options;
    struct aws_mqtt5_client_options client_options;
    struct aws_mqtt5_mock_server_vtable server_function_table;
    s_mqtt5_client_test_init_default_options(&connect_options, &client_options, &server_function_table);

    server_function_table.packet_handlers[AWS_MQTT5_PT_CONNECT] = s_aws_mqtt5_mock_server_handle_connect_always_fail;

    struct aws_mqtt5_client_mqtt5_mock_test_fixture_options test_fixture_options = {
        .client_options = &client_options,
        .server_function_table = &server_function_table,
    };

    struct aws_mqtt5_client_mock_test_fixture test_context;
    ASSERT_SUCCESS(aws_mqtt5_client_mock_test_fixture_init(&test_context, allocator, &test_fixture_options));

    struct aws_mqtt5_client *client = test_context.client;

    ASSERT_SUCCESS(aws_mqtt5_client_start(client));

    s_wait_for_connection_failure_lifecycle_event(&test_context);

    ASSERT_SUCCESS(aws_mqtt5_client_stop(client, NULL, NULL));

    s_wait_for_stopped_lifecycle_event(&test_context);

    struct aws_mqtt5_client_lifecycle_event expected_events[] = {
        {
            .event_type = AWS_MQTT5_CLET_ATTEMPTING_CONNECT,
        },
        {
            .event_type = AWS_MQTT5_CLET_CONNECTION_FAILURE,
            .error_code = AWS_ERROR_MQTT5_CONNACK_CONNECTION_REFUSED,
        },
    };
    ASSERT_SUCCESS(
        s_verify_simple_lifecycle_event_sequence(&test_context, expected_events, AWS_ARRAY_SIZE(expected_events)));

    enum aws_mqtt5_client_state expected_states[] = {
        AWS_MCS_CONNECTING,
        AWS_MCS_MQTT_CONNECT,
        AWS_MCS_CHANNEL_SHUTDOWN,
    };
    ASSERT_SUCCESS(s_verify_client_state_sequence(&test_context, expected_states, AWS_ARRAY_SIZE(expected_states)));

    aws_mqtt5_client_mock_test_fixture_clean_up(&test_context);
    aws_mqtt_library_clean_up();

    return AWS_OP_SUCCESS;
}

AWS_TEST_CASE(mqtt5_client_direct_connect_connack_refusal, s_mqtt5_client_direct_connect_connack_refusal_fn)

/* Connection failure test where overall connection fails because there's no response to the CONNECT packet */
static int s_mqtt5_client_direct_connect_connack_timeout_fn(struct aws_allocator *allocator, void *ctx) {
    (void)ctx;

    aws_mqtt_library_init(allocator);

    struct aws_mqtt5_packet_connect_view connect_options;
    struct aws_mqtt5_client_options client_options;
    struct aws_mqtt5_mock_server_vtable server_function_table;
    s_mqtt5_client_test_init_default_options(&connect_options, &client_options, &server_function_table);

    /* fast CONNACK timeout and don't response to the CONNECT packet */
    client_options.connack_timeout_ms = 2000;
    server_function_table.packet_handlers[AWS_MQTT5_PT_CONNECT] = NULL;

    struct aws_mqtt5_client_mqtt5_mock_test_fixture_options test_fixture_options = {
        .client_options = &client_options,
        .server_function_table = &server_function_table,
    };

    struct aws_mqtt5_client_mock_test_fixture test_context;
    ASSERT_SUCCESS(aws_mqtt5_client_mock_test_fixture_init(&test_context, allocator, &test_fixture_options));

    struct aws_mqtt5_client *client = test_context.client;

    ASSERT_SUCCESS(aws_mqtt5_client_start(client));

    s_wait_for_connection_failure_lifecycle_event(&test_context);

    ASSERT_SUCCESS(aws_mqtt5_client_stop(client, NULL, NULL));

    s_wait_for_stopped_lifecycle_event(&test_context);

    struct aws_mqtt5_client_lifecycle_event expected_events[] = {
        {
            .event_type = AWS_MQTT5_CLET_ATTEMPTING_CONNECT,
        },
        {
            .event_type = AWS_MQTT5_CLET_CONNECTION_FAILURE,
            .error_code = AWS_ERROR_MQTT5_CONNACK_TIMEOUT,
        },
    };
    ASSERT_SUCCESS(
        s_verify_simple_lifecycle_event_sequence(&test_context, expected_events, AWS_ARRAY_SIZE(expected_events)));

    enum aws_mqtt5_client_state expected_states[] = {
        AWS_MCS_CONNECTING,
        AWS_MCS_MQTT_CONNECT,
        AWS_MCS_CHANNEL_SHUTDOWN,
    };
    ASSERT_SUCCESS(s_verify_client_state_sequence(&test_context, expected_states, AWS_ARRAY_SIZE(expected_states)));

    aws_mqtt5_client_mock_test_fixture_clean_up(&test_context);
    aws_mqtt_library_clean_up();

    return AWS_OP_SUCCESS;
}

AWS_TEST_CASE(mqtt5_client_direct_connect_connack_timeout, s_mqtt5_client_direct_connect_connack_timeout_fn)

struct aws_mqtt5_server_disconnect_test_context {
    struct aws_mqtt5_client_mock_test_fixture *test_fixture;
    bool disconnect_sent;
    bool connack_sent;
};

static void s_server_disconnect_service_fn(
    struct aws_mqtt5_server_mock_connection_context *mock_server,
    void *user_data) {

    struct aws_mqtt5_server_disconnect_test_context *test_context = user_data;
    if (test_context->disconnect_sent || !test_context->connack_sent) {
        return;
    }

    test_context->disconnect_sent = true;

    struct aws_mqtt5_packet_disconnect_view disconnect = {
        .reason_code = AWS_MQTT5_DRC_PACKET_TOO_LARGE,
    };

    s_aws_mqtt5_mock_server_send_packet(mock_server, AWS_MQTT5_PT_DISCONNECT, &disconnect);
}

static int s_aws_mqtt5_server_disconnect_on_connect(
    void *packet,
    struct aws_mqtt5_server_mock_connection_context *connection,
    void *user_data) {

    /*
     * We intercept the CONNECT in order to correctly set the connack_sent test state.  Otherwise we risk sometimes
     * sending the DISCONNECT before the CONNACK
     */
    int result = s_aws_mqtt5_mock_server_handle_connect_always_succeed(packet, connection, user_data);

    struct aws_mqtt5_server_disconnect_test_context *test_context = user_data;
    test_context->connack_sent = true;

    return result;
}

/* Connection test where we succeed and then the server sends a DISCONNECT */
static int s_mqtt5_client_direct_connect_from_server_disconnect_fn(struct aws_allocator *allocator, void *ctx) {
    (void)ctx;

    aws_mqtt_library_init(allocator);

    struct aws_mqtt5_packet_connect_view connect_options;
    struct aws_mqtt5_client_options client_options;
    struct aws_mqtt5_mock_server_vtable server_function_table;
    s_mqtt5_client_test_init_default_options(&connect_options, &client_options, &server_function_table);

    /* mock server sends a DISCONNECT packet back to the client after a successful CONNECTION establishment */
    server_function_table.service_task_fn = s_server_disconnect_service_fn;
    server_function_table.packet_handlers[AWS_MQTT5_PT_CONNECT] = s_aws_mqtt5_server_disconnect_on_connect;

    struct aws_mqtt5_client_mock_test_fixture test_context;

    struct aws_mqtt5_server_disconnect_test_context disconnect_context = {
        .test_fixture = &test_context,
        .disconnect_sent = false,
    };

    struct aws_mqtt5_client_mqtt5_mock_test_fixture_options test_fixture_options = {
        .client_options = &client_options,
        .server_function_table = &server_function_table,
        .mock_server_user_data = &disconnect_context,
    };

    ASSERT_SUCCESS(aws_mqtt5_client_mock_test_fixture_init(&test_context, allocator, &test_fixture_options));

    struct aws_mqtt5_client *client = test_context.client;
    ASSERT_SUCCESS(aws_mqtt5_client_start(client));

    s_wait_for_disconnection_lifecycle_event(&test_context);

    ASSERT_SUCCESS(aws_mqtt5_client_stop(client, NULL, NULL));

    s_wait_for_stopped_lifecycle_event(&test_context);

    struct aws_mqtt5_client_lifecycle_event expected_events[] = {
        {
            .event_type = AWS_MQTT5_CLET_ATTEMPTING_CONNECT,
        },
        {
            .event_type = AWS_MQTT5_CLET_CONNECTION_SUCCESS,
        },
        {
            .event_type = AWS_MQTT5_CLET_DISCONNECTION,
            .error_code = AWS_ERROR_MQTT5_DISCONNECT_RECEIVED,
        },
    };
    ASSERT_SUCCESS(
        s_verify_simple_lifecycle_event_sequence(&test_context, expected_events, AWS_ARRAY_SIZE(expected_events)));

    enum aws_mqtt5_client_state expected_states[] = {
        AWS_MCS_CONNECTING,
        AWS_MCS_MQTT_CONNECT,
        AWS_MCS_CONNECTED,
        AWS_MCS_CHANNEL_SHUTDOWN,
    };
    ASSERT_SUCCESS(s_verify_client_state_sequence(&test_context, expected_states, AWS_ARRAY_SIZE(expected_states)));

    aws_mqtt5_client_mock_test_fixture_clean_up(&test_context);
    aws_mqtt_library_clean_up();

    return AWS_OP_SUCCESS;
}

AWS_TEST_CASE(
    mqtt5_client_direct_connect_from_server_disconnect,
    s_mqtt5_client_direct_connect_from_server_disconnect_fn)

struct aws_mqtt5_client_test_wait_for_n_context {
    size_t required_event_count;
    struct aws_mqtt5_client_mock_test_fixture *test_fixture;
};

static bool s_received_at_least_n_pingreqs(void *arg) {
    struct aws_mqtt5_client_test_wait_for_n_context *ping_context = arg;
    struct aws_mqtt5_client_mock_test_fixture *test_fixture = ping_context->test_fixture;

    size_t ping_count = 0;
    size_t packet_count = aws_array_list_length(&test_fixture->server_received_packets);
    for (size_t i = 0; i < packet_count; ++i) {
        struct aws_mqtt5_mock_server_packet_record *record = NULL;
        aws_array_list_get_at_ptr(&test_fixture->server_received_packets, (void **)&record, i);

        if (record->packet_type == AWS_MQTT5_PT_PINGREQ) {
            ping_count++;
        }
    }

    return ping_count >= ping_context->required_event_count;
}

static void s_wait_for_n_pingreqs(struct aws_mqtt5_client_test_wait_for_n_context *ping_context) {

    struct aws_mqtt5_client_mock_test_fixture *test_context = ping_context->test_fixture;
    aws_mutex_lock(&test_context->lock);
    aws_condition_variable_wait_pred(
        &test_context->signal, &test_context->lock, s_received_at_least_n_pingreqs, ping_context);
    aws_mutex_unlock(&test_context->lock);
}

#define TEST_PING_INTERVAL_MS 2000

static int s_verify_ping_sequence_timing(struct aws_mqtt5_client_mock_test_fixture *test_context) {
    aws_mutex_lock(&test_context->lock);

    uint64_t last_packet_time = 0;

    size_t packet_count = aws_array_list_length(&test_context->server_received_packets);
    for (size_t i = 0; i < packet_count; ++i) {
        struct aws_mqtt5_mock_server_packet_record *record = NULL;
        aws_array_list_get_at_ptr(&test_context->server_received_packets, (void **)&record, i);

        if (i == 0) {
            ASSERT_INT_EQUALS(record->packet_type, AWS_MQTT5_PT_CONNECT);
            last_packet_time = record->timestamp;
        } else {
            if (record->packet_type == AWS_MQTT5_PT_PINGREQ) {
                uint64_t time_delta_ns = record->timestamp - last_packet_time;
                uint64_t time_delta_millis =
                    aws_timestamp_convert(time_delta_ns, AWS_TIMESTAMP_NANOS, AWS_TIMESTAMP_MILLIS, NULL);

                ASSERT_TRUE(s_is_within_percentage_of(TEST_PING_INTERVAL_MS, time_delta_millis, .1));

                last_packet_time = record->timestamp;
            }
        }
    }
    aws_mutex_unlock(&test_context->lock);

    return AWS_OP_SUCCESS;
}

static int s_aws_mqtt5_client_test_init_ping_test_connect_storage(
    struct aws_mqtt5_packet_connect_storage *storage,
    struct aws_allocator *allocator) {

    uint16_t topic_alias_maximum = AWS_MQTT5_CLIENT_DEFAULT_INBOUND_TOPIC_ALIAS_CACHE_SIZE;
    struct aws_mqtt5_packet_connect_view connect_view = {
        .keep_alive_interval_seconds =
            (uint16_t)aws_timestamp_convert(TEST_PING_INTERVAL_MS, AWS_TIMESTAMP_MILLIS, AWS_TIMESTAMP_SECS, NULL),
        .client_id = aws_byte_cursor_from_string(s_client_id),
        .clean_start = true,
        .topic_alias_maximum = &topic_alias_maximum};

    return aws_mqtt5_packet_connect_storage_init(storage, allocator, &connect_view);
}

/*
 * Test that the client sends pings at regular intervals to the server
 *
 * This is a low-keep-alive variant of the basic success test that waits for N pingreqs to be received by the server
 * and validates the approximate time intervals between them.
 */
static int s_mqtt5_client_ping_sequence_fn(struct aws_allocator *allocator, void *ctx) {
    (void)ctx;

    aws_mqtt_library_init(allocator);

    struct aws_mqtt5_packet_connect_view connect_options;
    struct aws_mqtt5_client_options client_options;
    struct aws_mqtt5_mock_server_vtable server_function_table;
    s_mqtt5_client_test_init_default_options(&connect_options, &client_options, &server_function_table);

    /* fast keep alive in order keep tests reasonably short */
    uint16_t keep_alive_seconds =
        (uint16_t)aws_timestamp_convert(TEST_PING_INTERVAL_MS, AWS_TIMESTAMP_MILLIS, AWS_TIMESTAMP_SECS, NULL);
    connect_options.keep_alive_interval_seconds = keep_alive_seconds;

    /* faster ping timeout */
    client_options.ping_timeout_ms = 750;

    struct aws_mqtt5_client_mock_test_fixture test_context;
    struct aws_mqtt5_client_test_wait_for_n_context ping_context = {
        .required_event_count = 5,
        .test_fixture = &test_context,
    };

    struct aws_mqtt5_client_mqtt5_mock_test_fixture_options test_fixture_options = {
        .client_options = &client_options,
        .server_function_table = &server_function_table,
        .mock_server_user_data = &ping_context,
    };

    ASSERT_SUCCESS(aws_mqtt5_client_mock_test_fixture_init(&test_context, allocator, &test_fixture_options));

    struct aws_mqtt5_client *client = test_context.client;
    ASSERT_SUCCESS(aws_mqtt5_client_start(client));

    s_wait_for_connected_lifecycle_event(&test_context);
    s_wait_for_n_pingreqs(&ping_context);

    struct aws_mqtt5_packet_disconnect_view disconnect_view = {
        .reason_code = AWS_MQTT5_DRC_NORMAL_DISCONNECTION,
    };

    ASSERT_SUCCESS(aws_mqtt5_client_stop(client, &disconnect_view, NULL));

    s_wait_for_stopped_lifecycle_event(&test_context);
    s_wait_for_mock_server_to_receive_disconnect_packet(&test_context);

    struct aws_mqtt5_client_lifecycle_event expected_events[] = {
        {
            .event_type = AWS_MQTT5_CLET_ATTEMPTING_CONNECT,
        },
        {
            .event_type = AWS_MQTT5_CLET_CONNECTION_SUCCESS,
        },
        {
            .event_type = AWS_MQTT5_CLET_DISCONNECTION,
            .error_code = AWS_ERROR_MQTT5_USER_REQUESTED_STOP,
        },
        {
            .event_type = AWS_MQTT5_CLET_STOPPED,
        },
    };
    ASSERT_SUCCESS(
        s_verify_simple_lifecycle_event_sequence(&test_context, expected_events, AWS_ARRAY_SIZE(expected_events)));

    enum aws_mqtt5_client_state expected_states[] = {
        AWS_MCS_CONNECTING,
        AWS_MCS_MQTT_CONNECT,
        AWS_MCS_CONNECTED,
        AWS_MCS_CLEAN_DISCONNECT,
        AWS_MCS_CHANNEL_SHUTDOWN,
        AWS_MCS_STOPPED,
    };
    ASSERT_SUCCESS(s_verify_client_state_sequence(&test_context, expected_states, AWS_ARRAY_SIZE(expected_states)));

    struct aws_mqtt5_packet_connect_storage expected_connect_storage;
    ASSERT_SUCCESS(s_aws_mqtt5_client_test_init_ping_test_connect_storage(&expected_connect_storage, allocator));

    struct aws_mqtt5_packet_disconnect_storage expected_disconnect_storage;
    ASSERT_SUCCESS(s_aws_mqtt5_client_test_init_default_disconnect_storage(&expected_disconnect_storage, allocator));

    struct aws_mqtt5_mock_server_packet_record expected_packets[] = {
        {
            .packet_type = AWS_MQTT5_PT_CONNECT,
            .packet_storage = &expected_connect_storage,
        },
        {
            .packet_type = AWS_MQTT5_PT_PINGREQ,
        },
        {
            .packet_type = AWS_MQTT5_PT_PINGREQ,
        },
        {
            .packet_type = AWS_MQTT5_PT_PINGREQ,
        },
        {
            .packet_type = AWS_MQTT5_PT_PINGREQ,
        },
        {
            .packet_type = AWS_MQTT5_PT_PINGREQ,
        },
        {
            .packet_type = AWS_MQTT5_PT_DISCONNECT,
            .packet_storage = &expected_disconnect_storage,
        },
    };
    ASSERT_SUCCESS(
        s_verify_received_packet_sequence(&test_context, expected_packets, AWS_ARRAY_SIZE(expected_packets)));

    ASSERT_SUCCESS(s_verify_ping_sequence_timing(&test_context));

    aws_mqtt5_packet_connect_storage_clean_up(&expected_connect_storage);

    aws_mqtt5_client_mock_test_fixture_clean_up(&test_context);
    aws_mqtt_library_clean_up();

    return AWS_OP_SUCCESS;
}

AWS_TEST_CASE(mqtt5_client_ping_sequence, s_mqtt5_client_ping_sequence_fn)

/*
 * Test that sending other data to the server pushes out the client ping timer
 *
 * This is a low-keep-alive variant of the basic success test that writes UNSUBSCRIBEs to the server at fast intervals.
 * Verify the server doesn't receive any PINGREQs until the right amount of time after we stop sending the CONNECTs to
 * it.
 *
 * TODO: we can't write this test until we have proper operation handling during CONNECTED state
 */
static int s_mqtt5_client_ping_write_pushout_fn(struct aws_allocator *allocator, void *ctx) {
    (void)allocator;
    (void)ctx;

    return AWS_OP_SUCCESS;
}

AWS_TEST_CASE(mqtt5_client_ping_write_pushout, s_mqtt5_client_ping_write_pushout_fn)

#define TIMEOUT_TEST_PING_INTERVAL_MS ((uint64_t)10000)

static int s_verify_ping_timeout_interval(struct aws_mqtt5_client_mock_test_fixture *test_context) {
    aws_mutex_lock(&test_context->lock);

    uint64_t connected_time = 0;
    uint64_t disconnected_time = 0;

    size_t event_count = aws_array_list_length(&test_context->lifecycle_events);
    for (size_t i = 0; i < event_count; ++i) {
        struct aws_mqtt5_lifecycle_event_record *record = NULL;
        aws_array_list_get_at(&test_context->lifecycle_events, &record, i);
        if (connected_time == 0 && record->event.event_type == AWS_MQTT5_CLET_CONNECTION_SUCCESS) {
            connected_time = record->timestamp;
        }

        if (disconnected_time == 0 && record->event.event_type == AWS_MQTT5_CLET_DISCONNECTION) {
            disconnected_time = record->timestamp;
        }
    }

    aws_mutex_unlock(&test_context->lock);

    ASSERT_TRUE(connected_time > 0 && disconnected_time > 0 && disconnected_time > connected_time);

    uint64_t connected_interval_ms =
        aws_timestamp_convert(disconnected_time - connected_time, AWS_TIMESTAMP_NANOS, AWS_TIMESTAMP_MILLIS, NULL);
    uint64_t expected_connected_time_ms =
        TIMEOUT_TEST_PING_INTERVAL_MS + (uint64_t)test_context->client->config->ping_timeout_ms;

    ASSERT_TRUE(s_is_within_percentage_of(expected_connected_time_ms, connected_interval_ms, .1));

    return AWS_OP_SUCCESS;
}

/*
 * Test that not receiving a PINGRESP causes a disconnection
 *
 * This is a low-keep-alive variant of the basic success test where the mock server does not respond to a PINGREQ.
 */
static int s_mqtt5_client_ping_timeout_fn(struct aws_allocator *allocator, void *ctx) {
    (void)ctx;

    aws_mqtt_library_init(allocator);

    struct aws_mqtt5_packet_connect_view connect_options;
    struct aws_mqtt5_client_options client_options;
    struct aws_mqtt5_mock_server_vtable server_function_table;
    s_mqtt5_client_test_init_default_options(&connect_options, &client_options, &server_function_table);

    /* fast keep alive in order keep tests reasonably short */
    uint16_t keep_alive_seconds =
        (uint16_t)aws_timestamp_convert(TIMEOUT_TEST_PING_INTERVAL_MS, AWS_TIMESTAMP_MILLIS, AWS_TIMESTAMP_SECS, NULL);
    connect_options.keep_alive_interval_seconds = keep_alive_seconds;

    /* don't respond to PINGREQs */
    server_function_table.packet_handlers[AWS_MQTT5_PT_PINGREQ] = NULL;

    /* faster ping timeout */
    client_options.ping_timeout_ms = 5000;

    struct aws_mqtt5_client_mqtt5_mock_test_fixture_options test_fixture_options = {
        .client_options = &client_options,
        .server_function_table = &server_function_table,
    };

    struct aws_mqtt5_client_mock_test_fixture test_context;
    ASSERT_SUCCESS(aws_mqtt5_client_mock_test_fixture_init(&test_context, allocator, &test_fixture_options));

    struct aws_mqtt5_client *client = test_context.client;
    ASSERT_SUCCESS(aws_mqtt5_client_start(client));

    s_wait_for_connected_lifecycle_event(&test_context);
    s_wait_for_disconnection_lifecycle_event(&test_context);

    ASSERT_SUCCESS(aws_mqtt5_client_stop(client, NULL, NULL));

    s_wait_for_stopped_lifecycle_event(&test_context);

    struct aws_mqtt5_client_lifecycle_event expected_events[] = {
        {
            .event_type = AWS_MQTT5_CLET_ATTEMPTING_CONNECT,
        },
        {
            .event_type = AWS_MQTT5_CLET_CONNECTION_SUCCESS,
        },
        {
            .event_type = AWS_MQTT5_CLET_DISCONNECTION,
            .error_code = AWS_ERROR_MQTT5_PING_RESPONSE_TIMEOUT,
        },
        {
            .event_type = AWS_MQTT5_CLET_STOPPED,
        },
    };
    ASSERT_SUCCESS(
        s_verify_simple_lifecycle_event_sequence(&test_context, expected_events, AWS_ARRAY_SIZE(expected_events)));

    ASSERT_SUCCESS(s_verify_ping_timeout_interval(&test_context));

    enum aws_mqtt5_client_state expected_states[] = {
        AWS_MCS_CONNECTING,
        AWS_MCS_MQTT_CONNECT,
        AWS_MCS_CONNECTED,
        AWS_MCS_CLEAN_DISCONNECT,
        AWS_MCS_CHANNEL_SHUTDOWN,
    };
    ASSERT_SUCCESS(s_verify_client_state_sequence(&test_context, expected_states, AWS_ARRAY_SIZE(expected_states)));

    aws_mqtt5_client_mock_test_fixture_clean_up(&test_context);
    aws_mqtt_library_clean_up();

    return AWS_OP_SUCCESS;
}

AWS_TEST_CASE(mqtt5_client_ping_timeout, s_mqtt5_client_ping_timeout_fn)

struct aws_connection_failure_wait_context {
    size_t number_of_failures;
    struct aws_mqtt5_client_mock_test_fixture *test_fixture;
};

static bool s_received_at_least_n_connection_failures(void *arg) {
    struct aws_connection_failure_wait_context *context = arg;
    struct aws_mqtt5_client_mock_test_fixture *test_fixture = context->test_fixture;

    size_t failure_count = 0;
    size_t event_count = aws_array_list_length(&test_fixture->lifecycle_events);
    for (size_t i = 0; i < event_count; ++i) {
        struct aws_mqtt5_lifecycle_event_record *record = NULL;
        aws_array_list_get_at(&test_fixture->lifecycle_events, &record, i);

        if (record->event.event_type == AWS_MQTT5_CLET_CONNECTION_FAILURE) {
            failure_count++;
        }
    }

    return failure_count >= context->number_of_failures;
}

static void s_wait_for_n_connection_failure_lifecycle_events(
    struct aws_mqtt5_client_mock_test_fixture *test_context,
    size_t failure_count) {
    struct aws_connection_failure_wait_context context = {
        .number_of_failures = failure_count,
        .test_fixture = test_context,
    };

    aws_mutex_lock(&test_context->lock);
    aws_condition_variable_wait_pred(
        &test_context->signal, &test_context->lock, s_received_at_least_n_connection_failures, &context);
    aws_mutex_unlock(&test_context->lock);
}

#define RECONNECT_TEST_MIN_BACKOFF 500
#define RECONNECT_TEST_MAX_BACKOFF 5000
#define RECONNECT_TEST_BACKOFF_RESET_DELAY 5000

static int s_verify_reconnection_exponential_backoff_timestamps(
    struct aws_mqtt5_client_mock_test_fixture *test_fixture) {
    aws_mutex_lock(&test_fixture->lock);

    size_t event_count = aws_array_list_length(&test_fixture->lifecycle_events);
    uint64_t last_timestamp = 0;
    uint64_t expected_backoff = RECONNECT_TEST_MIN_BACKOFF;

    for (size_t i = 0; i < event_count; ++i) {
        struct aws_mqtt5_lifecycle_event_record *record = NULL;
        aws_array_list_get_at(&test_fixture->lifecycle_events, &record, i);

        if (record->event.event_type == AWS_MQTT5_CLET_CONNECTION_FAILURE) {
            if (last_timestamp == 0) {
                last_timestamp = record->timestamp;
            } else {
                uint64_t time_diff = aws_timestamp_convert(
                    record->timestamp - last_timestamp, AWS_TIMESTAMP_NANOS, AWS_TIMESTAMP_MILLIS, NULL);

                if (!s_is_within_percentage_of(expected_backoff, time_diff, .1)) {
                    return AWS_OP_ERR;
                }

                expected_backoff = aws_min_u64(expected_backoff * 2, RECONNECT_TEST_MAX_BACKOFF);
                last_timestamp = record->timestamp;
            }
        }
    }

    aws_mutex_unlock(&test_fixture->lock);

    return AWS_OP_SUCCESS;
}

/*
 * Always-fail variant that waits for 6 connection failures and then checks the timestamps between them against
 * what we'd expect with exponential backoff and no jitter
 */
static int s_mqtt5_client_reconnect_failure_backoff_fn(struct aws_allocator *allocator, void *ctx) {
    (void)ctx;

    aws_mqtt_library_init(allocator);

    struct aws_mqtt5_packet_connect_view connect_options;
    struct aws_mqtt5_client_options client_options;
    struct aws_mqtt5_mock_server_vtable server_function_table;
    s_mqtt5_client_test_init_default_options(&connect_options, &client_options, &server_function_table);

    /* backoff delay sequence: 500, 1000, 2000, 4000, 5000, ... */
    client_options.retry_jitter_mode = AWS_EXPONENTIAL_BACKOFF_JITTER_NONE;
    client_options.min_reconnect_delay_ms = RECONNECT_TEST_MIN_BACKOFF;
    client_options.max_reconnect_delay_ms = RECONNECT_TEST_MAX_BACKOFF;
    client_options.min_connected_time_to_reset_reconnect_delay_ms = RECONNECT_TEST_BACKOFF_RESET_DELAY;

    server_function_table.packet_handlers[AWS_MQTT5_PT_CONNECT] = s_aws_mqtt5_mock_server_handle_connect_always_fail;

    struct aws_mqtt5_client_mqtt5_mock_test_fixture_options test_fixture_options = {
        .client_options = &client_options,
        .server_function_table = &server_function_table,
    };

    struct aws_mqtt5_client_mock_test_fixture test_context;
    ASSERT_SUCCESS(aws_mqtt5_client_mock_test_fixture_init(&test_context, allocator, &test_fixture_options));

    struct aws_mqtt5_client *client = test_context.client;

    ASSERT_SUCCESS(aws_mqtt5_client_start(client));

    s_wait_for_n_connection_failure_lifecycle_events(&test_context, 6);

    ASSERT_SUCCESS(aws_mqtt5_client_stop(client, NULL, NULL));

    s_wait_for_stopped_lifecycle_event(&test_context);

    /* 6 (connecting, connection failure) pairs */
    struct aws_mqtt5_client_lifecycle_event expected_events[] = {
        {
            .event_type = AWS_MQTT5_CLET_ATTEMPTING_CONNECT,
        },
        {
            .event_type = AWS_MQTT5_CLET_CONNECTION_FAILURE,
            .error_code = AWS_ERROR_MQTT5_CONNACK_CONNECTION_REFUSED,
        },
        {
            .event_type = AWS_MQTT5_CLET_ATTEMPTING_CONNECT,
        },
        {
            .event_type = AWS_MQTT5_CLET_CONNECTION_FAILURE,
            .error_code = AWS_ERROR_MQTT5_CONNACK_CONNECTION_REFUSED,
        },
        {
            .event_type = AWS_MQTT5_CLET_ATTEMPTING_CONNECT,
        },
        {
            .event_type = AWS_MQTT5_CLET_CONNECTION_FAILURE,
            .error_code = AWS_ERROR_MQTT5_CONNACK_CONNECTION_REFUSED,
        },
        {
            .event_type = AWS_MQTT5_CLET_ATTEMPTING_CONNECT,
        },
        {
            .event_type = AWS_MQTT5_CLET_CONNECTION_FAILURE,
            .error_code = AWS_ERROR_MQTT5_CONNACK_CONNECTION_REFUSED,
        },
        {
            .event_type = AWS_MQTT5_CLET_ATTEMPTING_CONNECT,
        },
        {
            .event_type = AWS_MQTT5_CLET_CONNECTION_FAILURE,
            .error_code = AWS_ERROR_MQTT5_CONNACK_CONNECTION_REFUSED,
        },
        {
            .event_type = AWS_MQTT5_CLET_ATTEMPTING_CONNECT,
        },
        {
            .event_type = AWS_MQTT5_CLET_CONNECTION_FAILURE,
            .error_code = AWS_ERROR_MQTT5_CONNACK_CONNECTION_REFUSED,
        },
    };
    ASSERT_SUCCESS(
        s_verify_simple_lifecycle_event_sequence(&test_context, expected_events, AWS_ARRAY_SIZE(expected_events)));

    ASSERT_SUCCESS(s_verify_reconnection_exponential_backoff_timestamps(&test_context));

    /* 6 (connecting, mqtt_connect, channel_shutdown, pending_reconnect) tuples (minus the final pending_reconnect) */
    enum aws_mqtt5_client_state expected_states[] = {
        AWS_MCS_CONNECTING, AWS_MCS_MQTT_CONNECT, AWS_MCS_CHANNEL_SHUTDOWN, AWS_MCS_PENDING_RECONNECT,
        AWS_MCS_CONNECTING, AWS_MCS_MQTT_CONNECT, AWS_MCS_CHANNEL_SHUTDOWN, AWS_MCS_PENDING_RECONNECT,
        AWS_MCS_CONNECTING, AWS_MCS_MQTT_CONNECT, AWS_MCS_CHANNEL_SHUTDOWN, AWS_MCS_PENDING_RECONNECT,
        AWS_MCS_CONNECTING, AWS_MCS_MQTT_CONNECT, AWS_MCS_CHANNEL_SHUTDOWN, AWS_MCS_PENDING_RECONNECT,
        AWS_MCS_CONNECTING, AWS_MCS_MQTT_CONNECT, AWS_MCS_CHANNEL_SHUTDOWN, AWS_MCS_PENDING_RECONNECT,
        AWS_MCS_CONNECTING, AWS_MCS_MQTT_CONNECT, AWS_MCS_CHANNEL_SHUTDOWN,
    };
    ASSERT_SUCCESS(s_verify_client_state_sequence(&test_context, expected_states, AWS_ARRAY_SIZE(expected_states)));
    aws_mqtt5_client_mock_test_fixture_clean_up(&test_context);
    aws_mqtt_library_clean_up();

    return AWS_OP_SUCCESS;
}

AWS_TEST_CASE(mqtt5_client_reconnect_failure_backoff, s_mqtt5_client_reconnect_failure_backoff_fn)

struct aws_mqtt5_mock_server_reconnect_state {
    size_t required_connection_failure_count;

    size_t connection_attempts;
    uint64_t connect_timestamp;

    uint64_t successful_connection_disconnect_delay_ms;
};

static int s_aws_mqtt5_mock_server_handle_connect_succeed_on_nth(
    void *packet,
    struct aws_mqtt5_server_mock_connection_context *connection,
    void *user_data) {
    (void)packet;

    struct aws_mqtt5_mock_server_reconnect_state *context = user_data;

    struct aws_mqtt5_packet_connack_view connack_view;
    AWS_ZERO_STRUCT(connack_view);

    if (context->connection_attempts == context->required_connection_failure_count) {
        connack_view.reason_code = AWS_MQTT5_CRC_SUCCESS;
        aws_high_res_clock_get_ticks(&context->connect_timestamp);
    } else {
        connack_view.reason_code = AWS_MQTT5_CRC_NOT_AUTHORIZED;
    }

    ++context->connection_attempts;

    return s_aws_mqtt5_mock_server_send_packet(connection, AWS_MQTT5_PT_CONNACK, &connack_view);
}

static void s_aws_mqtt5_mock_server_disconnect_after_n_ms(
    struct aws_mqtt5_server_mock_connection_context *mock_server,
    void *user_data) {

    struct aws_mqtt5_mock_server_reconnect_state *context = user_data;
    if (context->connect_timestamp == 0) {
        return;
    }

    uint64_t now = 0;
    aws_high_res_clock_get_ticks(&now);

    if (now < context->connect_timestamp) {
        return;
    }

    uint64_t elapsed_ms =
        aws_timestamp_convert(now - context->connect_timestamp, AWS_TIMESTAMP_NANOS, AWS_TIMESTAMP_MILLIS, NULL);
    if (elapsed_ms > context->successful_connection_disconnect_delay_ms) {

        struct aws_mqtt5_packet_disconnect_view disconnect = {
            .reason_code = AWS_MQTT5_DRC_PACKET_TOO_LARGE,
        };

        s_aws_mqtt5_mock_server_send_packet(mock_server, AWS_MQTT5_PT_DISCONNECT, &disconnect);
        context->connect_timestamp = 0;
    }
}

static int s_verify_reconnection_after_success_used_backoff(
    struct aws_mqtt5_client_mock_test_fixture *test_fixture,
    uint64_t expected_reconnect_delay_ms) {

    aws_mutex_lock(&test_fixture->lock);

    size_t event_count = aws_array_list_length(&test_fixture->lifecycle_events);

    uint64_t disconnect_after_success_timestamp = 0;
    uint64_t reconnect_failure_after_disconnect_timestamp = 0;

    for (size_t i = 0; i < event_count; ++i) {
        struct aws_mqtt5_lifecycle_event_record *record = NULL;
        aws_array_list_get_at(&test_fixture->lifecycle_events, &record, i);

        if (record->event.event_type == AWS_MQTT5_CLET_DISCONNECTION) {
            ASSERT_INT_EQUALS(0, disconnect_after_success_timestamp);
            disconnect_after_success_timestamp = record->timestamp;
        } else if (record->event.event_type == AWS_MQTT5_CLET_CONNECTION_FAILURE) {
            if (reconnect_failure_after_disconnect_timestamp == 0 && disconnect_after_success_timestamp > 0) {
                reconnect_failure_after_disconnect_timestamp = record->timestamp;
            }
        }
    }

    aws_mutex_unlock(&test_fixture->lock);

    ASSERT_TRUE(disconnect_after_success_timestamp > 0 && reconnect_failure_after_disconnect_timestamp > 0);

    uint64_t post_success_reconnect_time_ms = aws_timestamp_convert(
        reconnect_failure_after_disconnect_timestamp - disconnect_after_success_timestamp,
        AWS_TIMESTAMP_NANOS,
        AWS_TIMESTAMP_MILLIS,
        NULL);

    if (!s_is_within_percentage_of(expected_reconnect_delay_ms, post_success_reconnect_time_ms, .1)) {
        return AWS_OP_ERR;
    }

    return AWS_OP_SUCCESS;
}

/*
 * Fail-until-max-backoff variant, followed by a success that then quickly disconnects.  Verify the next reconnect
 * attempt still uses the maximum backoff because we weren't connected long enough to reset it.
 */
static int s_mqtt5_client_reconnect_backoff_insufficient_reset_fn(struct aws_allocator *allocator, void *ctx) {
    (void)ctx;

    aws_mqtt_library_init(allocator);

    struct aws_mqtt5_packet_connect_view connect_options;
    struct aws_mqtt5_client_options client_options;
    struct aws_mqtt5_mock_server_vtable server_function_table;
    s_mqtt5_client_test_init_default_options(&connect_options, &client_options, &server_function_table);

    struct aws_mqtt5_mock_server_reconnect_state mock_server_state = {
        .required_connection_failure_count = 6,
        /* quick disconnect should not reset reconnect delay */
        .successful_connection_disconnect_delay_ms = RECONNECT_TEST_BACKOFF_RESET_DELAY / 5,
    };

    /* backoff delay sequence: 500, 1000, 2000, 4000, 5000, ... */
    client_options.retry_jitter_mode = AWS_EXPONENTIAL_BACKOFF_JITTER_NONE;
    client_options.min_reconnect_delay_ms = RECONNECT_TEST_MIN_BACKOFF;
    client_options.max_reconnect_delay_ms = RECONNECT_TEST_MAX_BACKOFF;
    client_options.min_connected_time_to_reset_reconnect_delay_ms = RECONNECT_TEST_BACKOFF_RESET_DELAY;

    server_function_table.packet_handlers[AWS_MQTT5_PT_CONNECT] = s_aws_mqtt5_mock_server_handle_connect_succeed_on_nth;
    server_function_table.service_task_fn = s_aws_mqtt5_mock_server_disconnect_after_n_ms;

    struct aws_mqtt5_client_mqtt5_mock_test_fixture_options test_fixture_options = {
        .client_options = &client_options,
        .server_function_table = &server_function_table,
        .mock_server_user_data = &mock_server_state,
    };

    struct aws_mqtt5_client_mock_test_fixture test_context;
    ASSERT_SUCCESS(aws_mqtt5_client_mock_test_fixture_init(&test_context, allocator, &test_fixture_options));

    struct aws_mqtt5_client *client = test_context.client;

    ASSERT_SUCCESS(aws_mqtt5_client_start(client));

    s_wait_for_n_connection_failure_lifecycle_events(&test_context, 7);

    ASSERT_SUCCESS(aws_mqtt5_client_stop(client, NULL, NULL));

    s_wait_for_stopped_lifecycle_event(&test_context);

    /* 6 (connecting, connection failure) pairs, followed by a successful connection, then a disconnect and reconnect */
    struct aws_mqtt5_client_lifecycle_event expected_events[] = {
        {
            .event_type = AWS_MQTT5_CLET_ATTEMPTING_CONNECT,
        },
        {
            .event_type = AWS_MQTT5_CLET_CONNECTION_FAILURE,
            .error_code = AWS_ERROR_MQTT5_CONNACK_CONNECTION_REFUSED,
        },
        {
            .event_type = AWS_MQTT5_CLET_ATTEMPTING_CONNECT,
        },
        {
            .event_type = AWS_MQTT5_CLET_CONNECTION_FAILURE,
            .error_code = AWS_ERROR_MQTT5_CONNACK_CONNECTION_REFUSED,
        },
        {
            .event_type = AWS_MQTT5_CLET_ATTEMPTING_CONNECT,
        },
        {
            .event_type = AWS_MQTT5_CLET_CONNECTION_FAILURE,
            .error_code = AWS_ERROR_MQTT5_CONNACK_CONNECTION_REFUSED,
        },
        {
            .event_type = AWS_MQTT5_CLET_ATTEMPTING_CONNECT,
        },
        {
            .event_type = AWS_MQTT5_CLET_CONNECTION_FAILURE,
            .error_code = AWS_ERROR_MQTT5_CONNACK_CONNECTION_REFUSED,
        },
        {
            .event_type = AWS_MQTT5_CLET_ATTEMPTING_CONNECT,
        },
        {
            .event_type = AWS_MQTT5_CLET_CONNECTION_FAILURE,
            .error_code = AWS_ERROR_MQTT5_CONNACK_CONNECTION_REFUSED,
        },
        {
            .event_type = AWS_MQTT5_CLET_ATTEMPTING_CONNECT,
        },
        {
            .event_type = AWS_MQTT5_CLET_CONNECTION_FAILURE,
            .error_code = AWS_ERROR_MQTT5_CONNACK_CONNECTION_REFUSED,
        },
        {
            .event_type = AWS_MQTT5_CLET_ATTEMPTING_CONNECT,
        },
        {
            .event_type = AWS_MQTT5_CLET_CONNECTION_SUCCESS,
        },
        {
            .event_type = AWS_MQTT5_CLET_DISCONNECTION,
            .error_code = AWS_ERROR_MQTT5_DISCONNECT_RECEIVED,
        },
        {
            .event_type = AWS_MQTT5_CLET_ATTEMPTING_CONNECT,
        },
        {
            .event_type = AWS_MQTT5_CLET_CONNECTION_FAILURE,
            .error_code = AWS_ERROR_MQTT5_CONNACK_CONNECTION_REFUSED,
        },
    };
    ASSERT_SUCCESS(
        s_verify_simple_lifecycle_event_sequence(&test_context, expected_events, AWS_ARRAY_SIZE(expected_events)));

    ASSERT_SUCCESS(s_verify_reconnection_after_success_used_backoff(&test_context, RECONNECT_TEST_MAX_BACKOFF));
    aws_mqtt5_client_mock_test_fixture_clean_up(&test_context);
    aws_mqtt_library_clean_up();

    return AWS_OP_SUCCESS;
}

AWS_TEST_CASE(mqtt5_client_reconnect_backoff_insufficient_reset, s_mqtt5_client_reconnect_backoff_insufficient_reset_fn)

/*
 * Fail-until-max-backoff variant, followed by a success that disconnects after enough time has passed that the backoff
 * should be reset.  Verify that the next reconnect is back to using the minimum backoff value.
 */
static int s_mqtt5_client_reconnect_backoff_sufficient_reset_fn(struct aws_allocator *allocator, void *ctx) {
    (void)ctx;
    aws_mqtt_library_init(allocator);

    struct aws_mqtt5_packet_connect_view connect_options;
    struct aws_mqtt5_client_options client_options;
    struct aws_mqtt5_mock_server_vtable server_function_table;
    s_mqtt5_client_test_init_default_options(&connect_options, &client_options, &server_function_table);

    struct aws_mqtt5_mock_server_reconnect_state mock_server_state = {
        .required_connection_failure_count = 6,
        /* slow disconnect should reset reconnect delay */
        .successful_connection_disconnect_delay_ms = RECONNECT_TEST_BACKOFF_RESET_DELAY * 2,
    };

    /* backoff delay sequence: 500, 1000, 2000, 4000, 5000, ... */
    client_options.retry_jitter_mode = AWS_EXPONENTIAL_BACKOFF_JITTER_NONE;
    client_options.min_reconnect_delay_ms = RECONNECT_TEST_MIN_BACKOFF;
    client_options.max_reconnect_delay_ms = RECONNECT_TEST_MAX_BACKOFF;
    client_options.min_connected_time_to_reset_reconnect_delay_ms = RECONNECT_TEST_BACKOFF_RESET_DELAY;

    server_function_table.packet_handlers[AWS_MQTT5_PT_CONNECT] = s_aws_mqtt5_mock_server_handle_connect_succeed_on_nth;
    server_function_table.service_task_fn = s_aws_mqtt5_mock_server_disconnect_after_n_ms;

    struct aws_mqtt5_client_mqtt5_mock_test_fixture_options test_fixture_options = {
        .client_options = &client_options,
        .server_function_table = &server_function_table,
        .mock_server_user_data = &mock_server_state,
    };

    struct aws_mqtt5_client_mock_test_fixture test_context;
    ASSERT_SUCCESS(aws_mqtt5_client_mock_test_fixture_init(&test_context, allocator, &test_fixture_options));

    struct aws_mqtt5_client *client = test_context.client;

    ASSERT_SUCCESS(aws_mqtt5_client_start(client));

    s_wait_for_n_connection_failure_lifecycle_events(&test_context, 7);

    ASSERT_SUCCESS(aws_mqtt5_client_stop(client, NULL, NULL));

    s_wait_for_stopped_lifecycle_event(&test_context);

    /* 6 (connecting, connection failure) pairs, followed by a successful connection, then a disconnect and reconnect */
    struct aws_mqtt5_client_lifecycle_event expected_events[] = {
        {
            .event_type = AWS_MQTT5_CLET_ATTEMPTING_CONNECT,
        },
        {
            .event_type = AWS_MQTT5_CLET_CONNECTION_FAILURE,
            .error_code = AWS_ERROR_MQTT5_CONNACK_CONNECTION_REFUSED,
        },
        {
            .event_type = AWS_MQTT5_CLET_ATTEMPTING_CONNECT,
        },
        {
            .event_type = AWS_MQTT5_CLET_CONNECTION_FAILURE,
            .error_code = AWS_ERROR_MQTT5_CONNACK_CONNECTION_REFUSED,
        },
        {
            .event_type = AWS_MQTT5_CLET_ATTEMPTING_CONNECT,
        },
        {
            .event_type = AWS_MQTT5_CLET_CONNECTION_FAILURE,
            .error_code = AWS_ERROR_MQTT5_CONNACK_CONNECTION_REFUSED,
        },
        {
            .event_type = AWS_MQTT5_CLET_ATTEMPTING_CONNECT,
        },
        {
            .event_type = AWS_MQTT5_CLET_CONNECTION_FAILURE,
            .error_code = AWS_ERROR_MQTT5_CONNACK_CONNECTION_REFUSED,
        },
        {
            .event_type = AWS_MQTT5_CLET_ATTEMPTING_CONNECT,
        },
        {
            .event_type = AWS_MQTT5_CLET_CONNECTION_FAILURE,
            .error_code = AWS_ERROR_MQTT5_CONNACK_CONNECTION_REFUSED,
        },
        {
            .event_type = AWS_MQTT5_CLET_ATTEMPTING_CONNECT,
        },
        {
            .event_type = AWS_MQTT5_CLET_CONNECTION_FAILURE,
            .error_code = AWS_ERROR_MQTT5_CONNACK_CONNECTION_REFUSED,
        },
        {
            .event_type = AWS_MQTT5_CLET_ATTEMPTING_CONNECT,
        },
        {
            .event_type = AWS_MQTT5_CLET_CONNECTION_SUCCESS,
        },
        {
            .event_type = AWS_MQTT5_CLET_DISCONNECTION,
            .error_code = AWS_ERROR_MQTT5_DISCONNECT_RECEIVED,
        },
        {
            .event_type = AWS_MQTT5_CLET_ATTEMPTING_CONNECT,
        },
        {
            .event_type = AWS_MQTT5_CLET_CONNECTION_FAILURE,
            .error_code = AWS_ERROR_MQTT5_CONNACK_CONNECTION_REFUSED,
        },
    };
    ASSERT_SUCCESS(
        s_verify_simple_lifecycle_event_sequence(&test_context, expected_events, AWS_ARRAY_SIZE(expected_events)));

    ASSERT_SUCCESS(s_verify_reconnection_after_success_used_backoff(&test_context, RECONNECT_TEST_MIN_BACKOFF));
    aws_mqtt5_client_mock_test_fixture_clean_up(&test_context);
    aws_mqtt_library_clean_up();

    return AWS_OP_SUCCESS;
}

AWS_TEST_CASE(mqtt5_client_reconnect_backoff_sufficient_reset, s_mqtt5_client_reconnect_backoff_sufficient_reset_fn)

static const char s_topic_filter1[] = "some/topic/but/letsmakeit/longer/soIcanfailpacketsizetests/+";

static struct aws_mqtt5_subscription_view s_subscriptions[] = {
    {
        .topic_filter =
            {
                .ptr = (uint8_t *)s_topic_filter1,
                .len = AWS_ARRAY_SIZE(s_topic_filter1) - 1,
            },
        .qos = AWS_MQTT5_QOS_AT_LEAST_ONCE,
        .no_local = false,
        .retain_as_published = false,
        .retain_handling_type = AWS_MQTT5_RHT_SEND_ON_SUBSCRIBE,
    },
};

static enum aws_mqtt5_suback_reason_code s_suback_reason_codes[] = {
    AWS_MQTT5_SARC_GRANTED_QOS_1,
};

void s_aws_mqtt5_subscribe_complete_fn(
    const struct aws_mqtt5_packet_suback_view *suback,
    int error_code,
    void *complete_ctx) {

    (void)suback;
    (void)error_code;

    struct aws_mqtt5_client_mock_test_fixture *test_context = complete_ctx;

    aws_mutex_lock(&test_context->lock);
    test_context->subscribe_complete = true;
    aws_mutex_unlock(&test_context->lock);
    aws_condition_variable_notify_all(&test_context->signal);
}

static bool s_received_suback(void *arg) {
    struct aws_mqtt5_client_mock_test_fixture *test_context = arg;

    return test_context->subscribe_complete;
}

static void s_wait_for_suback_received(struct aws_mqtt5_client_mock_test_fixture *test_context) {
    aws_mutex_lock(&test_context->lock);
    aws_condition_variable_wait_pred(&test_context->signal, &test_context->lock, s_received_suback, test_context);
    aws_mutex_unlock(&test_context->lock);
}

static int s_aws_mqtt5_server_send_suback_on_subscribe(
    void *packet,
    struct aws_mqtt5_server_mock_connection_context *connection,
    void *user_data) {
    (void)packet;
    (void)user_data;

    struct aws_mqtt5_packet_subscribe_view *subscribe_view = packet;

    struct aws_mqtt5_packet_suback_view suback_view = {
        .packet_id = subscribe_view->packet_id,
        .reason_code_count = AWS_ARRAY_SIZE(s_suback_reason_codes),
        .reason_codes = s_suback_reason_codes,
    };

    return s_aws_mqtt5_mock_server_send_packet(connection, AWS_MQTT5_PT_SUBACK, &suback_view);
}

/* Connection test where we succeed, send a SUBSCRIBE, and wait for a SUBACK */
static int s_mqtt5_client_subscribe_success_fn(struct aws_allocator *allocator, void *ctx) {
    (void)ctx;

    aws_mqtt_library_init(allocator);

    struct aws_mqtt5_packet_connect_view connect_options;
    struct aws_mqtt5_client_options client_options;
    struct aws_mqtt5_mock_server_vtable server_function_table;
    s_mqtt5_client_test_init_default_options(&connect_options, &client_options, &server_function_table);

    server_function_table.packet_handlers[AWS_MQTT5_PT_SUBSCRIBE] = s_aws_mqtt5_server_send_suback_on_subscribe;

    struct aws_mqtt5_client_mock_test_fixture test_context;

    struct aws_mqtt5_server_disconnect_test_context disconnect_context = {
        .test_fixture = &test_context,
        .disconnect_sent = false,
    };

    struct aws_mqtt5_client_mqtt5_mock_test_fixture_options test_fixture_options = {
        .client_options = &client_options,
        .server_function_table = &server_function_table,
        .mock_server_user_data = &disconnect_context,
    };

    ASSERT_SUCCESS(aws_mqtt5_client_mock_test_fixture_init(&test_context, allocator, &test_fixture_options));

    struct aws_mqtt5_client *client = test_context.client;
    ASSERT_SUCCESS(aws_mqtt5_client_start(client));

    s_wait_for_connected_lifecycle_event(&test_context);

    struct aws_mqtt5_packet_subscribe_view subscribe_view = {
        .subscriptions = s_subscriptions,
        .subscription_count = AWS_ARRAY_SIZE(s_subscriptions),
    };

    struct aws_mqtt5_subscribe_completion_options completion_options = {
        .completion_callback = s_aws_mqtt5_subscribe_complete_fn,
        .completion_user_data = &test_context,
    };
    aws_mqtt5_client_subscribe(client, &subscribe_view, &completion_options);

    s_wait_for_suback_received(&test_context);

    ASSERT_SUCCESS(aws_mqtt5_client_stop(client, NULL, NULL));

    s_wait_for_stopped_lifecycle_event(&test_context);

    aws_mqtt5_client_mock_test_fixture_clean_up(&test_context);
    aws_mqtt_library_clean_up();

    return AWS_OP_SUCCESS;
}

AWS_TEST_CASE(mqtt5_client_subscribe_success, s_mqtt5_client_subscribe_success_fn)

static int s_aws_mqtt5_mock_server_handle_connect_succeed_maximum_packet_size(
    void *packet,
    struct aws_mqtt5_server_mock_connection_context *connection,
    void *user_data) {
    (void)packet;
    (void)user_data;

    struct aws_mqtt5_packet_connack_view connack_view;
    AWS_ZERO_STRUCT(connack_view);

    uint32_t maximum_packet_size = 50;

    connack_view.reason_code = AWS_MQTT5_CRC_SUCCESS;
    connack_view.maximum_packet_size = &maximum_packet_size;

    return s_aws_mqtt5_mock_server_send_packet(connection, AWS_MQTT5_PT_CONNACK, &connack_view);
}

void s_aws_mqtt5_subscribe_complete_packet_size_too_small_fn(
    const struct aws_mqtt5_packet_suback_view *suback,
    int error_code,
    void *complete_ctx) {

    AWS_FATAL_ASSERT(suback == NULL);
    AWS_FATAL_ASSERT(AWS_ERROR_MQTT5_PACKET_VALIDATION == error_code);

    struct aws_mqtt5_client_mock_test_fixture *test_context = complete_ctx;

    aws_mutex_lock(&test_context->lock);
    test_context->subscribe_complete = true;
    aws_mutex_unlock(&test_context->lock);
    aws_condition_variable_notify_all(&test_context->signal);
}

static int s_mqtt5_client_subscribe_fail_packet_too_big_fn(struct aws_allocator *allocator, void *ctx) {
    (void)ctx;

    aws_mqtt_library_init(allocator);

    struct aws_mqtt5_packet_connect_view connect_options;
    struct aws_mqtt5_client_options client_options;
    struct aws_mqtt5_mock_server_vtable server_function_table;
    s_mqtt5_client_test_init_default_options(&connect_options, &client_options, &server_function_table);

    server_function_table.packet_handlers[AWS_MQTT5_PT_CONNECT] =
        s_aws_mqtt5_mock_server_handle_connect_succeed_maximum_packet_size;

    struct aws_mqtt5_client_mock_test_fixture test_context;

    struct aws_mqtt5_server_disconnect_test_context disconnect_context = {
        .test_fixture = &test_context,
        .disconnect_sent = false,
    };

    struct aws_mqtt5_client_mqtt5_mock_test_fixture_options test_fixture_options = {
        .client_options = &client_options,
        .server_function_table = &server_function_table,
        .mock_server_user_data = &disconnect_context,
    };

    ASSERT_SUCCESS(aws_mqtt5_client_mock_test_fixture_init(&test_context, allocator, &test_fixture_options));

    struct aws_mqtt5_client *client = test_context.client;
    ASSERT_SUCCESS(aws_mqtt5_client_start(client));

    s_wait_for_connected_lifecycle_event(&test_context);

    struct aws_mqtt5_packet_subscribe_view subscribe_view = {
        .subscriptions = s_subscriptions,
        .subscription_count = AWS_ARRAY_SIZE(s_subscriptions),
    };

    struct aws_mqtt5_subscribe_completion_options completion_options = {
        .completion_callback = s_aws_mqtt5_subscribe_complete_packet_size_too_small_fn,
        .completion_user_data = &test_context,
    };
    aws_mqtt5_client_subscribe(client, &subscribe_view, &completion_options);

    s_wait_for_suback_received(&test_context);

    ASSERT_SUCCESS(aws_mqtt5_client_stop(client, NULL, NULL));

    s_wait_for_stopped_lifecycle_event(&test_context);

    aws_mqtt5_client_mock_test_fixture_clean_up(&test_context);
    aws_mqtt_library_clean_up();

    return AWS_OP_SUCCESS;
}

AWS_TEST_CASE(mqtt5_client_subscribe_fail_packet_too_big, s_mqtt5_client_subscribe_fail_packet_too_big_fn)

static void s_aws_mqtt5_disconnect_failure_completion_fn(int error_code, void *complete_ctx) {
    AWS_FATAL_ASSERT(error_code == AWS_ERROR_MQTT5_PACKET_VALIDATION);

    s_on_disconnect_completion(error_code, complete_ctx);
}

static int s_mqtt5_client_disconnect_fail_packet_too_big_fn(struct aws_allocator *allocator, void *ctx) {
    (void)ctx;

    aws_mqtt_library_init(allocator);

    struct aws_mqtt5_packet_connect_view connect_options;
    struct aws_mqtt5_client_options client_options;
    struct aws_mqtt5_mock_server_vtable server_function_table;
    s_mqtt5_client_test_init_default_options(&connect_options, &client_options, &server_function_table);

    server_function_table.packet_handlers[AWS_MQTT5_PT_CONNECT] =
        s_aws_mqtt5_mock_server_handle_connect_succeed_maximum_packet_size;

    struct aws_mqtt5_client_mock_test_fixture test_context;

    struct aws_mqtt5_server_disconnect_test_context disconnect_context = {
        .test_fixture = &test_context,
        .disconnect_sent = false,
    };

    struct aws_mqtt5_client_mqtt5_mock_test_fixture_options test_fixture_options = {
        .client_options = &client_options,
        .server_function_table = &server_function_table,
        .mock_server_user_data = &disconnect_context,
    };

    ASSERT_SUCCESS(aws_mqtt5_client_mock_test_fixture_init(&test_context, allocator, &test_fixture_options));

    struct aws_mqtt5_client *client = test_context.client;
    ASSERT_SUCCESS(aws_mqtt5_client_start(client));

    s_wait_for_connected_lifecycle_event(&test_context);

    struct aws_byte_cursor long_reason_string_cursor = aws_byte_cursor_from_c_str(
        "Not valid because it includes the 0-terminator but we don't check utf-8 so who cares");

    struct aws_mqtt5_packet_disconnect_view disconnect_view = {
        .reason_string = &long_reason_string_cursor,
    };

    struct aws_mqtt5_disconnect_completion_options completion_options = {
        .completion_callback = s_aws_mqtt5_disconnect_failure_completion_fn,
        .completion_user_data = &test_context,
    };

    ASSERT_SUCCESS(aws_mqtt5_client_stop(client, &disconnect_view, &completion_options));

    s_wait_for_disconnect_completion(&test_context);
    s_wait_for_stopped_lifecycle_event(&test_context);

    aws_mqtt5_client_mock_test_fixture_clean_up(&test_context);
    aws_mqtt_library_clean_up();

    return AWS_OP_SUCCESS;
}

AWS_TEST_CASE(mqtt5_client_disconnect_fail_packet_too_big, s_mqtt5_client_disconnect_fail_packet_too_big_fn)

static uint8_t s_topic[] = "Hello/world";

#define RECEIVE_MAXIMUM_PUBLISH_COUNT 30
#define TEST_RECEIVE_MAXIMUM 3

static int s_aws_mqtt5_mock_server_handle_connect_succeed_receive_maximum(
    void *packet,
    struct aws_mqtt5_server_mock_connection_context *connection,
    void *user_data) {
    (void)packet;
    (void)user_data;

    struct aws_mqtt5_packet_connack_view connack_view;
    AWS_ZERO_STRUCT(connack_view);

    uint16_t receive_maximum = TEST_RECEIVE_MAXIMUM;

    connack_view.reason_code = AWS_MQTT5_CRC_SUCCESS;
    connack_view.receive_maximum = &receive_maximum;

    return s_aws_mqtt5_mock_server_send_packet(connection, AWS_MQTT5_PT_CONNACK, &connack_view);
}

struct send_puback_task {
    struct aws_allocator *allocator;
    struct aws_task task;
    struct aws_mqtt5_server_mock_connection_context *connection;
    uint16_t packet_id;
};

void send_puback_fn(struct aws_task *task, void *arg, enum aws_task_status status) {
    (void)task;

    struct send_puback_task *puback_response_task = arg;
    if (status == AWS_TASK_STATUS_CANCELED) {
        goto done;
    }

    struct aws_mqtt5_client_mock_test_fixture *test_fixture = puback_response_task->connection->test_fixture;

    aws_mutex_lock(&test_fixture->lock);
    --test_fixture->server_current_inflight_publishes;
    aws_mutex_unlock(&test_fixture->lock);

    struct aws_mqtt5_packet_puback_view puback_view = {
        .packet_id = puback_response_task->packet_id,
    };

    s_aws_mqtt5_mock_server_send_packet(puback_response_task->connection, AWS_MQTT5_PT_PUBACK, &puback_view);

done:

    aws_mem_release(puback_response_task->allocator, puback_response_task);
}

static int s_aws_mqtt5_mock_server_handle_publish_delayed_puback(
    void *packet,
    struct aws_mqtt5_server_mock_connection_context *connection,
    void *user_data) {

    (void)user_data;

    struct aws_mqtt5_client_mock_test_fixture *test_fixture = connection->test_fixture;

    aws_mutex_lock(&test_fixture->lock);
    ++test_fixture->server_current_inflight_publishes;
    test_fixture->server_maximum_inflight_publishes =
        aws_max_u32(test_fixture->server_current_inflight_publishes, test_fixture->server_maximum_inflight_publishes);
    aws_mutex_unlock(&test_fixture->lock);

    struct aws_mqtt5_packet_publish_view *publish_view = packet;

    struct send_puback_task *puback_response_task =
        aws_mem_calloc(connection->allocator, 1, sizeof(struct send_puback_task));
    puback_response_task->allocator = connection->allocator;
    puback_response_task->connection = connection;
    puback_response_task->packet_id = publish_view->packet_id;

    aws_task_init(&puback_response_task->task, send_puback_fn, puback_response_task, "delayed_puback_response");

    struct aws_event_loop *event_loop = aws_channel_get_event_loop(connection->slot->channel);

    uint64_t now = 0;
    aws_event_loop_current_clock_time(event_loop, &now);

    uint64_t min_delay = aws_timestamp_convert(250, AWS_TIMESTAMP_MILLIS, AWS_TIMESTAMP_NANOS, NULL);
    uint64_t max_delay = aws_timestamp_convert(500, AWS_TIMESTAMP_MILLIS, AWS_TIMESTAMP_NANOS, NULL);
    uint64_t delay_nanos = aws_mqtt5_client_random_in_range(min_delay, max_delay);

    uint64_t puback_time = aws_add_u64_saturating(now, delay_nanos);
    aws_event_loop_schedule_task_future(event_loop, &puback_response_task->task, puback_time);

    return AWS_OP_SUCCESS;
}

static void s_receive_maximum_publish_completion_fn(
    enum aws_mqtt5_packet_type packet_type,
    const void *packet,
    int error_code,
    void *complete_ctx) {

    if (packet_type != AWS_MQTT5_PT_PUBACK) {
        return;
    }

    const struct aws_mqtt5_packet_puback_view *puback = packet;
    struct aws_mqtt5_client_mock_test_fixture *test_context = complete_ctx;

    uint64_t now = 0;
    aws_high_res_clock_get_ticks(&now);

    aws_mutex_lock(&test_context->lock);

    ++test_context->total_pubacks_received;
    if (error_code == AWS_ERROR_SUCCESS && puback->reason_code < 128) {
        ++test_context->successful_pubacks_received;
    }

    aws_mutex_unlock(&test_context->lock);
    aws_condition_variable_notify_all(&test_context->signal);
}

static bool s_received_n_successful_publishes(void *arg) {
    struct aws_mqtt5_client_test_wait_for_n_context *context = arg;
    struct aws_mqtt5_client_mock_test_fixture *test_fixture = context->test_fixture;

    return test_fixture->successful_pubacks_received >= context->required_event_count;
}

static void s_wait_for_n_successful_publishes(struct aws_mqtt5_client_test_wait_for_n_context *context) {

    struct aws_mqtt5_client_mock_test_fixture *test_context = context->test_fixture;
    aws_mutex_lock(&test_context->lock);
    aws_condition_variable_wait_pred(
        &test_context->signal, &test_context->lock, s_received_n_successful_publishes, context);
    aws_mutex_unlock(&test_context->lock);
}

static int s_mqtt5_client_flow_control_receive_maximum_fn(struct aws_allocator *allocator, void *ctx) {
    (void)ctx;

    aws_mqtt_library_init(allocator);

    struct aws_mqtt5_packet_connect_view connect_options;
    struct aws_mqtt5_client_options client_options;
    struct aws_mqtt5_mock_server_vtable server_function_table;
    s_mqtt5_client_test_init_default_options(&connect_options, &client_options, &server_function_table);

    /* send delayed pubacks */
    server_function_table.packet_handlers[AWS_MQTT5_PT_PUBLISH] = s_aws_mqtt5_mock_server_handle_publish_delayed_puback;

    /* establish a low receive maximum */
    server_function_table.packet_handlers[AWS_MQTT5_PT_CONNECT] =
        s_aws_mqtt5_mock_server_handle_connect_succeed_receive_maximum;

    struct aws_mqtt5_client_mock_test_fixture test_context;

    struct aws_mqtt5_server_disconnect_test_context disconnect_context = {
        .test_fixture = &test_context,
        .disconnect_sent = false,
    };

    struct aws_mqtt5_client_mqtt5_mock_test_fixture_options test_fixture_options = {
        .client_options = &client_options,
        .server_function_table = &server_function_table,
        .mock_server_user_data = &disconnect_context,
    };

    ASSERT_SUCCESS(aws_mqtt5_client_mock_test_fixture_init(&test_context, allocator, &test_fixture_options));

    struct aws_mqtt5_client *client = test_context.client;
    ASSERT_SUCCESS(aws_mqtt5_client_start(client));

    s_wait_for_connected_lifecycle_event(&test_context);

    /* send a bunch of publishes */
    for (size_t i = 0; i < RECEIVE_MAXIMUM_PUBLISH_COUNT; ++i) {
        struct aws_mqtt5_packet_publish_view qos1_publish_view = {
            .qos = AWS_MQTT5_QOS_AT_LEAST_ONCE,
            .topic =
                {
                    .ptr = s_topic,
                    .len = AWS_ARRAY_SIZE(s_topic) - 1,
                },
        };

        struct aws_mqtt5_publish_completion_options completion_options = {
            .completion_callback = s_receive_maximum_publish_completion_fn,
            .completion_user_data = &test_context,
        };

        ASSERT_SUCCESS(aws_mqtt5_client_publish(client, &qos1_publish_view, &completion_options));
    }

    /* wait for all publishes to succeed */
    struct aws_mqtt5_client_test_wait_for_n_context wait_context = {
        .test_fixture = &test_context,
        .required_event_count = RECEIVE_MAXIMUM_PUBLISH_COUNT,
    };
    s_wait_for_n_successful_publishes(&wait_context);

    ASSERT_SUCCESS(aws_mqtt5_client_stop(client, NULL, NULL));

    s_wait_for_stopped_lifecycle_event(&test_context);

    /*
     * verify that the maximum number of in-progress qos1 publishes on the server was never more than what the
     * server said its maximum was
     */
    aws_mutex_lock(&test_context.lock);
    uint32_t max_inflight_publishes = test_context.server_maximum_inflight_publishes;
    aws_mutex_unlock(&test_context.lock);

    ASSERT_TRUE(max_inflight_publishes <= TEST_RECEIVE_MAXIMUM);

    aws_mqtt5_client_mock_test_fixture_clean_up(&test_context);
    aws_mqtt_library_clean_up();

    return AWS_OP_SUCCESS;
}

AWS_TEST_CASE(mqtt5_client_flow_control_receive_maximum, s_mqtt5_client_flow_control_receive_maximum_fn)

static void s_publish_timeout_publish_completion_fn(
    enum aws_mqtt5_packet_type packet_type,
    const void *packet,
    int error_code,
    void *complete_ctx) {
    (void)packet;
    (void)packet_type;

    struct aws_mqtt5_client_mock_test_fixture *test_context = complete_ctx;

    aws_mutex_lock(&test_context->lock);

    if (error_code == AWS_ERROR_MQTT_TIMEOUT) {
        ++test_context->timeouts_received;
    }

    aws_mutex_unlock(&test_context->lock);
    aws_condition_variable_notify_all(&test_context->signal);
}

static bool s_received_n_publish_timeouts(void *arg) {
    struct aws_mqtt5_client_test_wait_for_n_context *context = arg;
    struct aws_mqtt5_client_mock_test_fixture *test_fixture = context->test_fixture;

    return test_fixture->timeouts_received >= context->required_event_count;
}

static void s_wait_for_n_publish_timeouts(struct aws_mqtt5_client_test_wait_for_n_context *context) {
    struct aws_mqtt5_client_mock_test_fixture *test_context = context->test_fixture;
    aws_mutex_lock(&test_context->lock);
    aws_condition_variable_wait_pred(
        &test_context->signal, &test_context->lock, s_received_n_publish_timeouts, context);
    aws_mutex_unlock(&test_context->lock);
}

static bool s_sent_n_timeout_publish_packets(void *arg) {
    struct aws_mqtt5_client_test_wait_for_n_context *context = arg;
    struct aws_mqtt5_client_mock_test_fixture *test_fixture = context->test_fixture;

    return test_fixture->publishes_received >= context->required_event_count;
}

static int s_aws_mqtt5_mock_server_handle_timeout_publish(
    void *packet,
    struct aws_mqtt5_server_mock_connection_context *connection,
    void *user_data) {

    (void)packet;
    (void)user_data;
    struct aws_mqtt5_client_mock_test_fixture *test_fixture = connection->test_fixture;

    aws_mutex_lock(&test_fixture->lock);
    ++connection->test_fixture->publishes_received;
    aws_mutex_unlock(&test_fixture->lock);

    return AWS_OP_SUCCESS;
}

static void s_wait_for_n_successful_server_timeout_publishes(struct aws_mqtt5_client_test_wait_for_n_context *context) {
    struct aws_mqtt5_client_mock_test_fixture *test_context = context->test_fixture;
    aws_mutex_lock(&test_context->lock);
    aws_condition_variable_wait_pred(
        &test_context->signal, &test_context->lock, s_sent_n_timeout_publish_packets, context);
    aws_mutex_unlock(&test_context->lock);
}

/*
 * Test that not receiving a PUBACK causes the PUBLISH waiting for the PUBACK to timeout
 */
static int s_mqtt5_client_publish_timeout_fn(struct aws_allocator *allocator, void *ctx) {
    (void)ctx;

    aws_mqtt_library_init(allocator);

    struct aws_mqtt5_packet_connect_view connect_options;
    struct aws_mqtt5_client_options client_options;
    struct aws_mqtt5_mock_server_vtable server_function_table;
    s_mqtt5_client_test_init_default_options(&connect_options, &client_options, &server_function_table);

    server_function_table.packet_handlers[AWS_MQTT5_PT_PUBLISH] = s_aws_mqtt5_mock_server_handle_timeout_publish;

    /* fast publish timeout */
    client_options.operation_timeout_seconds = 5;

    struct aws_mqtt5_client_mock_test_fixture test_context;

    struct aws_mqtt5_client_mqtt5_mock_test_fixture_options test_fixture_options = {
        .client_options = &client_options,
        .server_function_table = &server_function_table,
    };

    ASSERT_SUCCESS(aws_mqtt5_client_mock_test_fixture_init(&test_context, allocator, &test_fixture_options));

    struct aws_mqtt5_client *client = test_context.client;
    ASSERT_SUCCESS(aws_mqtt5_client_start(client));

    s_wait_for_connected_lifecycle_event(&test_context);

    struct aws_mqtt5_publish_completion_options completion_options = {
        .completion_callback = &s_publish_timeout_publish_completion_fn,
        .completion_user_data = &test_context,
    };

    struct aws_mqtt5_packet_publish_view packet_publish_view = {
        .qos = AWS_MQTT5_QOS_AT_LEAST_ONCE,
        .topic =
            {
                .ptr = s_topic,
                .len = AWS_ARRAY_SIZE(s_topic) - 1,
            },
    };

    struct aws_mqtt5_client_test_wait_for_n_context wait_context = {
        .test_fixture = &test_context,
        .required_event_count = aws_mqtt5_client_random_in_range(3, 20),
    };

    /* Send semi-random number of publishes that will not be acked */
    for (size_t publish_count = 0; publish_count < wait_context.required_event_count; ++publish_count) {
        ASSERT_SUCCESS(aws_mqtt5_client_publish(client, &packet_publish_view, &completion_options));
    }

    s_wait_for_n_successful_server_timeout_publishes(&wait_context);

    s_wait_for_n_publish_timeouts(&wait_context);

    ASSERT_INT_EQUALS(wait_context.required_event_count, test_context.timeouts_received);

    ASSERT_SUCCESS(aws_mqtt5_client_stop(client, NULL, NULL));

    s_wait_for_stopped_lifecycle_event(&test_context);

    aws_mqtt5_client_mock_test_fixture_clean_up(&test_context);
    aws_mqtt_library_clean_up();

    return AWS_OP_SUCCESS;
}

AWS_TEST_CASE(mqtt5_client_publish_timeout, s_mqtt5_client_publish_timeout_fn)

static int s_aws_mqtt5_mock_server_handle_publish_puback(
    void *packet,
    struct aws_mqtt5_server_mock_connection_context *connection,
    void *user_data) {

    (void)user_data;

    struct aws_mqtt5_packet_publish_view *publish_view = packet;
    if (publish_view->qos != AWS_MQTT5_QOS_AT_LEAST_ONCE) {
        return AWS_OP_SUCCESS;
    }

    struct aws_mqtt5_packet_puback_view puback_view = {
        .packet_id = publish_view->packet_id,
    };

    return s_aws_mqtt5_mock_server_send_packet(connection, AWS_MQTT5_PT_PUBACK, &puback_view);
}

#define IOT_CORE_THROUGHPUT_PACKETS 21

static uint8_t s_large_packet_payload[127 * 1024];

static int s_do_iot_core_throughput_test(struct aws_allocator *allocator, bool use_iot_core_limits) {

    struct aws_mqtt5_packet_connect_view connect_options;
    struct aws_mqtt5_client_options client_options;
    struct aws_mqtt5_mock_server_vtable server_function_table;
    s_mqtt5_client_test_init_default_options(&connect_options, &client_options, &server_function_table);

    /* send pubacks */
    server_function_table.packet_handlers[AWS_MQTT5_PT_PUBLISH] = s_aws_mqtt5_mock_server_handle_publish_puback;

    if (use_iot_core_limits) {
        client_options.extended_validation_and_flow_control_options = AWS_MQTT5_EVAFCO_AWS_IOT_CORE_DEFAULTS;
    }

    struct aws_mqtt5_client_mock_test_fixture test_context;

    struct aws_mqtt5_server_disconnect_test_context disconnect_context = {
        .test_fixture = &test_context,
        .disconnect_sent = false,
    };

    struct aws_mqtt5_client_mqtt5_mock_test_fixture_options test_fixture_options = {
        .client_options = &client_options,
        .server_function_table = &server_function_table,
        .mock_server_user_data = &disconnect_context,
    };

    ASSERT_SUCCESS(aws_mqtt5_client_mock_test_fixture_init(&test_context, allocator, &test_fixture_options));

    struct aws_mqtt5_client *client = test_context.client;
    ASSERT_SUCCESS(aws_mqtt5_client_start(client));

    s_wait_for_connected_lifecycle_event(&test_context);

    /* send a bunch of large publishes */
    aws_secure_zero(s_large_packet_payload, AWS_ARRAY_SIZE(s_large_packet_payload));

    for (size_t i = 0; i < IOT_CORE_THROUGHPUT_PACKETS; ++i) {
        struct aws_mqtt5_packet_publish_view qos1_publish_view = {
            .qos = AWS_MQTT5_QOS_AT_LEAST_ONCE,
            .topic =
                {
                    .ptr = s_topic,
                    .len = AWS_ARRAY_SIZE(s_topic) - 1,
                },
            .payload = aws_byte_cursor_from_array(s_large_packet_payload, AWS_ARRAY_SIZE(s_large_packet_payload)),
        };

        struct aws_mqtt5_publish_completion_options completion_options = {
            .completion_callback = s_receive_maximum_publish_completion_fn, /* can reuse receive_maximum callback */
            .completion_user_data = &test_context,
        };

        ASSERT_SUCCESS(aws_mqtt5_client_publish(client, &qos1_publish_view, &completion_options));
    }

    /* wait for all publishes to succeed */
    struct aws_mqtt5_client_test_wait_for_n_context wait_context = {
        .test_fixture = &test_context,
        .required_event_count = IOT_CORE_THROUGHPUT_PACKETS,
    };
    s_wait_for_n_successful_publishes(&wait_context);

    ASSERT_SUCCESS(aws_mqtt5_client_stop(client, NULL, NULL));

    s_wait_for_stopped_lifecycle_event(&test_context);

    aws_mqtt5_client_mock_test_fixture_clean_up(&test_context);

    return AWS_OP_SUCCESS;
}

static int s_mqtt5_client_flow_control_iot_core_throughput_fn(struct aws_allocator *allocator, void *ctx) {
    (void)ctx;

    aws_mqtt_library_init(allocator);

    uint64_t start_time1 = 0;
    aws_high_res_clock_get_ticks(&start_time1);

    ASSERT_SUCCESS(s_do_iot_core_throughput_test(allocator, false));

    uint64_t end_time1 = 0;
    aws_high_res_clock_get_ticks(&end_time1);

    uint64_t test_time1 = end_time1 - start_time1;

    uint64_t start_time2 = 0;
    aws_high_res_clock_get_ticks(&start_time2);

    ASSERT_SUCCESS(s_do_iot_core_throughput_test(allocator, true));

    uint64_t end_time2 = 0;
    aws_high_res_clock_get_ticks(&end_time2);

    uint64_t test_time2 = end_time2 - start_time2;

    /* We expect the unthrottled test to complete quickly */
    ASSERT_TRUE(test_time1 < AWS_TIMESTAMP_NANOS);

    /*
     * We expect the throttled version to take around 5 seconds, since we're sending 21 almost-max size (127k) packets
     * against a limit of 512KB/s.  Since the packets are submitted immediately on CONNACK, the rate limiter
     * token bucket is starting at zero and so will give us immediate throttling.
     */
    ASSERT_TRUE(test_time2 > 5 * (uint64_t)AWS_TIMESTAMP_NANOS);

    aws_mqtt_library_clean_up();

    return AWS_OP_SUCCESS;
}

AWS_TEST_CASE(mqtt5_client_flow_control_iot_core_throughput, s_mqtt5_client_flow_control_iot_core_throughput_fn)

#define IOT_CORE_PUBLISH_TPS_PACKETS 650

static int s_do_iot_core_publish_tps_test(struct aws_allocator *allocator, bool use_iot_core_limits) {

    struct aws_mqtt5_packet_connect_view connect_options;
    struct aws_mqtt5_client_options client_options;
    struct aws_mqtt5_mock_server_vtable server_function_table;
    s_mqtt5_client_test_init_default_options(&connect_options, &client_options, &server_function_table);

    /* send pubacks */
    server_function_table.packet_handlers[AWS_MQTT5_PT_PUBLISH] = s_aws_mqtt5_mock_server_handle_publish_puback;

    if (use_iot_core_limits) {
        client_options.extended_validation_and_flow_control_options = AWS_MQTT5_EVAFCO_AWS_IOT_CORE_DEFAULTS;
    }

    struct aws_mqtt5_client_mock_test_fixture test_context;

    struct aws_mqtt5_server_disconnect_test_context disconnect_context = {
        .test_fixture = &test_context,
        .disconnect_sent = false,
    };

    struct aws_mqtt5_client_mqtt5_mock_test_fixture_options test_fixture_options = {
        .client_options = &client_options,
        .server_function_table = &server_function_table,
        .mock_server_user_data = &disconnect_context,
    };

    ASSERT_SUCCESS(aws_mqtt5_client_mock_test_fixture_init(&test_context, allocator, &test_fixture_options));

    struct aws_mqtt5_client *client = test_context.client;
    ASSERT_SUCCESS(aws_mqtt5_client_start(client));

    s_wait_for_connected_lifecycle_event(&test_context);

    /* send a bunch of tiny publishes */
    for (size_t i = 0; i < IOT_CORE_PUBLISH_TPS_PACKETS; ++i) {
        struct aws_mqtt5_packet_publish_view qos1_publish_view = {
            .qos = AWS_MQTT5_QOS_AT_LEAST_ONCE,
            .topic =
                {
                    .ptr = s_topic,
                    .len = AWS_ARRAY_SIZE(s_topic) - 1,
                },
        };

        struct aws_mqtt5_publish_completion_options completion_options = {
            .completion_callback = s_receive_maximum_publish_completion_fn, /* can reuse receive_maximum callback */
            .completion_user_data = &test_context,
        };

        ASSERT_SUCCESS(aws_mqtt5_client_publish(client, &qos1_publish_view, &completion_options));
    }

    /* wait for all publishes to succeed */
    struct aws_mqtt5_client_test_wait_for_n_context wait_context = {
        .test_fixture = &test_context,
        .required_event_count = IOT_CORE_PUBLISH_TPS_PACKETS,
    };
    s_wait_for_n_successful_publishes(&wait_context);

    ASSERT_SUCCESS(aws_mqtt5_client_stop(client, NULL, NULL));

    s_wait_for_stopped_lifecycle_event(&test_context);

    aws_mqtt5_client_mock_test_fixture_clean_up(&test_context);

    return AWS_OP_SUCCESS;
}

static int s_mqtt5_client_flow_control_iot_core_publish_tps_fn(struct aws_allocator *allocator, void *ctx) {
    (void)ctx;

    aws_mqtt_library_init(allocator);

    uint64_t start_time1 = 0;
    aws_high_res_clock_get_ticks(&start_time1);

    ASSERT_SUCCESS(s_do_iot_core_publish_tps_test(allocator, false));

    uint64_t end_time1 = 0;
    aws_high_res_clock_get_ticks(&end_time1);

    uint64_t test_time1 = end_time1 - start_time1;

    uint64_t start_time2 = 0;
    aws_high_res_clock_get_ticks(&start_time2);

    ASSERT_SUCCESS(s_do_iot_core_publish_tps_test(allocator, true));

    uint64_t end_time2 = 0;
    aws_high_res_clock_get_ticks(&end_time2);

    uint64_t test_time2 = end_time2 - start_time2;

    /* We expect the unthrottled test to complete quickly */
    ASSERT_TRUE(test_time1 < AWS_TIMESTAMP_NANOS);

    /*
     * We expect the throttled version to take over 6 seconds, since we're sending over 650 tiny publish packets
     * against a limit of 100TPS.  Since the packets are submitted immediately on CONNACK, the rate limiter
     * token bucket is starting at zero and so will give us immediate throttling.
     */
    ASSERT_TRUE(test_time2 > 6 * (uint64_t)AWS_TIMESTAMP_NANOS);

    aws_mqtt_library_clean_up();

    return AWS_OP_SUCCESS;
}

AWS_TEST_CASE(mqtt5_client_flow_control_iot_core_publish_tps, s_mqtt5_client_flow_control_iot_core_publish_tps_fn)

static int s_aws_mqtt5_mock_server_handle_connect_honor_session(
    void *packet,
    struct aws_mqtt5_server_mock_connection_context *connection,
    void *user_data) {
    (void)packet;
    (void)user_data;

    struct aws_mqtt5_packet_connect_view *connect_packet = packet;

    struct aws_mqtt5_packet_connack_view connack_view;
    AWS_ZERO_STRUCT(connack_view);

    connack_view.reason_code = AWS_MQTT5_CRC_SUCCESS;
    /* Only resume a connection if the client has already connected to the server before */
    if (connection->test_fixture->client->has_connected_successfully) {
        connack_view.session_present = !connect_packet->clean_start;
    }

    return s_aws_mqtt5_mock_server_send_packet(connection, AWS_MQTT5_PT_CONNACK, &connack_view);
}

struct aws_mqtt5_wait_for_n_lifecycle_events_context {
    struct aws_mqtt5_client_mock_test_fixture *test_fixture;
    enum aws_mqtt5_client_lifecycle_event_type event_type;
    size_t expected_event_count;
};

static bool s_received_n_lifecycle_events(void *arg) {
    struct aws_mqtt5_wait_for_n_lifecycle_events_context *context = arg;
    struct aws_mqtt5_client_mock_test_fixture *test_fixture = context->test_fixture;

    size_t matching_events = 0;
    size_t event_count = aws_array_list_length(&test_fixture->lifecycle_events);
    for (size_t i = 0; i < event_count; ++i) {
        struct aws_mqtt5_lifecycle_event_record *record = NULL;
        aws_array_list_get_at(&test_fixture->lifecycle_events, &record, i);

        if (record->event.event_type == context->event_type) {
            ++matching_events;
        }
    }

    return matching_events >= context->expected_event_count;
}

static void s_wait_for_n_lifecycle_events(
    struct aws_mqtt5_client_mock_test_fixture *test_fixture,
    enum aws_mqtt5_client_lifecycle_event_type event_type,
    size_t expected_event_count) {
    struct aws_mqtt5_wait_for_n_lifecycle_events_context wait_context = {
        .test_fixture = test_fixture,
        .event_type = event_type,
        .expected_event_count = expected_event_count,
    };

    aws_mutex_lock(&test_fixture->lock);
    aws_condition_variable_wait_pred(
        &test_fixture->signal, &test_fixture->lock, s_received_n_lifecycle_events, &wait_context);
    aws_mutex_unlock(&test_fixture->lock);
}

static bool s_compute_expected_rejoined_session(
    enum aws_mqtt5_client_session_behavior_type session_behavior,
    size_t connect_index) {
    switch (session_behavior) {
        case AWS_MQTT5_CSBT_CLEAN:
            return false;

        case AWS_MQTT5_CSBT_REJOIN_POST_SUCCESS:
            return connect_index > 0;

        default:
            return true;
    }
}

static int s_aws_mqtt5_client_test_init_resume_session_connect_storage(
    struct aws_mqtt5_packet_connect_storage *storage,
    struct aws_allocator *allocator) {

    uint16_t topic_alias_maximum = AWS_MQTT5_CLIENT_DEFAULT_INBOUND_TOPIC_ALIAS_CACHE_SIZE;

    struct aws_mqtt5_packet_connect_view connect_view = {.keep_alive_interval_seconds = 30,
                                                         .client_id = aws_byte_cursor_from_string(s_client_id),
                                                         .clean_start = false,
                                                         .topic_alias_maximum = &topic_alias_maximum};

    return aws_mqtt5_packet_connect_storage_init(storage, allocator, &connect_view);
}

#define SESSION_RESUMPTION_CONNECT_COUNT 5

static int s_do_mqtt5_client_session_resumption_test(
    struct aws_allocator *allocator,
    enum aws_mqtt5_client_session_behavior_type session_behavior) {
    aws_mqtt_library_init(allocator);

    struct aws_mqtt5_packet_connect_view connect_options;
    struct aws_mqtt5_client_options client_options;
    struct aws_mqtt5_mock_server_vtable server_function_table;
    s_mqtt5_client_test_init_default_options(&connect_options, &client_options, &server_function_table);

    client_options.session_behavior = session_behavior;
    server_function_table.packet_handlers[AWS_MQTT5_PT_CONNECT] = s_aws_mqtt5_mock_server_handle_connect_honor_session;

    struct aws_mqtt5_client_mqtt5_mock_test_fixture_options test_fixture_options = {
        .client_options = &client_options,
        .server_function_table = &server_function_table,
    };

    struct aws_mqtt5_client_mock_test_fixture test_context;
    ASSERT_SUCCESS(aws_mqtt5_client_mock_test_fixture_init(&test_context, allocator, &test_fixture_options));

    struct aws_mqtt5_client *client = test_context.client;

    for (size_t i = 0; i < SESSION_RESUMPTION_CONNECT_COUNT; ++i) {
        ASSERT_SUCCESS(aws_mqtt5_client_start(client));
        s_wait_for_n_lifecycle_events(&test_context, AWS_MQTT5_CLET_CONNECTION_SUCCESS, i + 1);

        /* not technically truly safe to query depending on memory model.  Remove if it becomes a problem. */
        bool expected_rejoined_session = s_compute_expected_rejoined_session(session_behavior, i);
        ASSERT_INT_EQUALS(expected_rejoined_session, client->negotiated_settings.rejoined_session);

        /* can't use stop as that wipes session state */
        aws_channel_shutdown(test_context.server_channel, AWS_ERROR_UNKNOWN);

        s_wait_for_n_lifecycle_events(&test_context, AWS_MQTT5_CLET_DISCONNECTION, i + 1);
    }

    struct aws_mqtt5_packet_connect_storage clean_start_connect_storage;
    ASSERT_SUCCESS(s_aws_mqtt5_client_test_init_default_connect_storage(&clean_start_connect_storage, allocator));

    struct aws_mqtt5_packet_connect_storage resume_session_connect_storage;
    ASSERT_SUCCESS(
        s_aws_mqtt5_client_test_init_resume_session_connect_storage(&resume_session_connect_storage, allocator));

    struct aws_mqtt5_mock_server_packet_record expected_packets[SESSION_RESUMPTION_CONNECT_COUNT];
    for (size_t i = 0; i < SESSION_RESUMPTION_CONNECT_COUNT; ++i) {
        expected_packets[i].packet_type = AWS_MQTT5_PT_CONNECT;
        if (s_compute_expected_rejoined_session(session_behavior, i)) {
            expected_packets[i].packet_storage = &resume_session_connect_storage;
        } else {
            expected_packets[i].packet_storage = &clean_start_connect_storage;
        }
    }

    ASSERT_SUCCESS(
        s_verify_received_packet_sequence(&test_context, expected_packets, AWS_ARRAY_SIZE(expected_packets)));

    aws_mqtt5_packet_connect_storage_clean_up(&clean_start_connect_storage);
    aws_mqtt5_packet_connect_storage_clean_up(&resume_session_connect_storage);
    aws_mqtt5_client_mock_test_fixture_clean_up(&test_context);

    aws_mqtt_library_clean_up();

    return AWS_OP_SUCCESS;
}

static int s_mqtt5_client_session_resumption_clean_start_fn(struct aws_allocator *allocator, void *ctx) {
    (void)ctx;

    ASSERT_SUCCESS(s_do_mqtt5_client_session_resumption_test(allocator, AWS_MQTT5_CSBT_CLEAN));

    return AWS_OP_SUCCESS;
}

AWS_TEST_CASE(mqtt5_client_session_resumption_clean_start, s_mqtt5_client_session_resumption_clean_start_fn)

static int s_mqtt5_client_session_resumption_post_success_fn(struct aws_allocator *allocator, void *ctx) {
    (void)ctx;

    ASSERT_SUCCESS(s_do_mqtt5_client_session_resumption_test(allocator, AWS_MQTT5_CSBT_REJOIN_POST_SUCCESS));

    return AWS_OP_SUCCESS;
}

AWS_TEST_CASE(mqtt5_client_session_resumption_post_success, s_mqtt5_client_session_resumption_post_success_fn)

static uint8_t s_sub_pub_unsub_topic_filter[] = "hello/+";

static struct aws_mqtt5_subscription_view s_sub_pub_unsub_subscriptions[] = {
    {
        .topic_filter =
            {
                .ptr = (uint8_t *)s_sub_pub_unsub_topic_filter,
                .len = AWS_ARRAY_SIZE(s_sub_pub_unsub_topic_filter) - 1,
            },
        .qos = AWS_MQTT5_QOS_AT_LEAST_ONCE,
        .no_local = false,
        .retain_as_published = false,
        .retain_handling_type = AWS_MQTT5_RHT_SEND_ON_SUBSCRIBE,
    },
};

static struct aws_byte_cursor s_sub_pub_unsub_topic_filters[] = {
    {
        .ptr = s_sub_pub_unsub_topic_filter,
        .len = AWS_ARRAY_SIZE(s_sub_pub_unsub_topic_filter) - 1,
    },
};

struct aws_mqtt5_sub_pub_unsub_context {
    struct aws_mqtt5_client_mock_test_fixture *test_fixture;

    bool subscribe_complete;
    bool publish_complete;
    bool publish_received;
    bool unsubscribe_complete;
    size_t publishes_received;

    size_t subscribe_failures;
    size_t publish_failures;
    size_t unsubscribe_failures;

    struct aws_mqtt5_packet_publish_storage publish_storage;
};

static void s_sub_pub_unsub_context_clean_up(struct aws_mqtt5_sub_pub_unsub_context *context) {
    aws_mqtt5_packet_publish_storage_clean_up(&context->publish_storage);
}

void s_sub_pub_unsub_subscribe_complete_fn(
    const struct aws_mqtt5_packet_suback_view *suback,
    int error_code,
    void *complete_ctx) {

    AWS_FATAL_ASSERT(suback != NULL);
    AWS_FATAL_ASSERT(error_code == AWS_ERROR_SUCCESS);

    struct aws_mqtt5_sub_pub_unsub_context *test_context = complete_ctx;
    struct aws_mqtt5_client_mock_test_fixture *test_fixture = test_context->test_fixture;

    aws_mutex_lock(&test_fixture->lock);
    test_context->subscribe_complete = true;
    if (error_code != AWS_ERROR_SUCCESS) {
        ++test_context->subscribe_failures;
    }
    aws_mutex_unlock(&test_fixture->lock);
    aws_condition_variable_notify_all(&test_fixture->signal);
}

static bool s_sub_pub_unsub_received_suback(void *arg) {
    struct aws_mqtt5_sub_pub_unsub_context *test_context = arg;

    return test_context->subscribe_complete && test_context->subscribe_failures == 0;
}

static void s_sub_pub_unsub_wait_for_suback_received(struct aws_mqtt5_sub_pub_unsub_context *test_context) {
    struct aws_mqtt5_client_mock_test_fixture *test_fixture = test_context->test_fixture;

    aws_mutex_lock(&test_fixture->lock);
    aws_condition_variable_wait_pred(
        &test_fixture->signal, &test_fixture->lock, s_sub_pub_unsub_received_suback, test_context);
    aws_mutex_unlock(&test_fixture->lock);
}

static int s_mqtt5_client_sub_pub_unsub_subscribe(
    struct aws_mqtt5_sub_pub_unsub_context *full_test_context,
    struct aws_mqtt5_packet_subscribe_storage *expected_subscribe_storage) {
    struct aws_mqtt5_packet_subscribe_view subscribe_view = {
        .subscriptions = s_sub_pub_unsub_subscriptions,
        .subscription_count = AWS_ARRAY_SIZE(s_sub_pub_unsub_subscriptions),
    };

    struct aws_mqtt5_subscribe_completion_options completion_options = {
        .completion_callback = s_sub_pub_unsub_subscribe_complete_fn,
        .completion_user_data = full_test_context,
    };

    struct aws_mqtt5_client *client = full_test_context->test_fixture->client;
    ASSERT_SUCCESS(aws_mqtt5_client_subscribe(client, &subscribe_view, &completion_options));

    s_sub_pub_unsub_wait_for_suback_received(full_test_context);

    ASSERT_SUCCESS(aws_mqtt5_packet_subscribe_storage_init(
        expected_subscribe_storage, full_test_context->test_fixture->allocator, &subscribe_view));

    return AWS_OP_SUCCESS;
}

void s_sub_pub_unsub_unsubscribe_complete_fn(
    const struct aws_mqtt5_packet_unsuback_view *unsuback,
    int error_code,
    void *complete_ctx) {

    AWS_FATAL_ASSERT(unsuback != NULL);
    AWS_FATAL_ASSERT(error_code == AWS_ERROR_SUCCESS);

    struct aws_mqtt5_sub_pub_unsub_context *test_context = complete_ctx;
    struct aws_mqtt5_client_mock_test_fixture *test_fixture = test_context->test_fixture;

    aws_mutex_lock(&test_fixture->lock);
    test_context->unsubscribe_complete = true;
    if (error_code != AWS_ERROR_SUCCESS) {
        ++test_context->unsubscribe_failures;
    }
    aws_mutex_unlock(&test_fixture->lock);
    aws_condition_variable_notify_all(&test_fixture->signal);
}

static bool s_sub_pub_unsub_received_unsuback(void *arg) {
    struct aws_mqtt5_sub_pub_unsub_context *test_context = arg;

    return test_context->unsubscribe_complete && test_context->unsubscribe_failures == 0;
}

static void s_sub_pub_unsub_wait_for_unsuback_received(struct aws_mqtt5_sub_pub_unsub_context *test_context) {
    struct aws_mqtt5_client_mock_test_fixture *test_fixture = test_context->test_fixture;

    aws_mutex_lock(&test_fixture->lock);
    aws_condition_variable_wait_pred(
        &test_fixture->signal, &test_fixture->lock, s_sub_pub_unsub_received_unsuback, test_context);
    aws_mutex_unlock(&test_fixture->lock);
}

static int s_mqtt5_client_sub_pub_unsub_unsubscribe(
    struct aws_mqtt5_sub_pub_unsub_context *full_test_context,
    struct aws_mqtt5_packet_unsubscribe_storage *expected_unsubscribe_storage) {
    struct aws_mqtt5_packet_unsubscribe_view unsubscribe_view = {
        .topic_filters = s_sub_pub_unsub_topic_filters,
        .topic_filter_count = AWS_ARRAY_SIZE(s_sub_pub_unsub_topic_filters),
    };

    struct aws_mqtt5_unsubscribe_completion_options completion_options = {
        .completion_callback = s_sub_pub_unsub_unsubscribe_complete_fn,
        .completion_user_data = full_test_context,
    };

    struct aws_mqtt5_client *client = full_test_context->test_fixture->client;
    ASSERT_SUCCESS(aws_mqtt5_client_unsubscribe(client, &unsubscribe_view, &completion_options));

    s_sub_pub_unsub_wait_for_unsuback_received(full_test_context);

    ASSERT_SUCCESS(aws_mqtt5_packet_unsubscribe_storage_init(
        expected_unsubscribe_storage, full_test_context->test_fixture->allocator, &unsubscribe_view));

    return AWS_OP_SUCCESS;
}

void s_sub_pub_unsub_publish_received_fn(const struct aws_mqtt5_packet_publish_view *publish, void *complete_ctx) {

    AWS_FATAL_ASSERT(publish != NULL);

    struct aws_mqtt5_sub_pub_unsub_context *test_context = complete_ctx;
    struct aws_mqtt5_client_mock_test_fixture *test_fixture = test_context->test_fixture;

    aws_mutex_lock(&test_fixture->lock);
    test_context->publish_received = true;
    aws_mqtt5_packet_publish_storage_init(&test_context->publish_storage, test_fixture->allocator, publish);

    aws_mutex_unlock(&test_fixture->lock);
    aws_condition_variable_notify_all(&test_fixture->signal);
}

static bool s_sub_pub_unsub_received_publish(void *arg) {
    struct aws_mqtt5_sub_pub_unsub_context *test_context = arg;

    return test_context->publish_received && test_context->publish_failures == 0;
}

static void s_sub_pub_unsub_wait_for_publish_received(struct aws_mqtt5_sub_pub_unsub_context *test_context) {
    struct aws_mqtt5_client_mock_test_fixture *test_fixture = test_context->test_fixture;

    aws_mutex_lock(&test_fixture->lock);
    aws_condition_variable_wait_pred(
        &test_fixture->signal, &test_fixture->lock, s_sub_pub_unsub_received_publish, test_context);
    aws_mutex_unlock(&test_fixture->lock);
}

static enum aws_mqtt5_unsuback_reason_code s_unsuback_reason_codes[] = {
    AWS_MQTT5_UARC_SUCCESS,
};

static int s_aws_mqtt5_server_send_unsuback_on_unsubscribe(
    void *packet,
    struct aws_mqtt5_server_mock_connection_context *connection,
    void *user_data) {
    (void)packet;
    (void)user_data;

    struct aws_mqtt5_packet_unsubscribe_view *unsubscribe_view = packet;

    struct aws_mqtt5_packet_unsuback_view unsuback_view = {
        .packet_id = unsubscribe_view->packet_id,
        .reason_code_count = AWS_ARRAY_SIZE(s_unsuback_reason_codes),
        .reason_codes = s_unsuback_reason_codes,
    };

    return s_aws_mqtt5_mock_server_send_packet(connection, AWS_MQTT5_PT_UNSUBACK, &unsuback_view);
}

#define FORWARDED_PUBLISH_PACKET_ID 32768

static int s_aws_mqtt5_server_send_puback_and_forward_on_publish(
    void *packet,
    struct aws_mqtt5_server_mock_connection_context *connection,
    void *user_data) {
    (void)packet;
    (void)user_data;

    struct aws_mqtt5_packet_publish_view *publish_view = packet;

    /* send a PUBACK? */
    if (publish_view->qos == AWS_MQTT5_QOS_AT_LEAST_ONCE) {
        struct aws_mqtt5_packet_puback_view puback_view = {
            .packet_id = publish_view->packet_id,
            .reason_code = AWS_MQTT5_PARC_SUCCESS,
        };

        if (s_aws_mqtt5_mock_server_send_packet(connection, AWS_MQTT5_PT_PUBACK, &puback_view)) {
            return AWS_OP_ERR;
        }
    }

    /* assume we're subscribed, reflect the publish back to the test client */
    struct aws_mqtt5_packet_publish_view reflect_publish_view = *publish_view;
    if (publish_view->qos == AWS_MQTT5_QOS_AT_LEAST_ONCE) {
        reflect_publish_view.packet_id = FORWARDED_PUBLISH_PACKET_ID;
    }

    return s_aws_mqtt5_mock_server_send_packet(connection, AWS_MQTT5_PT_PUBLISH, &reflect_publish_view);
}

void s_sub_pub_unsub_publish_complete_fn(
    enum aws_mqtt5_packet_type packet_type,
    const void *packet,
    int error_code,
    void *complete_ctx) {

    (void)packet;
    (void)packet_type;

    AWS_FATAL_ASSERT(error_code == AWS_ERROR_SUCCESS);

    struct aws_mqtt5_sub_pub_unsub_context *test_context = complete_ctx;
    struct aws_mqtt5_client_mock_test_fixture *test_fixture = test_context->test_fixture;

    aws_mutex_lock(&test_fixture->lock);
    test_context->publish_complete = true;
    if (error_code != AWS_ERROR_SUCCESS) {
        ++test_context->publish_failures;
    }
    aws_mutex_unlock(&test_fixture->lock);
    aws_condition_variable_notify_all(&test_fixture->signal);
}

static bool s_sub_pub_unsub_publish_complete(void *arg) {
    struct aws_mqtt5_sub_pub_unsub_context *test_context = arg;

    return test_context->publish_complete;
}

static void s_sub_pub_unsub_wait_for_publish_complete(struct aws_mqtt5_sub_pub_unsub_context *test_context) {
    struct aws_mqtt5_client_mock_test_fixture *test_fixture = test_context->test_fixture;

    aws_mutex_lock(&test_fixture->lock);
    aws_condition_variable_wait_pred(
        &test_fixture->signal, &test_fixture->lock, s_sub_pub_unsub_publish_complete, test_context);
    aws_mutex_unlock(&test_fixture->lock);
}

static uint8_t s_sub_pub_unsub_publish_topic[] = "hello/world";
static uint8_t s_sub_pub_unsub_publish_payload[] = "PublishPayload";

static int s_mqtt5_client_sub_pub_unsub_publish(
    struct aws_mqtt5_sub_pub_unsub_context *full_test_context,
    enum aws_mqtt5_qos qos,
    struct aws_mqtt5_packet_publish_storage *expected_publish_storage,
    struct aws_mqtt5_packet_puback_storage *expected_puback_storage) {
    struct aws_mqtt5_packet_publish_view publish_view = {
        .qos = qos,
        .topic =
            {
                .ptr = s_sub_pub_unsub_publish_topic,
                .len = AWS_ARRAY_SIZE(s_sub_pub_unsub_publish_topic) - 1,
            },
        .payload =
            {
                .ptr = s_sub_pub_unsub_publish_payload,
                .len = AWS_ARRAY_SIZE(s_sub_pub_unsub_publish_payload) - 1,
            },
    };

    struct aws_mqtt5_publish_completion_options completion_options = {
        .completion_callback = s_sub_pub_unsub_publish_complete_fn,
        .completion_user_data = full_test_context,
    };

    struct aws_mqtt5_client *client = full_test_context->test_fixture->client;
    ASSERT_SUCCESS(aws_mqtt5_client_publish(client, &publish_view, &completion_options));

    if (qos != AWS_MQTT5_QOS_AT_MOST_ONCE) {
        s_sub_pub_unsub_wait_for_publish_complete(full_test_context);
    }

    struct aws_allocator *allocator = full_test_context->test_fixture->allocator;
    ASSERT_SUCCESS(aws_mqtt5_packet_publish_storage_init(expected_publish_storage, allocator, &publish_view));

    struct aws_mqtt5_packet_puback_view puback_view = {
        .packet_id = FORWARDED_PUBLISH_PACKET_ID,
        .reason_code = AWS_MQTT5_PARC_SUCCESS,
    };
    ASSERT_SUCCESS(aws_mqtt5_packet_puback_storage_init(expected_puback_storage, allocator, &puback_view));

    return AWS_OP_SUCCESS;
}

static int s_do_sub_pub_unsub_test(struct aws_allocator *allocator, enum aws_mqtt5_qos qos) {
    aws_mqtt_library_init(allocator);

    struct aws_mqtt5_packet_connect_view connect_options;
    struct aws_mqtt5_client_options client_options;
    struct aws_mqtt5_mock_server_vtable server_function_table;
    s_mqtt5_client_test_init_default_options(&connect_options, &client_options, &server_function_table);

    struct aws_mqtt5_client_mock_test_fixture test_context;
    struct aws_mqtt5_sub_pub_unsub_context full_test_context = {
        .test_fixture = &test_context,
    };

    client_options.publish_received_handler = s_sub_pub_unsub_publish_received_fn;
    client_options.publish_received_handler_user_data = &full_test_context;

    server_function_table.packet_handlers[AWS_MQTT5_PT_SUBSCRIBE] = s_aws_mqtt5_server_send_suback_on_subscribe;
    server_function_table.packet_handlers[AWS_MQTT5_PT_PUBLISH] = s_aws_mqtt5_server_send_puback_and_forward_on_publish;
    server_function_table.packet_handlers[AWS_MQTT5_PT_UNSUBSCRIBE] = s_aws_mqtt5_server_send_unsuback_on_unsubscribe;

    struct aws_mqtt5_client_mqtt5_mock_test_fixture_options test_fixture_options = {
        .client_options = &client_options,
        .server_function_table = &server_function_table,
        .mock_server_user_data = &full_test_context,
    };

    ASSERT_SUCCESS(aws_mqtt5_client_mock_test_fixture_init(&test_context, allocator, &test_fixture_options));

    struct aws_mqtt5_client *client = test_context.client;
    ASSERT_SUCCESS(aws_mqtt5_client_start(client));

    s_wait_for_connected_lifecycle_event(&test_context);

    struct aws_mqtt5_packet_subscribe_storage expected_subscribe_storage;
    AWS_ZERO_STRUCT(expected_subscribe_storage);
    struct aws_mqtt5_packet_publish_storage expected_publish_storage;
    AWS_ZERO_STRUCT(expected_publish_storage);
    struct aws_mqtt5_packet_puback_storage expected_puback_storage;
    AWS_ZERO_STRUCT(expected_puback_storage);
    struct aws_mqtt5_packet_unsubscribe_storage expected_unsubscribe_storage;
    AWS_ZERO_STRUCT(expected_unsubscribe_storage);

    ASSERT_SUCCESS(s_mqtt5_client_sub_pub_unsub_subscribe(&full_test_context, &expected_subscribe_storage));
    ASSERT_SUCCESS(s_mqtt5_client_sub_pub_unsub_publish(
        &full_test_context, qos, &expected_publish_storage, &expected_puback_storage));
    s_sub_pub_unsub_wait_for_publish_received(&full_test_context);
    ASSERT_SUCCESS(s_mqtt5_client_sub_pub_unsub_unsubscribe(&full_test_context, &expected_unsubscribe_storage));

    ASSERT_SUCCESS(aws_mqtt5_client_stop(client, NULL, NULL));

    s_wait_for_stopped_lifecycle_event(&test_context);

    /* verify packets that server received: connect,subscribe, publish, puback(if qos1), unsubscribe */
    struct aws_array_list expected_packets;
    aws_array_list_init_dynamic(&expected_packets, allocator, 5, sizeof(struct aws_mqtt5_mock_server_packet_record));

    struct aws_mqtt5_mock_server_packet_record connect_record = {
        .packet_type = AWS_MQTT5_PT_CONNECT,
        .packet_storage = NULL,
    };
    aws_array_list_push_back(&expected_packets, &connect_record);

    struct aws_mqtt5_mock_server_packet_record subscribe_record = {
        .packet_type = AWS_MQTT5_PT_SUBSCRIBE,
        .packet_storage = &expected_subscribe_storage,
    };
    aws_array_list_push_back(&expected_packets, &subscribe_record);

    struct aws_mqtt5_mock_server_packet_record publish_record = {
        .packet_type = AWS_MQTT5_PT_PUBLISH,
        .packet_storage = &expected_publish_storage,
    };
    aws_array_list_push_back(&expected_packets, &publish_record);

    if (qos == AWS_MQTT5_QOS_AT_LEAST_ONCE) {
        struct aws_mqtt5_mock_server_packet_record puback_record = {
            .packet_type = AWS_MQTT5_PT_PUBACK,
            .packet_storage = &expected_puback_storage,
        };
        aws_array_list_push_back(&expected_packets, &puback_record);
    }

    struct aws_mqtt5_mock_server_packet_record unsubscribe_record = {
        .packet_type = AWS_MQTT5_PT_UNSUBSCRIBE,
        .packet_storage = &expected_unsubscribe_storage,
    };
    aws_array_list_push_back(&expected_packets, &unsubscribe_record);

    ASSERT_SUCCESS(s_verify_received_packet_sequence(
        &test_context, expected_packets.data, aws_array_list_length(&expected_packets)));

    /* verify client received the publish that we sent */
    const struct aws_mqtt5_packet_publish_view *received_publish = &full_test_context.publish_storage.storage_view;
    ASSERT_TRUE((received_publish->packet_id != 0) == (qos == AWS_MQTT5_QOS_AT_LEAST_ONCE));
    ASSERT_INT_EQUALS((uint32_t)qos, (uint32_t)received_publish->qos);

    ASSERT_BIN_ARRAYS_EQUALS(
        s_sub_pub_unsub_publish_topic,
        AWS_ARRAY_SIZE(s_sub_pub_unsub_publish_topic) - 1,
        received_publish->topic.ptr,
        received_publish->topic.len);

    ASSERT_BIN_ARRAYS_EQUALS(
        s_sub_pub_unsub_publish_payload,
        AWS_ARRAY_SIZE(s_sub_pub_unsub_publish_payload) - 1,
        received_publish->payload.ptr,
        received_publish->payload.len);

    aws_mqtt5_packet_subscribe_storage_clean_up(&expected_subscribe_storage);
    aws_mqtt5_packet_publish_storage_clean_up(&expected_publish_storage);
    aws_mqtt5_packet_puback_storage_clean_up(&expected_puback_storage);
    aws_mqtt5_packet_unsubscribe_storage_clean_up(&expected_unsubscribe_storage);
    aws_array_list_clean_up(&expected_packets);

    s_sub_pub_unsub_context_clean_up(&full_test_context);
    aws_mqtt5_client_mock_test_fixture_clean_up(&test_context);
    aws_mqtt_library_clean_up();

    return AWS_OP_SUCCESS;
}

static int s_mqtt5_client_sub_pub_unsub_qos0_fn(struct aws_allocator *allocator, void *ctx) {
    (void)ctx;

    ASSERT_SUCCESS(s_do_sub_pub_unsub_test(allocator, AWS_MQTT5_QOS_AT_MOST_ONCE));

    return AWS_OP_SUCCESS;
}

AWS_TEST_CASE(mqtt5_client_sub_pub_unsub_qos0, s_mqtt5_client_sub_pub_unsub_qos0_fn)

static int s_mqtt5_client_sub_pub_unsub_qos1_fn(struct aws_allocator *allocator, void *ctx) {
    (void)ctx;

    ASSERT_SUCCESS(s_do_sub_pub_unsub_test(allocator, AWS_MQTT5_QOS_AT_LEAST_ONCE));

    return AWS_OP_SUCCESS;
}

AWS_TEST_CASE(mqtt5_client_sub_pub_unsub_qos1, s_mqtt5_client_sub_pub_unsub_qos1_fn)

static enum aws_mqtt5_unsuback_reason_code s_unsubscribe_success_reason_codes[] = {
    AWS_MQTT5_UARC_NO_SUBSCRIPTION_EXISTED,
};

static int s_aws_mqtt5_server_send_not_subscribe_unsuback_on_unsubscribe(
    void *packet,
    struct aws_mqtt5_server_mock_connection_context *connection,
    void *user_data) {
    (void)user_data;

    struct aws_mqtt5_packet_unsubscribe_view *unsubscribe_view = packet;

    struct aws_mqtt5_packet_unsuback_view unsuback_view = {
        .packet_id = unsubscribe_view->packet_id,
        .reason_code_count = AWS_ARRAY_SIZE(s_unsubscribe_success_reason_codes),
        .reason_codes = s_unsubscribe_success_reason_codes,
    };

    return s_aws_mqtt5_mock_server_send_packet(connection, AWS_MQTT5_PT_UNSUBACK, &unsuback_view);
}

static int s_mqtt5_client_unsubscribe_success_fn(struct aws_allocator *allocator, void *ctx) {
    (void)ctx;

    aws_mqtt_library_init(allocator);

    struct aws_mqtt5_packet_connect_view connect_options;
    struct aws_mqtt5_client_options client_options;
    struct aws_mqtt5_mock_server_vtable server_function_table;
    s_mqtt5_client_test_init_default_options(&connect_options, &client_options, &server_function_table);

    server_function_table.packet_handlers[AWS_MQTT5_PT_UNSUBSCRIBE] =
        s_aws_mqtt5_server_send_not_subscribe_unsuback_on_unsubscribe;

    struct aws_mqtt5_client_mock_test_fixture test_context;
    struct aws_mqtt5_sub_pub_unsub_context full_test_context = {
        .test_fixture = &test_context,
    };

    struct aws_mqtt5_client_mqtt5_mock_test_fixture_options test_fixture_options = {
        .client_options = &client_options,
        .server_function_table = &server_function_table,
        .mock_server_user_data = &full_test_context,
    };

    ASSERT_SUCCESS(aws_mqtt5_client_mock_test_fixture_init(&test_context, allocator, &test_fixture_options));

    struct aws_mqtt5_client *client = test_context.client;
    ASSERT_SUCCESS(aws_mqtt5_client_start(client));

    s_wait_for_connected_lifecycle_event(&test_context);

    struct aws_mqtt5_packet_unsubscribe_view unsubscribe_view = {
        .topic_filters = s_sub_pub_unsub_topic_filters,
        .topic_filter_count = AWS_ARRAY_SIZE(s_sub_pub_unsub_topic_filters),
    };

    struct aws_mqtt5_unsubscribe_completion_options completion_options = {
        .completion_callback = s_sub_pub_unsub_unsubscribe_complete_fn,
        .completion_user_data = &full_test_context,
    };
    aws_mqtt5_client_unsubscribe(client, &unsubscribe_view, &completion_options);

    s_sub_pub_unsub_wait_for_unsuback_received(&full_test_context);

    ASSERT_SUCCESS(aws_mqtt5_client_stop(client, NULL, NULL));

    s_wait_for_stopped_lifecycle_event(&test_context);

    aws_mqtt5_client_mock_test_fixture_clean_up(&test_context);
    aws_mqtt_library_clean_up();

    return AWS_OP_SUCCESS;
}

AWS_TEST_CASE(mqtt5_client_unsubscribe_success, s_mqtt5_client_unsubscribe_success_fn)

static aws_mqtt5_packet_id_t s_puback_packet_id = 183;

struct aws_mqtt5_server_send_qos1_publish_context {
    struct aws_mqtt5_client_mock_test_fixture *test_fixture;
    bool publish_sent;
    bool connack_sent;
    bool connack_checked;
};

static int s_aws_mqtt5_mock_server_handle_puback(
    void *packet,
    struct aws_mqtt5_server_mock_connection_context *connection,
    void *user_data) {
    (void)user_data;

    struct aws_mqtt5_packet_puback_view *puback_view = packet;

    ASSERT_INT_EQUALS(puback_view->packet_id, s_puback_packet_id);
    ASSERT_TRUE(puback_view->reason_code == AWS_MQTT5_PARC_SUCCESS);

    struct aws_mqtt5_client_mock_test_fixture *test_fixture = connection->test_fixture;
    struct aws_mqtt5_server_send_qos1_publish_context *publish_context =
        connection->test_fixture->mock_server_user_data;
    aws_mutex_lock(&test_fixture->lock);
    publish_context->connack_checked = true;
    aws_mutex_unlock(&test_fixture->lock);

    return AWS_OP_SUCCESS;
}

static void s_aws_mqtt5_mock_server_send_qos1_publish(
    struct aws_mqtt5_server_mock_connection_context *mock_server,
    void *user_data) {

    struct aws_mqtt5_server_send_qos1_publish_context *test_context = user_data;
    if (test_context->publish_sent || !test_context->connack_sent) {
        return;
    }

    test_context->publish_sent = true;

    struct aws_mqtt5_packet_publish_view qos1_publish_view = {
        .qos = AWS_MQTT5_QOS_AT_LEAST_ONCE,
        .topic =
            {
                .ptr = s_topic,
                .len = AWS_ARRAY_SIZE(s_topic) - 1,
            },
        .packet_id = s_puback_packet_id,
    };

    s_aws_mqtt5_mock_server_send_packet(mock_server, AWS_MQTT5_PT_PUBLISH, &qos1_publish_view);
}

static int s_aws_mqtt5_server_send_qos1_publish_on_connect(
    void *packet,
    struct aws_mqtt5_server_mock_connection_context *connection,
    void *user_data) {
    int result = s_aws_mqtt5_mock_server_handle_connect_always_succeed(packet, connection, user_data);

    struct aws_mqtt5_server_send_qos1_publish_context *test_context = user_data;
    test_context->connack_sent = true;

    return result;
}

static bool s_publish_qos1_puback(void *arg) {
    struct aws_mqtt5_server_send_qos1_publish_context *test_context = arg;
    return test_context->connack_checked;
}

static void s_publish_qos1_wait_for_puback(struct aws_mqtt5_server_send_qos1_publish_context *test_context) {
    struct aws_mqtt5_client_mock_test_fixture *test_fixture = test_context->test_fixture;
    aws_mutex_lock(&test_fixture->lock);
    aws_condition_variable_wait_pred(&test_fixture->signal, &test_fixture->lock, s_publish_qos1_puback, test_context);
    aws_mutex_unlock(&test_fixture->lock);
}

/* When client receives a QoS1 PUBLISH it must send a valid PUBACK with packet id */
static int mqtt5_client_receive_qos1_return_puback_test_fn(struct aws_allocator *allocator, void *ctx) {
    (void)ctx;

    aws_mqtt_library_init(allocator);

    struct aws_mqtt5_packet_connect_view connect_options;
    struct aws_mqtt5_client_options client_options;
    struct aws_mqtt5_mock_server_vtable server_function_table;
    s_mqtt5_client_test_init_default_options(&connect_options, &client_options, &server_function_table);

    /* mock server sends a PUBLISH packet to the client */
    server_function_table.service_task_fn = s_aws_mqtt5_mock_server_send_qos1_publish;
    server_function_table.packet_handlers[AWS_MQTT5_PT_PUBACK] = s_aws_mqtt5_mock_server_handle_puback;
    server_function_table.packet_handlers[AWS_MQTT5_PT_CONNECT] = s_aws_mqtt5_server_send_qos1_publish_on_connect;

    struct aws_mqtt5_client_mock_test_fixture test_context;

    struct aws_mqtt5_server_send_qos1_publish_context publish_context = {
        .test_fixture = &test_context,
        .publish_sent = false,
        .connack_sent = false,
        .connack_checked = false,
    };

    struct aws_mqtt5_client_mqtt5_mock_test_fixture_options test_fixture_options = {
        .client_options = &client_options,
        .server_function_table = &server_function_table,
        .mock_server_user_data = &publish_context,
    };

    ASSERT_SUCCESS(aws_mqtt5_client_mock_test_fixture_init(&test_context, allocator, &test_fixture_options));

    struct aws_mqtt5_client *client = test_context.client;
    ASSERT_SUCCESS(aws_mqtt5_client_start(client));

    s_wait_for_connected_lifecycle_event(&test_context);

    s_publish_qos1_wait_for_puback(&publish_context);

    ASSERT_SUCCESS(aws_mqtt5_client_stop(client, NULL, NULL));

    s_wait_for_stopped_lifecycle_event(&test_context);

    aws_mqtt5_client_mock_test_fixture_clean_up(&test_context);
    aws_mqtt_library_clean_up();

    return AWS_OP_SUCCESS;
}

AWS_TEST_CASE(mqtt5_client_receive_qos1_return_puback_test, mqtt5_client_receive_qos1_return_puback_test_fn)

static int s_aws_mqtt5_mock_server_handle_connect_session_present(
    void *packet,
    struct aws_mqtt5_server_mock_connection_context *connection,
    void *user_data) {
    (void)packet;
    (void)user_data;

    struct aws_mqtt5_packet_connack_view connack_view;
    AWS_ZERO_STRUCT(connack_view);

    connack_view.reason_code = AWS_MQTT5_CRC_SUCCESS;
    connack_view.session_present = true;

    return s_aws_mqtt5_mock_server_send_packet(connection, AWS_MQTT5_PT_CONNACK, &connack_view);
}

/* When client receives a CONNACK with existing session state when one isn't present it should disconnect */
static int mqtt5_client_receive_nonexisting_session_state_fn(struct aws_allocator *allocator, void *ctx) {
    (void)ctx;

    aws_mqtt_library_init(allocator);

    struct aws_mqtt5_packet_connect_view connect_options;
    struct aws_mqtt5_client_options client_options;
    struct aws_mqtt5_mock_server_vtable server_function_table;
    s_mqtt5_client_test_init_default_options(&connect_options, &client_options, &server_function_table);

    /* mock server returns a CONNACK indicating a session is being resumed */
    server_function_table.packet_handlers[AWS_MQTT5_PT_CONNECT] =
        s_aws_mqtt5_mock_server_handle_connect_session_present;

    struct aws_mqtt5_client_mqtt5_mock_test_fixture_options test_fixture_options = {
        .client_options = &client_options,
        .server_function_table = &server_function_table,
    };

    struct aws_mqtt5_client_mock_test_fixture test_context;
    ASSERT_SUCCESS(aws_mqtt5_client_mock_test_fixture_init(&test_context, allocator, &test_fixture_options));

    struct aws_mqtt5_client *client = test_context.client;
    ASSERT_SUCCESS(aws_mqtt5_client_start(client));

    s_wait_for_connection_failure_lifecycle_event(&test_context);

    ASSERT_SUCCESS(aws_mqtt5_client_stop(client, NULL, NULL));

    s_wait_for_stopped_lifecycle_event(&test_context);

    enum aws_mqtt5_client_state expected_states[] = {
        AWS_MCS_CONNECTING,
        AWS_MCS_MQTT_CONNECT,
        AWS_MCS_CHANNEL_SHUTDOWN,
    };
    ASSERT_SUCCESS(s_verify_client_state_sequence(&test_context, expected_states, AWS_ARRAY_SIZE(expected_states)));

    aws_mqtt5_client_mock_test_fixture_clean_up(&test_context);
    aws_mqtt_library_clean_up();

    return AWS_OP_SUCCESS;
}

AWS_TEST_CASE(mqtt5_client_receive_nonexisting_session_state, mqtt5_client_receive_nonexisting_session_state_fn)

static const char *s_receive_assigned_client_id_client_id = "Assigned_Client_ID";

struct aws_mqtt5_server_receive_assigned_client_id_context {
    struct aws_mqtt5_client_mock_test_fixture *test_fixture;
    bool assigned_client_id_checked;
};

static int s_aws_mqtt5_mock_server_handle_connect_assigned_client_id(
    void *packet,
    struct aws_mqtt5_server_mock_connection_context *connection,
    void *user_data) {
    (void)user_data;

    struct aws_mqtt5_packet_connect_view *connect_view = packet;

    struct aws_mqtt5_packet_connack_view connack_view;
    AWS_ZERO_STRUCT(connack_view);

    connack_view.reason_code = AWS_MQTT5_CRC_SUCCESS;
    struct aws_byte_cursor assigned_client_id = aws_byte_cursor_from_c_str(s_receive_assigned_client_id_client_id);

    /* Server behavior sets the Assigned Client Identifier on a CONNECT packet with an empty Client ID */
    if (connect_view->client_id.len == 0) {
        connack_view.assigned_client_identifier = &assigned_client_id;
    } else {
        ASSERT_BIN_ARRAYS_EQUALS(
            assigned_client_id.ptr, assigned_client_id.len, connect_view->client_id.ptr, connect_view->client_id.len);
        struct aws_mqtt5_server_receive_assigned_client_id_context *test_context = user_data;
        test_context->assigned_client_id_checked = true;
    }

    return s_aws_mqtt5_mock_server_send_packet(connection, AWS_MQTT5_PT_CONNACK, &connack_view);
}

/*
 * When client connects with a zero length Client ID, server provides one.
 * The client should then use the assigned Client ID on reconnection attempts.
 */
static int mqtt5_client_receive_assigned_client_id_fn(struct aws_allocator *allocator, void *ctx) {
    (void)ctx;

    aws_mqtt_library_init(allocator);

    struct aws_mqtt5_packet_connect_view connect_options;
    struct aws_mqtt5_client_options client_options;
    struct aws_mqtt5_mock_server_vtable server_function_table;
    s_mqtt5_client_test_init_default_options(&connect_options, &client_options, &server_function_table);

    /* Empty the Client ID for connect */
    connect_options.client_id.len = 0;

    /* mock server checks for a client ID and if it's missing sends an assigned one */
    server_function_table.packet_handlers[AWS_MQTT5_PT_CONNECT] =
        s_aws_mqtt5_mock_server_handle_connect_assigned_client_id;

    struct aws_mqtt5_client_mock_test_fixture test_context;
    struct aws_mqtt5_server_receive_assigned_client_id_context assinged_id_context = {
        .test_fixture = &test_context,
        .assigned_client_id_checked = false,
    };

    struct aws_mqtt5_client_mqtt5_mock_test_fixture_options test_fixture_options = {
        .client_options = &client_options,
        .server_function_table = &server_function_table,
        .mock_server_user_data = &assinged_id_context,
    };

    ASSERT_SUCCESS(aws_mqtt5_client_mock_test_fixture_init(&test_context, allocator, &test_fixture_options));

    struct aws_mqtt5_client *client = test_context.client;

    ASSERT_SUCCESS(aws_mqtt5_client_start(client));

    s_wait_for_connected_lifecycle_event(&test_context);

    struct aws_byte_cursor assigned_client_id = aws_byte_cursor_from_c_str(s_receive_assigned_client_id_client_id);
    struct aws_byte_cursor negotiated_settings_client_id =
        aws_byte_cursor_from_buf(&client->negotiated_settings.client_id_storage);
    /* Test that Assigned Client ID is stored */
    ASSERT_BIN_ARRAYS_EQUALS(
        assigned_client_id.ptr,
        assigned_client_id.len,
        negotiated_settings_client_id.ptr,
        negotiated_settings_client_id.len);

    ASSERT_SUCCESS(aws_mqtt5_client_stop(client, NULL, NULL));

    s_wait_for_stopped_lifecycle_event(&test_context);

    /* Check for Assigned Client ID on reconnect */
    ASSERT_SUCCESS(aws_mqtt5_client_start(client));

    s_wait_for_connected_lifecycle_event(&test_context);

    ASSERT_TRUE(assinged_id_context.assigned_client_id_checked);

    ASSERT_SUCCESS(aws_mqtt5_client_stop(client, NULL, NULL));

    s_wait_for_stopped_lifecycle_event(&test_context);

    aws_mqtt5_client_mock_test_fixture_clean_up(&test_context);
    aws_mqtt_library_clean_up();

    return AWS_OP_SUCCESS;
}

AWS_TEST_CASE(mqtt5_client_receive_assigned_client_id, mqtt5_client_receive_assigned_client_id_fn);

#define TEST_PUBLISH_COUNT 10

static int s_aws_mqtt5_mock_server_handle_publish_no_puback_on_first_connect(
    void *packet,
    struct aws_mqtt5_server_mock_connection_context *connection,
    void *user_data) {
    (void)user_data;

    struct aws_mqtt5_client_mock_test_fixture *test_fixture = connection->test_fixture;
    struct aws_mqtt5_packet_publish_view *publish_view = packet;

    aws_mutex_lock(&test_fixture->lock);
    ++connection->test_fixture->publishes_received;
    aws_mutex_unlock(&test_fixture->lock);

    /* Only send the PUBACK on the second attempt after a reconnect and restored session */
    if (publish_view->duplicate) {
        struct aws_mqtt5_packet_puback_view puback_view = {
            .packet_id = publish_view->packet_id,
        };
        return s_aws_mqtt5_mock_server_send_packet(connection, AWS_MQTT5_PT_PUBACK, &puback_view);
    }

    return AWS_OP_SUCCESS;
}

static void s_receive_stored_session_publish_completion_fn(
    enum aws_mqtt5_packet_type packet_type,
    const void *packet,
    int error_code,
    void *complete_ctx) {

    if (packet_type != AWS_MQTT5_PT_PUBACK) {
        return;
    }

    const struct aws_mqtt5_packet_puback_view *puback = packet;

    struct aws_mqtt5_client_mock_test_fixture *test_context = complete_ctx;

    aws_mutex_lock(&test_context->lock);

    if (error_code == AWS_ERROR_SUCCESS && puback->reason_code < 128) {
        ++test_context->successful_pubacks_received;
    }

    aws_mutex_unlock(&test_context->lock);
    aws_condition_variable_notify_all(&test_context->signal);
}

static bool s_received_n_unacked_publishes(void *arg) {
    struct aws_mqtt5_client_test_wait_for_n_context *context = arg;
    struct aws_mqtt5_client_mock_test_fixture *test_fixture = context->test_fixture;

    return test_fixture->publishes_received >= context->required_event_count;
}

static void s_wait_for_n_unacked_publishes(struct aws_mqtt5_client_test_wait_for_n_context *context) {

    struct aws_mqtt5_client_mock_test_fixture *test_context = context->test_fixture;
    aws_mutex_lock(&test_context->lock);
    aws_condition_variable_wait_pred(
        &test_context->signal, &test_context->lock, s_received_n_unacked_publishes, context);
    aws_mutex_unlock(&test_context->lock);
}

static int mqtt5_client_no_session_after_client_stop_fn(struct aws_allocator *allocator, void *ctx) {
    aws_mqtt_library_init(allocator);

    struct aws_mqtt5_packet_connect_view connect_options;
    struct aws_mqtt5_client_options client_options;
    struct aws_mqtt5_mock_server_vtable server_function_table;
    s_mqtt5_client_test_init_default_options(&connect_options, &client_options, &server_function_table);

    /* Set to rejoin */
    client_options.session_behavior = AWS_MQTT5_CSBT_REJOIN_POST_SUCCESS;

    /* mock server will not send PUBACKS on initial connect */
    server_function_table.packet_handlers[AWS_MQTT5_PT_PUBLISH] =
        s_aws_mqtt5_mock_server_handle_publish_no_puback_on_first_connect;
    /* Simulate reconnecting to an existing connection */
    server_function_table.packet_handlers[AWS_MQTT5_PT_CONNECT] = s_aws_mqtt5_mock_server_handle_connect_honor_session;

    struct aws_mqtt5_client_mock_test_fixture test_context;

    struct aws_mqtt5_client_mqtt5_mock_test_fixture_options test_fixture_options = {
        .client_options = &client_options,
        .server_function_table = &server_function_table,
    };

    ASSERT_SUCCESS(aws_mqtt5_client_mock_test_fixture_init(&test_context, allocator, &test_fixture_options));

    struct aws_mqtt5_client *client = test_context.client;

    ASSERT_SUCCESS(aws_mqtt5_client_start(client));

    s_wait_for_connected_lifecycle_event(&test_context);

    for (size_t i = 0; i < TEST_PUBLISH_COUNT; ++i) {
        struct aws_mqtt5_packet_publish_view qos1_publish_view = {
            .qos = AWS_MQTT5_QOS_AT_LEAST_ONCE,
            .topic =
                {
                    .ptr = s_topic,
                    .len = AWS_ARRAY_SIZE(s_topic) - 1,
                },
        };

        struct aws_mqtt5_publish_completion_options completion_options = {
            .completion_callback = s_receive_stored_session_publish_completion_fn,
            .completion_user_data = &test_context,
        };

        ASSERT_SUCCESS(aws_mqtt5_client_publish(client, &qos1_publish_view, &completion_options));
    }

    /* Wait for publishes to have gone out from client */
    struct aws_mqtt5_client_test_wait_for_n_context wait_context = {
        .test_fixture = &test_context,
        .required_event_count = TEST_PUBLISH_COUNT,
    };
    s_wait_for_n_unacked_publishes(&wait_context);

    ASSERT_SUCCESS(aws_mqtt5_client_stop(client, NULL, NULL));

    s_wait_for_stopped_lifecycle_event(&test_context);

    ASSERT_SUCCESS(aws_mqtt5_client_start(client));

    s_wait_for_connected_lifecycle_event(&test_context);

    aws_mutex_lock(&test_context.lock);
    size_t event_count = aws_array_list_length(&test_context.lifecycle_events);
    struct aws_mqtt5_lifecycle_event_record *record = NULL;
    aws_array_list_get_at(&test_context.lifecycle_events, &record, event_count - 1);
    aws_mutex_unlock(&test_context.lock);

    ASSERT_FALSE(record->connack_storage.storage_view.session_present);

    ASSERT_SUCCESS(aws_mqtt5_client_stop(client, NULL, NULL));
    s_wait_for_stopped_lifecycle_event(&test_context);

    aws_mqtt5_client_mock_test_fixture_clean_up(&test_context);
    aws_mqtt_library_clean_up();

    return AWS_OP_SUCCESS;
}

AWS_TEST_CASE(mqtt5_client_no_session_after_client_stop, mqtt5_client_no_session_after_client_stop_fn);

static int mqtt5_client_restore_session_on_ping_timeout_reconnect_fn(struct aws_allocator *allocator, void *ctx) {
    aws_mqtt_library_init(allocator);

    struct aws_mqtt5_packet_connect_view connect_options;
    struct aws_mqtt5_client_options client_options;
    struct aws_mqtt5_mock_server_vtable server_function_table;
    s_mqtt5_client_test_init_default_options(&connect_options, &client_options, &server_function_table);

    /* Set to rejoin */
    client_options.session_behavior = AWS_MQTT5_CSBT_REJOIN_POST_SUCCESS;
    /* faster ping timeout */
    client_options.ping_timeout_ms = 3000;
    connect_options.keep_alive_interval_seconds = 5;

    /* don't respond to PINGREQs */
    server_function_table.packet_handlers[AWS_MQTT5_PT_PINGREQ] = NULL;
    /* mock server will not send PUBACKS on initial connect */
    server_function_table.packet_handlers[AWS_MQTT5_PT_PUBLISH] =
        s_aws_mqtt5_mock_server_handle_publish_no_puback_on_first_connect;
    /* Simulate reconnecting to an existing connection */
    server_function_table.packet_handlers[AWS_MQTT5_PT_CONNECT] = s_aws_mqtt5_mock_server_handle_connect_honor_session;

    struct aws_mqtt5_client_mock_test_fixture test_context;

    struct aws_mqtt5_client_mqtt5_mock_test_fixture_options test_fixture_options = {
        .client_options = &client_options,
        .server_function_table = &server_function_table,
    };

    ASSERT_SUCCESS(aws_mqtt5_client_mock_test_fixture_init(&test_context, allocator, &test_fixture_options));

    struct aws_mqtt5_client *client = test_context.client;

    ASSERT_SUCCESS(aws_mqtt5_client_start(client));

    s_wait_for_connected_lifecycle_event(&test_context);

    for (size_t i = 0; i < TEST_PUBLISH_COUNT; ++i) {
        struct aws_mqtt5_packet_publish_view qos1_publish_view = {
            .qos = AWS_MQTT5_QOS_AT_LEAST_ONCE,
            .topic =
                {
                    .ptr = s_topic,
                    .len = AWS_ARRAY_SIZE(s_topic) - 1,
                },
        };

        struct aws_mqtt5_publish_completion_options completion_options = {
            .completion_callback = s_receive_stored_session_publish_completion_fn,
            .completion_user_data = &test_context,
        };

        ASSERT_SUCCESS(aws_mqtt5_client_publish(client, &qos1_publish_view, &completion_options));
    }

    /* Wait for publishes to have gone out from client */
    struct aws_mqtt5_client_test_wait_for_n_context wait_context = {
        .test_fixture = &test_context,
        .required_event_count = TEST_PUBLISH_COUNT,
    };
    s_wait_for_n_unacked_publishes(&wait_context);

    /* disconnect due to failed ping */
    s_wait_for_disconnection_lifecycle_event(&test_context);

    /* Reconnect from a disconnect automatically */
    s_wait_for_connected_lifecycle_event(&test_context);

    s_wait_for_n_successful_publishes(&wait_context);

    ASSERT_SUCCESS(aws_mqtt5_client_stop(client, NULL, NULL));
    s_wait_for_stopped_lifecycle_event(&test_context);

    enum aws_mqtt5_client_state expected_states[] = {
        AWS_MCS_CONNECTING,
        AWS_MCS_MQTT_CONNECT,
        AWS_MCS_CONNECTED,
        AWS_MCS_CLEAN_DISCONNECT,
        AWS_MCS_CHANNEL_SHUTDOWN,
        AWS_MCS_PENDING_RECONNECT,
        AWS_MCS_CONNECTING,
        AWS_MCS_MQTT_CONNECT,
        AWS_MCS_CONNECTED,
        AWS_MCS_CHANNEL_SHUTDOWN,
        AWS_MCS_STOPPED,
    };

    ASSERT_SUCCESS(s_verify_client_state_sequence(&test_context, expected_states, AWS_ARRAY_SIZE(expected_states)));

    aws_mqtt5_client_mock_test_fixture_clean_up(&test_context);
    aws_mqtt_library_clean_up();

    return AWS_OP_SUCCESS;
}

AWS_TEST_CASE(
    mqtt5_client_restore_session_on_ping_timeout_reconnect,
    mqtt5_client_restore_session_on_ping_timeout_reconnect_fn);

/* If the server returns a Clean Session, client must discard any existing Session and start a new Session */
static int mqtt5_client_discard_session_on_server_clean_start_fn(struct aws_allocator *allocator, void *ctx) {
    aws_mqtt_library_init(allocator);

    struct aws_mqtt5_packet_connect_view connect_options;
    struct aws_mqtt5_client_options client_options;
    struct aws_mqtt5_mock_server_vtable server_function_table;
    s_mqtt5_client_test_init_default_options(&connect_options, &client_options, &server_function_table);

    /* Set to rejoin */
    client_options.session_behavior = AWS_MQTT5_CSBT_REJOIN_POST_SUCCESS;

    /* mock server will not send PUBACKS on initial connect */
    server_function_table.packet_handlers[AWS_MQTT5_PT_PUBLISH] =
        s_aws_mqtt5_mock_server_handle_publish_no_puback_on_first_connect;

    struct aws_mqtt5_client_mock_test_fixture test_context;

    struct aws_mqtt5_client_mqtt5_mock_test_fixture_options test_fixture_options = {
        .client_options = &client_options,
        .server_function_table = &server_function_table,
    };

    ASSERT_SUCCESS(aws_mqtt5_client_mock_test_fixture_init(&test_context, allocator, &test_fixture_options));

    struct aws_mqtt5_client *client = test_context.client;

    ASSERT_SUCCESS(aws_mqtt5_client_start(client));

    s_wait_for_connected_lifecycle_event(&test_context);

    for (size_t i = 0; i < TEST_PUBLISH_COUNT; ++i) {
        struct aws_mqtt5_packet_publish_view qos1_publish_view = {
            .qos = AWS_MQTT5_QOS_AT_LEAST_ONCE,
            .topic =
                {
                    .ptr = s_topic,
                    .len = AWS_ARRAY_SIZE(s_topic) - 1,
                },
        };

        struct aws_mqtt5_publish_completion_options completion_options = {
            .completion_callback = s_receive_stored_session_publish_completion_fn,
            .completion_user_data = &test_context,
        };

        ASSERT_SUCCESS(aws_mqtt5_client_publish(client, &qos1_publish_view, &completion_options));
    }

    /* Wait for QoS1 publishes to have gone out from client */
    struct aws_mqtt5_client_test_wait_for_n_context wait_context = {
        .test_fixture = &test_context,
        .required_event_count = TEST_PUBLISH_COUNT,
    };
    s_wait_for_n_unacked_publishes(&wait_context);

    /* Disconnect with unacked publishes */
    ASSERT_SUCCESS(aws_mqtt5_client_stop(client, NULL, NULL));
    s_wait_for_stopped_lifecycle_event(&test_context);

    /* Reconnect with a Client Stored Session */
    ASSERT_SUCCESS(aws_mqtt5_client_start(client));
    s_wait_for_connected_lifecycle_event(&test_context);

    /* Provide time for Client to process any queued operations */
    aws_thread_current_sleep(1000000000);

    ASSERT_SUCCESS(aws_mqtt5_client_stop(client, NULL, NULL));
    s_wait_for_stopped_lifecycle_event(&test_context);

    /* Check that no publishes were resent after the initial batch on first connect */
    ASSERT_INT_EQUALS(test_context.publishes_received, TEST_PUBLISH_COUNT);

    aws_mqtt5_client_mock_test_fixture_clean_up(&test_context);
    aws_mqtt_library_clean_up();

    return AWS_OP_SUCCESS;
}

AWS_TEST_CASE(
    mqtt5_client_discard_session_on_server_clean_start,
    mqtt5_client_discard_session_on_server_clean_start_fn);

static int s_verify_zero_statistics(struct aws_mqtt5_client_operation_statistics *stats) {
    ASSERT_INT_EQUALS(stats->incomplete_operation_size, 0);
    ASSERT_INT_EQUALS(stats->incomplete_operation_count, 0);
    ASSERT_INT_EQUALS(stats->unacked_operation_size, 0);
    ASSERT_INT_EQUALS(stats->unacked_operation_count, 0);

    return AWS_OP_SUCCESS;
}

static int s_verify_statistics_equal(
    struct aws_mqtt5_client_operation_statistics *expected_stats,
    struct aws_mqtt5_client_operation_statistics *actual_stats) {
    ASSERT_INT_EQUALS(expected_stats->incomplete_operation_size, actual_stats->incomplete_operation_size);
    ASSERT_INT_EQUALS(expected_stats->incomplete_operation_count, actual_stats->incomplete_operation_count);
    ASSERT_INT_EQUALS(expected_stats->unacked_operation_size, actual_stats->unacked_operation_size);
    ASSERT_INT_EQUALS(expected_stats->unacked_operation_size, actual_stats->unacked_operation_size);

    return AWS_OP_SUCCESS;
}

static int s_verify_client_statistics(
    struct aws_mqtt5_client_mock_test_fixture *test_context,
    struct aws_mqtt5_client_operation_statistics *expected_stats,
    size_t expected_stats_count) {
    struct aws_array_list *actual_stats = &test_context->client_statistics;
    size_t actual_stats_count = aws_array_list_length(actual_stats);

    /* we expect the last stats to be zero, the expected stats represent the stats before that */
    ASSERT_INT_EQUALS(actual_stats_count, expected_stats_count + 1);

    struct aws_mqtt5_client_operation_statistics *current_stats = NULL;
    aws_array_list_get_at_ptr(actual_stats, (void **)&current_stats, actual_stats_count - 1);
    ASSERT_SUCCESS(s_verify_zero_statistics(current_stats));

    for (size_t i = 0; i < expected_stats_count; ++i) {
        aws_array_list_get_at_ptr(actual_stats, (void **)&current_stats, i);
        ASSERT_SUCCESS(s_verify_statistics_equal(&expected_stats[i], current_stats));
    }

    return AWS_OP_SUCCESS;
}

static struct aws_mqtt5_client_operation_statistics s_subscribe_test_statistics[] = {
    {
        .incomplete_operation_size = 68,
        .incomplete_operation_count = 1,
        .unacked_operation_size = 0,
        .unacked_operation_count = 0,
    },
    {
        .incomplete_operation_size = 68,
        .incomplete_operation_count = 1,
        .unacked_operation_size = 68,
        .unacked_operation_count = 1,
    },
};

static int s_mqtt5_client_statistics_subscribe_fn(struct aws_allocator *allocator, void *ctx) {
    (void)ctx;

    aws_mqtt_library_init(allocator);

    struct aws_mqtt5_packet_connect_view connect_options;
    struct aws_mqtt5_client_options client_options;
    struct aws_mqtt5_mock_server_vtable server_function_table;
    s_mqtt5_client_test_init_default_options(&connect_options, &client_options, &server_function_table);

    server_function_table.packet_handlers[AWS_MQTT5_PT_SUBSCRIBE] = s_aws_mqtt5_server_send_suback_on_subscribe;

    struct aws_mqtt5_client_mock_test_fixture test_context;

    struct aws_mqtt5_server_disconnect_test_context disconnect_context = {
        .test_fixture = &test_context,
        .disconnect_sent = false,
    };

    struct aws_mqtt5_client_mqtt5_mock_test_fixture_options test_fixture_options = {
        .client_options = &client_options,
        .server_function_table = &server_function_table,
        .mock_server_user_data = &disconnect_context,
    };

    ASSERT_SUCCESS(aws_mqtt5_client_mock_test_fixture_init(&test_context, allocator, &test_fixture_options));

    struct aws_mqtt5_client *client = test_context.client;
    ASSERT_SUCCESS(aws_mqtt5_client_start(client));

    s_wait_for_connected_lifecycle_event(&test_context);

    struct aws_mqtt5_packet_subscribe_view subscribe_view = {
        .subscriptions = s_subscriptions,
        .subscription_count = AWS_ARRAY_SIZE(s_subscriptions),
    };

    struct aws_mqtt5_subscribe_completion_options completion_options = {
        .completion_callback = s_aws_mqtt5_subscribe_complete_fn,
        .completion_user_data = &test_context,
    };
    aws_mqtt5_client_subscribe(client, &subscribe_view, &completion_options);

    s_wait_for_suback_received(&test_context);

    ASSERT_SUCCESS(aws_mqtt5_client_stop(client, NULL, NULL));

    s_wait_for_stopped_lifecycle_event(&test_context);

    ASSERT_SUCCESS(s_verify_client_statistics(
        &test_context, s_subscribe_test_statistics, AWS_ARRAY_SIZE(s_subscribe_test_statistics)));

    aws_mqtt5_client_mock_test_fixture_clean_up(&test_context);
    aws_mqtt_library_clean_up();

    return AWS_OP_SUCCESS;
}

AWS_TEST_CASE(mqtt5_client_statistics_subscribe, s_mqtt5_client_statistics_subscribe_fn)

static struct aws_mqtt5_client_operation_statistics s_unsubscribe_test_statistics[] = {
    {
        .incomplete_operation_size = 14,
        .incomplete_operation_count = 1,
        .unacked_operation_size = 0,
        .unacked_operation_count = 0,
    },
    {
        .incomplete_operation_size = 14,
        .incomplete_operation_count = 1,
        .unacked_operation_size = 14,
        .unacked_operation_count = 1,
    },
};

static int s_mqtt5_client_statistics_unsubscribe_fn(struct aws_allocator *allocator, void *ctx) {
    (void)ctx;

    aws_mqtt_library_init(allocator);

    struct aws_mqtt5_packet_connect_view connect_options;
    struct aws_mqtt5_client_options client_options;
    struct aws_mqtt5_mock_server_vtable server_function_table;
    s_mqtt5_client_test_init_default_options(&connect_options, &client_options, &server_function_table);

    server_function_table.packet_handlers[AWS_MQTT5_PT_UNSUBSCRIBE] =
        s_aws_mqtt5_server_send_not_subscribe_unsuback_on_unsubscribe;

    struct aws_mqtt5_client_mock_test_fixture test_context;
    struct aws_mqtt5_sub_pub_unsub_context full_test_context = {
        .test_fixture = &test_context,
    };

    struct aws_mqtt5_client_mqtt5_mock_test_fixture_options test_fixture_options = {
        .client_options = &client_options,
        .server_function_table = &server_function_table,
        .mock_server_user_data = &full_test_context,
    };

    ASSERT_SUCCESS(aws_mqtt5_client_mock_test_fixture_init(&test_context, allocator, &test_fixture_options));

    struct aws_mqtt5_client *client = test_context.client;
    ASSERT_SUCCESS(aws_mqtt5_client_start(client));

    s_wait_for_connected_lifecycle_event(&test_context);

    struct aws_mqtt5_packet_unsubscribe_view unsubscribe_view = {
        .topic_filters = s_sub_pub_unsub_topic_filters,
        .topic_filter_count = AWS_ARRAY_SIZE(s_sub_pub_unsub_topic_filters),
    };

    struct aws_mqtt5_unsubscribe_completion_options completion_options = {
        .completion_callback = s_sub_pub_unsub_unsubscribe_complete_fn,
        .completion_user_data = &full_test_context,
    };
    aws_mqtt5_client_unsubscribe(client, &unsubscribe_view, &completion_options);

    s_sub_pub_unsub_wait_for_unsuback_received(&full_test_context);

    ASSERT_SUCCESS(aws_mqtt5_client_stop(client, NULL, NULL));

    s_wait_for_stopped_lifecycle_event(&test_context);

    ASSERT_SUCCESS(s_verify_client_statistics(
        &test_context, s_unsubscribe_test_statistics, AWS_ARRAY_SIZE(s_unsubscribe_test_statistics)));

    aws_mqtt5_client_mock_test_fixture_clean_up(&test_context);
    aws_mqtt_library_clean_up();

    return AWS_OP_SUCCESS;
}

AWS_TEST_CASE(mqtt5_client_statistics_unsubscribe, s_mqtt5_client_statistics_unsubscribe_fn)

static struct aws_mqtt5_client_operation_statistics s_publish_qos1_test_statistics[] = {
    {
        .incomplete_operation_size = 30,
        .incomplete_operation_count = 1,
        .unacked_operation_size = 0,
        .unacked_operation_count = 0,
    },
    {
        .incomplete_operation_size = 30,
        .incomplete_operation_count = 1,
        .unacked_operation_size = 30,
        .unacked_operation_count = 1,
    },
};

static int s_do_mqtt5_client_statistics_publish_test(
    struct aws_allocator *allocator,
    enum aws_mqtt5_qos qos,
    struct aws_mqtt5_client_operation_statistics *expected_stats,
    size_t expected_stats_count) {
    aws_mqtt_library_init(allocator);

    struct aws_mqtt5_packet_connect_view connect_options;
    struct aws_mqtt5_client_options client_options;
    struct aws_mqtt5_mock_server_vtable server_function_table;
    s_mqtt5_client_test_init_default_options(&connect_options, &client_options, &server_function_table);

    server_function_table.packet_handlers[AWS_MQTT5_PT_PUBLISH] = s_aws_mqtt5_server_send_puback_and_forward_on_publish;

    struct aws_mqtt5_client_mock_test_fixture test_context;
    struct aws_mqtt5_sub_pub_unsub_context full_test_context = {
        .test_fixture = &test_context,
    };

    struct aws_mqtt5_client_mqtt5_mock_test_fixture_options test_fixture_options = {
        .client_options = &client_options,
        .server_function_table = &server_function_table,
        .mock_server_user_data = &full_test_context,
    };

    ASSERT_SUCCESS(aws_mqtt5_client_mock_test_fixture_init(&test_context, allocator, &test_fixture_options));

    struct aws_mqtt5_client *client = test_context.client;
    ASSERT_SUCCESS(aws_mqtt5_client_start(client));

    s_wait_for_connected_lifecycle_event(&test_context);

    struct aws_mqtt5_packet_publish_view publish_view = {
        .qos = qos,
        .topic =
            {
                .ptr = s_sub_pub_unsub_publish_topic,
                .len = AWS_ARRAY_SIZE(s_sub_pub_unsub_publish_topic) - 1,
            },
        .payload =
            {
                .ptr = s_sub_pub_unsub_publish_payload,
                .len = AWS_ARRAY_SIZE(s_sub_pub_unsub_publish_payload) - 1,
            },
    };

    struct aws_mqtt5_publish_completion_options completion_options = {
        .completion_callback = s_sub_pub_unsub_publish_complete_fn,
        .completion_user_data = &full_test_context,
    };
    aws_mqtt5_client_publish(client, &publish_view, &completion_options);

    s_sub_pub_unsub_wait_for_publish_complete(&full_test_context);

    ASSERT_SUCCESS(aws_mqtt5_client_stop(client, NULL, NULL));

    s_wait_for_stopped_lifecycle_event(&test_context);

    ASSERT_SUCCESS(s_verify_client_statistics(&test_context, expected_stats, expected_stats_count));

    aws_mqtt5_client_mock_test_fixture_clean_up(&test_context);
    aws_mqtt_library_clean_up();

    return AWS_OP_SUCCESS;
}

static int s_mqtt5_client_statistics_publish_qos1_fn(struct aws_allocator *allocator, void *ctx) {
    (void)ctx;

    ASSERT_SUCCESS(s_do_mqtt5_client_statistics_publish_test(
        allocator,
        AWS_MQTT5_QOS_AT_LEAST_ONCE,
        s_publish_qos1_test_statistics,
        AWS_ARRAY_SIZE(s_publish_qos1_test_statistics)));

    return AWS_OP_SUCCESS;
}

AWS_TEST_CASE(mqtt5_client_statistics_publish_qos1, s_mqtt5_client_statistics_publish_qos1_fn)

static struct aws_mqtt5_client_operation_statistics s_publish_qos0_test_statistics[] = {
    {
        .incomplete_operation_size = 30,
        .incomplete_operation_count = 1,
        .unacked_operation_size = 0,
        .unacked_operation_count = 0,
    },
};

static int s_mqtt5_client_statistics_publish_qos0_fn(struct aws_allocator *allocator, void *ctx) {
    (void)ctx;

    ASSERT_SUCCESS(s_do_mqtt5_client_statistics_publish_test(
        allocator,
        AWS_MQTT5_QOS_AT_MOST_ONCE,
        s_publish_qos0_test_statistics,
        AWS_ARRAY_SIZE(s_publish_qos0_test_statistics)));

    return AWS_OP_SUCCESS;
}

AWS_TEST_CASE(mqtt5_client_statistics_publish_qos0, s_mqtt5_client_statistics_publish_qos0_fn)

static struct aws_mqtt5_client_operation_statistics s_publish_qos1_requeue_test_statistics[] = {
    {
        .incomplete_operation_size = 30,
        .incomplete_operation_count = 1,
        .unacked_operation_size = 0,
        .unacked_operation_count = 0,
    },
    {
        .incomplete_operation_size = 30,
        .incomplete_operation_count = 1,
        .unacked_operation_size = 30,
        .unacked_operation_count = 1,
    },
    {
        .incomplete_operation_size = 30,
        .incomplete_operation_count = 1,
        .unacked_operation_size = 0,
        .unacked_operation_count = 0,
    },
    {
        .incomplete_operation_size = 30,
        .incomplete_operation_count = 1,
        .unacked_operation_size = 30,
        .unacked_operation_count = 1,
    },
};

static int s_aws_mqtt5_server_disconnect_on_first_publish_puback_after(
    void *packet,
    struct aws_mqtt5_server_mock_connection_context *connection,
    void *user_data) {
    (void)packet;

    struct aws_mqtt5_sub_pub_unsub_context *test_context = user_data;
    ++test_context->publishes_received;
    if (test_context->publishes_received == 1) {
        return AWS_OP_ERR;
    }

    struct aws_mqtt5_packet_publish_view *publish_view = packet;

    /* send a PUBACK? */
    if (publish_view->qos == AWS_MQTT5_QOS_AT_LEAST_ONCE) {
        struct aws_mqtt5_packet_puback_view puback_view = {
            .packet_id = publish_view->packet_id,
            .reason_code = AWS_MQTT5_PARC_SUCCESS,
        };

        if (s_aws_mqtt5_mock_server_send_packet(connection, AWS_MQTT5_PT_PUBACK, &puback_view)) {
            return AWS_OP_ERR;
        }
    }

    return AWS_OP_SUCCESS;
}

static int s_mqtt5_client_statistics_publish_qos1_requeue_fn(struct aws_allocator *allocator, void *ctx) {
    (void)ctx;

    aws_mqtt_library_init(allocator);

    struct aws_mqtt5_packet_connect_view connect_options;
    struct aws_mqtt5_client_options client_options;
    struct aws_mqtt5_mock_server_vtable server_function_table;
    s_mqtt5_client_test_init_default_options(&connect_options, &client_options, &server_function_table);

    client_options.session_behavior = AWS_MQTT5_CSBT_REJOIN_POST_SUCCESS;

    server_function_table.packet_handlers[AWS_MQTT5_PT_PUBLISH] =
        s_aws_mqtt5_server_disconnect_on_first_publish_puback_after;
    server_function_table.packet_handlers[AWS_MQTT5_PT_CONNECT] = s_aws_mqtt5_mock_server_handle_connect_honor_session;

    struct aws_mqtt5_client_mock_test_fixture test_context;
    struct aws_mqtt5_sub_pub_unsub_context full_test_context = {
        .test_fixture = &test_context,
    };

    struct aws_mqtt5_client_mqtt5_mock_test_fixture_options test_fixture_options = {
        .client_options = &client_options,
        .server_function_table = &server_function_table,
        .mock_server_user_data = &full_test_context,
    };

    ASSERT_SUCCESS(aws_mqtt5_client_mock_test_fixture_init(&test_context, allocator, &test_fixture_options));

    struct aws_mqtt5_client *client = test_context.client;
    ASSERT_SUCCESS(aws_mqtt5_client_start(client));

    s_wait_for_connected_lifecycle_event(&test_context);

    struct aws_mqtt5_packet_publish_view publish_view = {
        .qos = AWS_MQTT5_QOS_AT_LEAST_ONCE,
        .topic =
            {
                .ptr = s_sub_pub_unsub_publish_topic,
                .len = AWS_ARRAY_SIZE(s_sub_pub_unsub_publish_topic) - 1,
            },
        .payload =
            {
                .ptr = s_sub_pub_unsub_publish_payload,
                .len = AWS_ARRAY_SIZE(s_sub_pub_unsub_publish_payload) - 1,
            },
    };

    struct aws_mqtt5_publish_completion_options completion_options = {
        .completion_callback = s_sub_pub_unsub_publish_complete_fn,
        .completion_user_data = &full_test_context,
    };
    aws_mqtt5_client_publish(client, &publish_view, &completion_options);

    s_sub_pub_unsub_wait_for_publish_complete(&full_test_context);

    ASSERT_SUCCESS(aws_mqtt5_client_stop(client, NULL, NULL));

    s_wait_for_stopped_lifecycle_event(&test_context);

    ASSERT_SUCCESS(s_verify_client_statistics(
        &test_context, s_publish_qos1_requeue_test_statistics, AWS_ARRAY_SIZE(s_publish_qos1_requeue_test_statistics)));

    aws_mqtt5_client_mock_test_fixture_clean_up(&test_context);
    aws_mqtt_library_clean_up();

    return AWS_OP_SUCCESS;
}

AWS_TEST_CASE(mqtt5_client_statistics_publish_qos1_requeue, s_mqtt5_client_statistics_publish_qos1_requeue_fn)

#define PUBACK_ORDERING_PUBLISH_COUNT 5

static int s_aws_mqtt5_server_send_multiple_publishes(
    void *packet,
    struct aws_mqtt5_server_mock_connection_context *connection,
    void *user_data) {
    (void)packet;
    (void)user_data;

    /* in order: send PUBLISH packet ids 1, 2, 3, 4, 5 */
    for (size_t i = 0; i < PUBACK_ORDERING_PUBLISH_COUNT; ++i) {
        struct aws_mqtt5_packet_publish_view publish_view = {
            .packet_id = (uint16_t)i + 1,
            .qos = AWS_MQTT5_QOS_AT_LEAST_ONCE,
            .topic =
                {
                    .ptr = s_sub_pub_unsub_publish_topic,
                    .len = AWS_ARRAY_SIZE(s_sub_pub_unsub_publish_topic) - 1,
                },
            .payload =
                {
                    .ptr = s_sub_pub_unsub_publish_payload,
                    .len = AWS_ARRAY_SIZE(s_sub_pub_unsub_publish_payload) - 1,
                },
        };

        if (s_aws_mqtt5_mock_server_send_packet(connection, AWS_MQTT5_PT_PUBLISH, &publish_view)) {
            return AWS_OP_ERR;
        }
    }

    return AWS_OP_SUCCESS;
}

static bool s_server_received_all_pubacks(void *arg) {
    struct aws_mqtt5_client_mock_test_fixture *test_fixture = arg;

    size_t pubacks_received = 0;
    size_t packet_count = aws_array_list_length(&test_fixture->server_received_packets);
    for (size_t i = 0; i < packet_count; ++i) {
        struct aws_mqtt5_mock_server_packet_record *packet = NULL;
        aws_array_list_get_at_ptr(&test_fixture->server_received_packets, (void **)&packet, i);
        if (packet->packet_type == AWS_MQTT5_PT_PUBACK) {
            ++pubacks_received;
        }
    }

    return pubacks_received == PUBACK_ORDERING_PUBLISH_COUNT;
}

static void s_wait_for_mock_server_pubacks(struct aws_mqtt5_client_mock_test_fixture *test_context) {
    aws_mutex_lock(&test_context->lock);
    aws_condition_variable_wait_pred(
        &test_context->signal, &test_context->lock, s_server_received_all_pubacks, test_context);
    aws_mutex_unlock(&test_context->lock);
}

static int s_verify_mock_puback_order(struct aws_mqtt5_client_mock_test_fixture *test_context) {

    aws_mutex_lock(&test_context->lock);

    uint16_t expected_packet_id = 1;
    size_t packet_count = aws_array_list_length(&test_context->server_received_packets);

    /* in order: received PUBACK packet ids 1, 2, 3, 4, 5 */
    for (size_t i = 0; i < packet_count; ++i) {
        struct aws_mqtt5_mock_server_packet_record *packet = NULL;
        aws_array_list_get_at_ptr(&test_context->server_received_packets, (void **)&packet, i);
        if (packet->packet_type == AWS_MQTT5_PT_PUBACK) {
            struct aws_mqtt5_packet_puback_view *puback_view =
                &((struct aws_mqtt5_packet_puback_storage *)(packet->packet_storage))->storage_view;
            ASSERT_INT_EQUALS(expected_packet_id, puback_view->packet_id);
            ++expected_packet_id;
        }
    }

    ASSERT_INT_EQUALS(PUBACK_ORDERING_PUBLISH_COUNT + 1, expected_packet_id);

    aws_mutex_unlock(&test_context->lock);

    return AWS_OP_SUCCESS;
}

static int s_mqtt5_client_puback_ordering_fn(struct aws_allocator *allocator, void *ctx) {
    (void)ctx;

    aws_mqtt_library_init(allocator);

    struct aws_mqtt5_packet_connect_view connect_options;
    struct aws_mqtt5_client_options client_options;
    struct aws_mqtt5_mock_server_vtable server_function_table;
    s_mqtt5_client_test_init_default_options(&connect_options, &client_options, &server_function_table);

    server_function_table.packet_handlers[AWS_MQTT5_PT_PUBLISH] = s_aws_mqtt5_server_send_multiple_publishes;

    struct aws_mqtt5_client_mock_test_fixture test_context;
    struct aws_mqtt5_sub_pub_unsub_context full_test_context = {
        .test_fixture = &test_context,
    };

    struct aws_mqtt5_client_mqtt5_mock_test_fixture_options test_fixture_options = {
        .client_options = &client_options,
        .server_function_table = &server_function_table,
        .mock_server_user_data = &full_test_context,
    };

    ASSERT_SUCCESS(aws_mqtt5_client_mock_test_fixture_init(&test_context, allocator, &test_fixture_options));

    struct aws_mqtt5_client *client = test_context.client;
    ASSERT_SUCCESS(aws_mqtt5_client_start(client));

    s_wait_for_connected_lifecycle_event(&test_context);

    struct aws_mqtt5_packet_publish_view publish_view = {
        .qos = AWS_MQTT5_QOS_AT_MOST_ONCE,
        .topic =
            {
                .ptr = s_sub_pub_unsub_publish_topic,
                .len = AWS_ARRAY_SIZE(s_sub_pub_unsub_publish_topic) - 1,
            },
        .payload =
            {
                .ptr = s_sub_pub_unsub_publish_payload,
                .len = AWS_ARRAY_SIZE(s_sub_pub_unsub_publish_payload) - 1,
            },
    };

    aws_mqtt5_client_publish(client, &publish_view, NULL);

    s_wait_for_mock_server_pubacks(&test_context);

    ASSERT_SUCCESS(aws_mqtt5_client_stop(client, NULL, NULL));

    s_wait_for_stopped_lifecycle_event(&test_context);

    ASSERT_SUCCESS(s_verify_mock_puback_order(&test_context));

    aws_mqtt5_client_mock_test_fixture_clean_up(&test_context);
    aws_mqtt_library_clean_up();

    return AWS_OP_SUCCESS;
}

AWS_TEST_CASE(mqtt5_client_puback_ordering, s_mqtt5_client_puback_ordering_fn)

static void s_on_offline_publish_completion(
    enum aws_mqtt5_packet_type packet_type,
    const void *packet,
    int error_code,
    void *user_data) {
    (void)packet_type;
    (void)packet;

    struct aws_mqtt5_sub_pub_unsub_context *full_test_context = user_data;

    aws_mutex_lock(&full_test_context->test_fixture->lock);

    if (error_code == AWS_ERROR_MQTT5_OPERATION_FAILED_DUE_TO_OFFLINE_QUEUE_POLICY) {
        ++full_test_context->publish_failures;
    } else if (error_code == 0) {
        full_test_context->publish_complete = true;
    }

    aws_mutex_unlock(&full_test_context->test_fixture->lock);
    aws_condition_variable_notify_all(&full_test_context->test_fixture->signal);
}

static bool s_has_failed_publishes(void *user_data) {
    struct aws_mqtt5_sub_pub_unsub_context *full_test_context = user_data;

    return full_test_context->publish_failures > 0;
}

static void s_aws_mqtt5_wait_for_publish_failure(struct aws_mqtt5_sub_pub_unsub_context *full_test_context) {
    aws_mutex_lock(&full_test_context->test_fixture->lock);
    aws_condition_variable_wait_pred(
        &full_test_context->test_fixture->signal,
        &full_test_context->test_fixture->lock,
        s_has_failed_publishes,
        full_test_context);
    aws_mutex_unlock(&full_test_context->test_fixture->lock);
}

static int s_offline_publish(
    struct aws_mqtt5_client *client,
    struct aws_mqtt5_sub_pub_unsub_context *full_test_context,
    enum aws_mqtt5_qos qos) {
    struct aws_mqtt5_packet_publish_view publish_view = {
        .qos = qos,
        .topic =
            {
                .ptr = s_sub_pub_unsub_publish_topic,
                .len = AWS_ARRAY_SIZE(s_sub_pub_unsub_publish_topic) - 1,
            },
        .payload =
            {
                .ptr = s_sub_pub_unsub_publish_payload,
                .len = AWS_ARRAY_SIZE(s_sub_pub_unsub_publish_payload) - 1,
            },
    };

    struct aws_mqtt5_publish_completion_options completion_options = {
        .completion_callback = s_on_offline_publish_completion,
        .completion_user_data = full_test_context,
    };

    return aws_mqtt5_client_publish(client, &publish_view, &completion_options);
}

static int s_verify_offline_publish_failure(
    struct aws_mqtt5_client *client,
    struct aws_mqtt5_sub_pub_unsub_context *full_test_context,
    enum aws_mqtt5_qos qos) {

    aws_mutex_lock(&full_test_context->test_fixture->lock);
    full_test_context->publish_failures = 0;
    aws_mutex_unlock(&full_test_context->test_fixture->lock);

    ASSERT_SUCCESS(s_offline_publish(client, full_test_context, qos));

    s_aws_mqtt5_wait_for_publish_failure(full_test_context);

    return AWS_OP_SUCCESS;
}

/* There's no signalable event for internal queue changes so we have to spin-poll this in a dumb manner */
static void s_aws_mqtt5_wait_for_offline_queue_size(
    struct aws_mqtt5_sub_pub_unsub_context *full_test_context,
    size_t expected_queue_size) {
    bool done = false;
    struct aws_mqtt5_client *client = full_test_context->test_fixture->client;
    while (!done) {
        aws_thread_current_sleep(aws_timestamp_convert(100, AWS_TIMESTAMP_MILLIS, AWS_TIMESTAMP_NANOS, NULL));

        struct aws_mqtt5_client_operation_statistics stats;
        AWS_ZERO_STRUCT(stats);

        aws_mqtt5_client_get_stats(client, &stats);

        done = stats.incomplete_operation_count == expected_queue_size;
    }
}

static void s_on_offline_subscribe_completion(
    const struct aws_mqtt5_packet_suback_view *suback_view,
    int error_code,
    void *user_data) {
    struct aws_mqtt5_sub_pub_unsub_context *full_test_context = user_data;

    aws_mutex_lock(&full_test_context->test_fixture->lock);
    if (error_code == AWS_ERROR_MQTT5_OPERATION_FAILED_DUE_TO_OFFLINE_QUEUE_POLICY) {
        ++full_test_context->subscribe_failures;
    }
    aws_mutex_unlock(&full_test_context->test_fixture->lock);
    aws_condition_variable_notify_all(&full_test_context->test_fixture->signal);
}

static bool s_has_failed_subscribes(void *user_data) {
    struct aws_mqtt5_sub_pub_unsub_context *full_test_context = user_data;

    return full_test_context->subscribe_failures > 0;
}

static void s_aws_mqtt5_wait_for_subscribe_failure(struct aws_mqtt5_sub_pub_unsub_context *full_test_context) {
    aws_mutex_lock(&full_test_context->test_fixture->lock);
    aws_condition_variable_wait_pred(
        &full_test_context->test_fixture->signal,
        &full_test_context->test_fixture->lock,
        s_has_failed_subscribes,
        full_test_context);
    aws_mutex_unlock(&full_test_context->test_fixture->lock);
}

static int s_offline_subscribe(
    struct aws_mqtt5_client *client,
    struct aws_mqtt5_sub_pub_unsub_context *full_test_context) {
    struct aws_mqtt5_packet_subscribe_view subscribe_view = {
        .subscriptions = s_subscriptions,
        .subscription_count = AWS_ARRAY_SIZE(s_subscriptions),
    };

    struct aws_mqtt5_subscribe_completion_options completion_options = {
        .completion_callback = s_on_offline_subscribe_completion,
        .completion_user_data = full_test_context,
    };

    return aws_mqtt5_client_subscribe(client, &subscribe_view, &completion_options);
}

static int s_verify_offline_subscribe_failure(
    struct aws_mqtt5_client *client,
    struct aws_mqtt5_sub_pub_unsub_context *full_test_context) {
    aws_mutex_lock(&full_test_context->test_fixture->lock);
    full_test_context->subscribe_failures = 0;
    aws_mutex_unlock(&full_test_context->test_fixture->lock);

    ASSERT_SUCCESS(s_offline_subscribe(client, full_test_context));

    s_aws_mqtt5_wait_for_subscribe_failure(full_test_context);

    return AWS_OP_SUCCESS;
}

static void s_on_offline_unsubscribe_completion(
    const struct aws_mqtt5_packet_unsuback_view *unsuback_view,
    int error_code,
    void *user_data) {
    struct aws_mqtt5_sub_pub_unsub_context *full_test_context = user_data;

    aws_mutex_lock(&full_test_context->test_fixture->lock);
    if (error_code == AWS_ERROR_MQTT5_OPERATION_FAILED_DUE_TO_OFFLINE_QUEUE_POLICY) {
        ++full_test_context->unsubscribe_failures;
    }
    aws_mutex_unlock(&full_test_context->test_fixture->lock);
    aws_condition_variable_notify_all(&full_test_context->test_fixture->signal);
}

static bool s_has_failed_unsubscribes(void *user_data) {
    struct aws_mqtt5_sub_pub_unsub_context *full_test_context = user_data;

    return full_test_context->unsubscribe_failures > 0;
}

static void s_aws_mqtt5_wait_for_unsubscribe_failure(struct aws_mqtt5_sub_pub_unsub_context *full_test_context) {
    aws_mutex_lock(&full_test_context->test_fixture->lock);
    aws_condition_variable_wait_pred(
        &full_test_context->test_fixture->signal,
        &full_test_context->test_fixture->lock,
        s_has_failed_unsubscribes,
        full_test_context);
    aws_mutex_unlock(&full_test_context->test_fixture->lock);
}

static int s_offline_unsubscribe(
    struct aws_mqtt5_client *client,
    struct aws_mqtt5_sub_pub_unsub_context *full_test_context) {
    struct aws_mqtt5_packet_unsubscribe_view unsubscribe_view = {
        .topic_filters = s_sub_pub_unsub_topic_filters,
        .topic_filter_count = AWS_ARRAY_SIZE(s_sub_pub_unsub_topic_filters),
    };

    struct aws_mqtt5_unsubscribe_completion_options completion_options = {
        .completion_callback = s_on_offline_unsubscribe_completion,
        .completion_user_data = full_test_context,
    };

    return aws_mqtt5_client_unsubscribe(client, &unsubscribe_view, &completion_options);
}

static int s_verify_offline_unsubscribe_failure(
    struct aws_mqtt5_client *client,
    struct aws_mqtt5_sub_pub_unsub_context *full_test_context) {
    aws_mutex_lock(&full_test_context->test_fixture->lock);
    full_test_context->unsubscribe_failures = 0;
    aws_mutex_unlock(&full_test_context->test_fixture->lock);

    ASSERT_SUCCESS(s_offline_unsubscribe(client, full_test_context));

    s_aws_mqtt5_wait_for_unsubscribe_failure(full_test_context);

    return AWS_OP_SUCCESS;
}

static int s_mqtt5_client_offline_operation_submission_fail_all_fn(struct aws_allocator *allocator, void *ctx) {
    (void)ctx;

    aws_mqtt_library_init(allocator);

    struct aws_mqtt5_packet_connect_view connect_options;
    struct aws_mqtt5_client_options client_options;
    struct aws_mqtt5_mock_server_vtable server_function_table;
    s_mqtt5_client_test_init_default_options(&connect_options, &client_options, &server_function_table);

    client_options.offline_queue_behavior = AWS_MQTT5_COQBT_FAIL_ALL_ON_DISCONNECT;

    struct aws_mqtt5_client_mock_test_fixture test_context;
    struct aws_mqtt5_sub_pub_unsub_context full_test_context = {
        .test_fixture = &test_context,
    };

    struct aws_mqtt5_client_mqtt5_mock_test_fixture_options test_fixture_options = {
        .client_options = &client_options,
        .server_function_table = &server_function_table,
        .mock_server_user_data = &full_test_context,
    };

    ASSERT_SUCCESS(aws_mqtt5_client_mock_test_fixture_init(&test_context, allocator, &test_fixture_options));

    struct aws_mqtt5_client *client = test_context.client;

    /* everything should fail on submission */
    ASSERT_SUCCESS(s_verify_offline_publish_failure(client, &full_test_context, AWS_MQTT5_QOS_AT_MOST_ONCE));
    ASSERT_SUCCESS(s_verify_offline_publish_failure(client, &full_test_context, AWS_MQTT5_QOS_AT_LEAST_ONCE));
    ASSERT_SUCCESS(s_verify_offline_subscribe_failure(client, &full_test_context));
    ASSERT_SUCCESS(s_verify_offline_unsubscribe_failure(client, &full_test_context));

    aws_mqtt5_client_mock_test_fixture_clean_up(&test_context);
    aws_mqtt_library_clean_up();

    return AWS_OP_SUCCESS;
}

AWS_TEST_CASE(
    mqtt5_client_offline_operation_submission_fail_all,
    s_mqtt5_client_offline_operation_submission_fail_all_fn)

static int s_mqtt5_client_offline_operation_submission_fail_qos0_fn(struct aws_allocator *allocator, void *ctx) {
    (void)ctx;

    aws_mqtt_library_init(allocator);

    struct aws_mqtt5_packet_connect_view connect_options;
    struct aws_mqtt5_client_options client_options;
    struct aws_mqtt5_mock_server_vtable server_function_table;
    s_mqtt5_client_test_init_default_options(&connect_options, &client_options, &server_function_table);

    client_options.offline_queue_behavior = AWS_MQTT5_COQBT_FAIL_QOS0_PUBLISH_ON_DISCONNECT;

    struct aws_mqtt5_client_mock_test_fixture test_context;
    struct aws_mqtt5_sub_pub_unsub_context full_test_context = {
        .test_fixture = &test_context,
    };

    struct aws_mqtt5_client_mqtt5_mock_test_fixture_options test_fixture_options = {
        .client_options = &client_options,
        .server_function_table = &server_function_table,
        .mock_server_user_data = &full_test_context,
    };

    ASSERT_SUCCESS(aws_mqtt5_client_mock_test_fixture_init(&test_context, allocator, &test_fixture_options));

    struct aws_mqtt5_client *client = test_context.client;

    /* qos 0 publish should fail on submission */
    ASSERT_SUCCESS(s_verify_offline_publish_failure(client, &full_test_context, AWS_MQTT5_QOS_AT_MOST_ONCE));

    /* qos 1 publish, subscribe, and unsubscribe should queue on submission */
    ASSERT_SUCCESS(s_offline_publish(client, &full_test_context, AWS_MQTT5_QOS_AT_LEAST_ONCE));
    s_aws_mqtt5_wait_for_offline_queue_size(&full_test_context, 1);
    ASSERT_SUCCESS(s_offline_subscribe(client, &full_test_context));
    s_aws_mqtt5_wait_for_offline_queue_size(&full_test_context, 2);
    ASSERT_SUCCESS(s_offline_unsubscribe(client, &full_test_context));
    s_aws_mqtt5_wait_for_offline_queue_size(&full_test_context, 3);

    aws_mqtt5_client_mock_test_fixture_clean_up(&test_context);
    aws_mqtt_library_clean_up();

    return AWS_OP_SUCCESS;
}

AWS_TEST_CASE(
    mqtt5_client_offline_operation_submission_fail_qos0,
    s_mqtt5_client_offline_operation_submission_fail_qos0_fn)

static int s_mqtt5_client_offline_operation_submission_fail_non_qos1_fn(struct aws_allocator *allocator, void *ctx) {
    (void)ctx;

    aws_mqtt_library_init(allocator);

    struct aws_mqtt5_packet_connect_view connect_options;
    struct aws_mqtt5_client_options client_options;
    struct aws_mqtt5_mock_server_vtable server_function_table;
    s_mqtt5_client_test_init_default_options(&connect_options, &client_options, &server_function_table);

    client_options.offline_queue_behavior = AWS_MQTT5_COQBT_FAIL_NON_QOS1_PUBLISH_ON_DISCONNECT;

    struct aws_mqtt5_client_mock_test_fixture test_context;
    struct aws_mqtt5_sub_pub_unsub_context full_test_context = {
        .test_fixture = &test_context,
    };

    struct aws_mqtt5_client_mqtt5_mock_test_fixture_options test_fixture_options = {
        .client_options = &client_options,
        .server_function_table = &server_function_table,
        .mock_server_user_data = &full_test_context,
    };

    ASSERT_SUCCESS(aws_mqtt5_client_mock_test_fixture_init(&test_context, allocator, &test_fixture_options));

    struct aws_mqtt5_client *client = test_context.client;

    /* qos0 publish, subscribe, and unsubscribe should fail on submission */
    ASSERT_SUCCESS(s_verify_offline_publish_failure(client, &full_test_context, AWS_MQTT5_QOS_AT_MOST_ONCE));
    ASSERT_SUCCESS(s_verify_offline_subscribe_failure(client, &full_test_context));
    ASSERT_SUCCESS(s_verify_offline_unsubscribe_failure(client, &full_test_context));

    /* qos1 publish should queue on submission */
    ASSERT_SUCCESS(s_offline_publish(client, &full_test_context, AWS_MQTT5_QOS_AT_LEAST_ONCE));
    s_aws_mqtt5_wait_for_offline_queue_size(&full_test_context, 1);

    aws_mqtt5_client_mock_test_fixture_clean_up(&test_context);
    aws_mqtt_library_clean_up();

    return AWS_OP_SUCCESS;
}

AWS_TEST_CASE(
    mqtt5_client_offline_operation_submission_fail_non_qos1,
    s_mqtt5_client_offline_operation_submission_fail_non_qos1_fn)

<<<<<<< HEAD
#define ALIASED_PUBLISH_SEQUENCE_COUNT 4

struct aws_mqtt5_aliased_publish_sequence_context {
    struct aws_mqtt5_client_mock_test_fixture *test_fixture;
    struct aws_allocator *allocator;

    struct aws_array_list publishes_received;
};

static int s_aws_mqtt5_aliased_publish_sequence_context_init(
    struct aws_mqtt5_aliased_publish_sequence_context *context,
    struct aws_allocator *allocator) {
    AWS_ZERO_STRUCT(*context);

    context->allocator = allocator;
    return aws_array_list_init_dynamic(
        &context->publishes_received, allocator, 10, sizeof(struct aws_mqtt5_packet_publish_storage *));
}

static void s_aws_mqtt5_aliased_publish_sequence_context_clean_up(
    struct aws_mqtt5_aliased_publish_sequence_context *context) {
    for (size_t i = 0; i < aws_array_list_length(&context->publishes_received); ++i) {
        struct aws_mqtt5_packet_publish_storage *storage = NULL;
        aws_array_list_get_at(&context->publishes_received, &storage, i);

        aws_mqtt5_packet_publish_storage_clean_up(storage);
        aws_mem_release(context->allocator, storage);
    }
    aws_array_list_clean_up(&context->publishes_received);
}

void s_aliased_publish_received_fn(const struct aws_mqtt5_packet_publish_view *publish, void *complete_ctx) {

    AWS_FATAL_ASSERT(publish != NULL);

    struct aws_mqtt5_aliased_publish_sequence_context *full_test_context = complete_ctx;
    struct aws_mqtt5_client_mock_test_fixture *test_fixture = full_test_context->test_fixture;

    aws_mutex_lock(&test_fixture->lock);

    struct aws_mqtt5_packet_publish_storage *storage =
        aws_mem_calloc(full_test_context->allocator, 1, sizeof(struct aws_mqtt5_packet_publish_storage));
    aws_mqtt5_packet_publish_storage_init(storage, full_test_context->allocator, publish);

    aws_array_list_push_back(&full_test_context->publishes_received, &storage);

    aws_mutex_unlock(&test_fixture->lock);
    aws_condition_variable_notify_all(&test_fixture->signal);
}

static enum aws_mqtt5_suback_reason_code s_alias_reason_codes[] = {AWS_MQTT5_SARC_GRANTED_QOS_1,
                                                                   AWS_MQTT5_SARC_GRANTED_QOS_1};
static uint8_t s_alias_topic1[] = "alias/first/topic";
static uint8_t s_alias_topic2[] = "alias/second/topic";

static int s_aws_mqtt5_server_send_aliased_publish_sequence(
    void *packet,
    struct aws_mqtt5_server_mock_connection_context *connection,
    void *user_data) {
    (void)user_data;

    struct aws_mqtt5_packet_subscribe_view *subscribe_view = packet;

    struct aws_mqtt5_packet_suback_view suback_view = {
        .packet_id = subscribe_view->packet_id, .reason_code_count = 1, .reason_codes = s_alias_reason_codes};

    // just to be thorough, send a suback
    if (s_aws_mqtt5_mock_server_send_packet(connection, AWS_MQTT5_PT_SUBACK, &suback_view)) {
        return AWS_OP_ERR;
    }

    uint16_t alias_id = 1;
    struct aws_mqtt5_packet_publish_view publish_view = {.packet_id = 1,
                                                         .qos = AWS_MQTT5_QOS_AT_LEAST_ONCE,
                                                         .topic =
                                                             {
                                                                 .ptr = s_alias_topic1,
                                                                 .len = AWS_ARRAY_SIZE(s_alias_topic1) - 1,
                                                             },
                                                         .topic_alias = &alias_id};

    // establish an alias with id 1
    if (s_aws_mqtt5_mock_server_send_packet(connection, AWS_MQTT5_PT_PUBLISH, &publish_view)) {
        return AWS_OP_ERR;
    }

    // alias alone
    AWS_ZERO_STRUCT(publish_view.topic);
    if (s_aws_mqtt5_mock_server_send_packet(connection, AWS_MQTT5_PT_PUBLISH, &publish_view)) {
        return AWS_OP_ERR;
    }

    // establish a new alias with id 1
    publish_view.topic.ptr = s_alias_topic2;
    publish_view.topic.len = AWS_ARRAY_SIZE(s_alias_topic2) - 1;

    if (s_aws_mqtt5_mock_server_send_packet(connection, AWS_MQTT5_PT_PUBLISH, &publish_view)) {
        return AWS_OP_ERR;
    }

    // alias alone
    AWS_ZERO_STRUCT(publish_view.topic);
    if (s_aws_mqtt5_mock_server_send_packet(connection, AWS_MQTT5_PT_PUBLISH, &publish_view)) {
        return AWS_OP_ERR;
    }

    return AWS_OP_SUCCESS;
}

static bool s_client_received_aliased_publish_sequence(void *arg) {
    struct aws_mqtt5_aliased_publish_sequence_context *full_test_context = arg;

    return aws_array_list_length(&full_test_context->publishes_received) == ALIASED_PUBLISH_SEQUENCE_COUNT;
}

static void s_wait_for_aliased_publish_sequence(struct aws_mqtt5_aliased_publish_sequence_context *full_test_context) {
    struct aws_mqtt5_client_mock_test_fixture *test_fixture = full_test_context->test_fixture;

    aws_mutex_lock(&test_fixture->lock);
    aws_condition_variable_wait_pred(
        &test_fixture->signal, &test_fixture->lock, s_client_received_aliased_publish_sequence, full_test_context);
    aws_mutex_unlock(&test_fixture->lock);
}

static int s_verify_aliased_publish_sequence(struct aws_mqtt5_aliased_publish_sequence_context *full_test_context) {

    struct aws_mqtt5_client_mock_test_fixture *test_fixture = full_test_context->test_fixture;
    aws_mutex_lock(&test_fixture->lock);

    for (size_t i = 0; i < aws_array_list_length(&full_test_context->publishes_received); ++i) {
        struct aws_mqtt5_packet_publish_storage *publish_storage = NULL;
        aws_array_list_get_at(&full_test_context->publishes_received, &publish_storage, i);

        struct aws_byte_cursor topic_cursor = publish_storage->storage_view.topic;

        if (i < 2) {
            // the first two publishes should be the first topic
            ASSERT_BIN_ARRAYS_EQUALS(
                s_alias_topic1, AWS_ARRAY_SIZE(s_alias_topic1) - 1, topic_cursor.ptr, topic_cursor.len);
        } else {
            // the last two publishes should be the second topic
            ASSERT_BIN_ARRAYS_EQUALS(
                s_alias_topic2, AWS_ARRAY_SIZE(s_alias_topic2) - 1, topic_cursor.ptr, topic_cursor.len);
        }
    }

    aws_mutex_unlock(&test_fixture->lock);

    return AWS_OP_SUCCESS;
}

static struct aws_mqtt5_subscription_view s_alias_subscriptions[] = {
    {
        .topic_filter =
            {
                .ptr = (uint8_t *)s_alias_topic1,
                .len = AWS_ARRAY_SIZE(s_alias_topic1) - 1,
            },
        .qos = AWS_MQTT5_QOS_AT_LEAST_ONCE,
    },
    {
        .topic_filter =
            {
                .ptr = (uint8_t *)s_alias_topic2,
                .len = AWS_ARRAY_SIZE(s_alias_topic2) - 1,
            },
        .qos = AWS_MQTT5_QOS_AT_LEAST_ONCE,
    },
};

static int s_mqtt5_client_inbound_alias_success_fn(struct aws_allocator *allocator, void *ctx) {
=======
static int s_mqtt5_client_offline_operation_submission_then_connect_fn(struct aws_allocator *allocator, void *ctx) {
>>>>>>> dec34210
    (void)ctx;

    aws_mqtt_library_init(allocator);

    struct aws_mqtt5_packet_connect_view connect_options;
    struct aws_mqtt5_client_options client_options;
    struct aws_mqtt5_mock_server_vtable server_function_table;
    s_mqtt5_client_test_init_default_options(&connect_options, &client_options, &server_function_table);

<<<<<<< HEAD
    server_function_table.packet_handlers[AWS_MQTT5_PT_SUBSCRIBE] = s_aws_mqtt5_server_send_aliased_publish_sequence;

    struct aws_mqtt5_client_mock_test_fixture test_context;

    struct aws_mqtt5_aliased_publish_sequence_context full_test_context;
    ASSERT_SUCCESS(s_aws_mqtt5_aliased_publish_sequence_context_init(&full_test_context, allocator));
    full_test_context.test_fixture = &test_context;

    struct aws_mqtt5_client_topic_alias_config aliasing_config = {
        .inbound_alias_cache_size = 10,
        .inbound_topic_alias_behavior = AWS_MQTT5_CITABT_ENABLED,
    };

    client_options.topic_aliasing_options = &aliasing_config;
    client_options.publish_received_handler = s_aliased_publish_received_fn;
    client_options.publish_received_handler_user_data = &full_test_context;

    struct aws_mqtt5_client_mqtt5_mock_test_fixture_options test_fixture_options = {
        .client_options = &client_options,
        .server_function_table = &server_function_table,
        .mock_server_user_data = &full_test_context,
    };

    ASSERT_SUCCESS(aws_mqtt5_client_mock_test_fixture_init(&test_context, allocator, &test_fixture_options));

    struct aws_mqtt5_client *client = test_context.client;
    ASSERT_SUCCESS(aws_mqtt5_client_start(client));

    s_wait_for_connected_lifecycle_event(&test_context);

    struct aws_mqtt5_packet_subscribe_view subscribe = {.subscriptions = s_alias_subscriptions,
                                                        .subscription_count = AWS_ARRAY_SIZE(s_alias_subscriptions)};

    ASSERT_SUCCESS(aws_mqtt5_client_subscribe(client, &subscribe, NULL));

    s_wait_for_aliased_publish_sequence(&full_test_context);

    ASSERT_SUCCESS(aws_mqtt5_client_stop(client, NULL, NULL));

    s_wait_for_stopped_lifecycle_event(&test_context);

    ASSERT_SUCCESS(s_verify_aliased_publish_sequence(&full_test_context));

    s_aws_mqtt5_aliased_publish_sequence_context_clean_up(&full_test_context);

    aws_mqtt5_client_mock_test_fixture_clean_up(&test_context);
    aws_mqtt_library_clean_up();

    return AWS_OP_SUCCESS;
}

AWS_TEST_CASE(mqtt5_client_inbound_alias_success, s_mqtt5_client_inbound_alias_success_fn)

enum aws_mqtt5_test_inbound_alias_failure_type {
    AWS_MTIAFT_DISABLED,
    AWS_MTIAFT_ZERO_ID,
    AWS_MTIAFT_TOO_LARGE_ID,
    AWS_MTIAFT_UNBOUND_ID
};

struct aws_mqtt5_test_inbound_alias_failure_context {
    struct aws_mqtt5_client_mock_test_fixture *test_fixture;

    enum aws_mqtt5_test_inbound_alias_failure_type failure_type;
};

static int s_aws_mqtt5_server_send_aliased_publish_failure(
    void *packet,
    struct aws_mqtt5_server_mock_connection_context *connection,
    void *user_data) {

    struct aws_mqtt5_test_inbound_alias_failure_context *test_context = user_data;

    struct aws_mqtt5_packet_subscribe_view *subscribe_view = packet;

    struct aws_mqtt5_packet_suback_view suback_view = {
        .packet_id = subscribe_view->packet_id, .reason_code_count = 1, .reason_codes = s_alias_reason_codes};

    // just to be thorough, send a suback
    if (s_aws_mqtt5_mock_server_send_packet(connection, AWS_MQTT5_PT_SUBACK, &suback_view)) {
        return AWS_OP_ERR;
    }

    uint16_t alias_id = 0;
    struct aws_byte_cursor topic_cursor = {
        .ptr = s_alias_topic1,
        .len = AWS_ARRAY_SIZE(s_alias_topic1) - 1,
    };

    switch (test_context->failure_type) {
        case AWS_MTIAFT_TOO_LARGE_ID:
            alias_id = 100;
            break;

        case AWS_MTIAFT_UNBOUND_ID:
            AWS_ZERO_STRUCT(topic_cursor);
            alias_id = 1;
            break;

        default:
            break;
    }

    struct aws_mqtt5_packet_publish_view publish_view = {
        .packet_id = 1, .qos = AWS_MQTT5_QOS_AT_LEAST_ONCE, .topic = topic_cursor, .topic_alias = &alias_id};

    // establish an alias with id 1
    if (s_aws_mqtt5_mock_server_send_packet(connection, AWS_MQTT5_PT_PUBLISH, &publish_view)) {
        return AWS_OP_ERR;
    }

    return AWS_OP_SUCCESS;
}

static bool s_has_decoding_error_disconnect_event(void *arg) {
    struct aws_mqtt5_test_inbound_alias_failure_context *test_context = arg;
    struct aws_mqtt5_client_mock_test_fixture *test_fixture = test_context->test_fixture;

    size_t record_count = aws_array_list_length(&test_fixture->lifecycle_events);
    for (size_t i = 0; i < record_count; ++i) {
        struct aws_mqtt5_lifecycle_event_record *record = NULL;
        aws_array_list_get_at(&test_fixture->lifecycle_events, &record, i);
        if (record->event.event_type == AWS_MQTT5_CLET_DISCONNECTION) {
            if (record->event.error_code == AWS_ERROR_MQTT5_DECODE_PROTOCOL_ERROR) {
                return true;
            }
        }
    }

    return false;
}

static void s_wait_for_decoding_error_disconnect(struct aws_mqtt5_test_inbound_alias_failure_context *test_context) {
    struct aws_mqtt5_client_mock_test_fixture *test_fixture = test_context->test_fixture;

    aws_mutex_lock(&test_fixture->lock);
    aws_condition_variable_wait_pred(
        &test_fixture->signal, &test_fixture->lock, s_has_decoding_error_disconnect_event, test_context);
    aws_mutex_unlock(&test_fixture->lock);
}

static int s_do_inbound_alias_failure_test(
    struct aws_allocator *allocator,
    enum aws_mqtt5_test_inbound_alias_failure_type test_failure_type) {
    aws_mqtt_library_init(allocator);

    struct aws_mqtt5_packet_connect_view connect_options;
    struct aws_mqtt5_client_options client_options;
    struct aws_mqtt5_mock_server_vtable server_function_table;
    s_mqtt5_client_test_init_default_options(&connect_options, &client_options, &server_function_table);

    server_function_table.packet_handlers[AWS_MQTT5_PT_SUBSCRIBE] = s_aws_mqtt5_server_send_aliased_publish_failure;

    struct aws_mqtt5_client_mock_test_fixture test_context;

    struct aws_mqtt5_test_inbound_alias_failure_context full_test_context = {.test_fixture = &test_context,
                                                                             .failure_type = test_failure_type};

    struct aws_mqtt5_client_topic_alias_config aliasing_config = {
        .inbound_alias_cache_size = 10,
        .inbound_topic_alias_behavior =
            (test_failure_type == AWS_MTIAFT_DISABLED) ? AWS_MQTT5_CITABT_DISABLED : AWS_MQTT5_CITABT_ENABLED,
    };

    client_options.topic_aliasing_options = &aliasing_config;

=======
    server_function_table.packet_handlers[AWS_MQTT5_PT_PUBLISH] = s_aws_mqtt5_server_send_puback_and_forward_on_publish;

    client_options.offline_queue_behavior = AWS_MQTT5_COQBT_FAIL_NON_QOS1_PUBLISH_ON_DISCONNECT;

    struct aws_mqtt5_client_mock_test_fixture test_context;
    struct aws_mqtt5_sub_pub_unsub_context full_test_context = {
        .test_fixture = &test_context,
    };

>>>>>>> dec34210
    struct aws_mqtt5_client_mqtt5_mock_test_fixture_options test_fixture_options = {
        .client_options = &client_options,
        .server_function_table = &server_function_table,
        .mock_server_user_data = &full_test_context,
    };

    ASSERT_SUCCESS(aws_mqtt5_client_mock_test_fixture_init(&test_context, allocator, &test_fixture_options));

    struct aws_mqtt5_client *client = test_context.client;
<<<<<<< HEAD
    ASSERT_SUCCESS(aws_mqtt5_client_start(client));

    s_wait_for_connected_lifecycle_event(&test_context);

    struct aws_mqtt5_packet_subscribe_view subscribe = {.subscriptions = s_alias_subscriptions,
                                                        .subscription_count = AWS_ARRAY_SIZE(s_alias_subscriptions)};

    ASSERT_SUCCESS(aws_mqtt5_client_subscribe(client, &subscribe, NULL));

    s_wait_for_decoding_error_disconnect(&full_test_context);
=======

    /* qos1 publish should queue on submission */
    ASSERT_SUCCESS(s_offline_publish(client, &full_test_context, AWS_MQTT5_QOS_AT_LEAST_ONCE));
    s_aws_mqtt5_wait_for_offline_queue_size(&full_test_context, 1);

    /* start the client, it should connect and immediately send the publish */
    aws_mqtt5_client_start(client);

    s_sub_pub_unsub_wait_for_publish_complete(&full_test_context);
>>>>>>> dec34210

    ASSERT_SUCCESS(aws_mqtt5_client_stop(client, NULL, NULL));

    s_wait_for_stopped_lifecycle_event(&test_context);
<<<<<<< HEAD

=======
>>>>>>> dec34210
    aws_mqtt5_client_mock_test_fixture_clean_up(&test_context);
    aws_mqtt_library_clean_up();

    return AWS_OP_SUCCESS;
}

<<<<<<< HEAD
static int s_mqtt5_client_inbound_alias_failure_disabled_fn(struct aws_allocator *allocator, void *ctx) {
    (void)ctx;

    ASSERT_SUCCESS(s_do_inbound_alias_failure_test(allocator, AWS_MTIAFT_DISABLED));

    return AWS_OP_SUCCESS;
}

AWS_TEST_CASE(mqtt5_client_inbound_alias_failure_disabled, s_mqtt5_client_inbound_alias_failure_disabled_fn)

static int s_mqtt5_client_inbound_alias_failure_zero_id_fn(struct aws_allocator *allocator, void *ctx) {
    (void)ctx;

    ASSERT_SUCCESS(s_do_inbound_alias_failure_test(allocator, AWS_MTIAFT_ZERO_ID));

    return AWS_OP_SUCCESS;
}

AWS_TEST_CASE(mqtt5_client_inbound_alias_failure_zero_id, s_mqtt5_client_inbound_alias_failure_zero_id_fn)

static int s_mqtt5_client_inbound_alias_failure_too_large_id_fn(struct aws_allocator *allocator, void *ctx) {
    (void)ctx;

    ASSERT_SUCCESS(s_do_inbound_alias_failure_test(allocator, AWS_MTIAFT_TOO_LARGE_ID));

    return AWS_OP_SUCCESS;
}

AWS_TEST_CASE(mqtt5_client_inbound_alias_failure_too_large_id, s_mqtt5_client_inbound_alias_failure_too_large_id_fn)

static int s_mqtt5_client_inbound_alias_failure_unbound_id_fn(struct aws_allocator *allocator, void *ctx) {
    (void)ctx;

    ASSERT_SUCCESS(s_do_inbound_alias_failure_test(allocator, AWS_MTIAFT_UNBOUND_ID));

    return AWS_OP_SUCCESS;
}

AWS_TEST_CASE(mqtt5_client_inbound_alias_failure_unbound_id, s_mqtt5_client_inbound_alias_failure_unbound_id_fn)
=======
AWS_TEST_CASE(
    mqtt5_client_offline_operation_submission_then_connect,
    s_mqtt5_client_offline_operation_submission_then_connect_fn)
>>>>>>> dec34210
<|MERGE_RESOLUTION|>--- conflicted
+++ resolved
@@ -5039,7 +5039,57 @@
     mqtt5_client_offline_operation_submission_fail_non_qos1,
     s_mqtt5_client_offline_operation_submission_fail_non_qos1_fn)
 
-<<<<<<< HEAD
+static int s_mqtt5_client_offline_operation_submission_then_connect_fn(struct aws_allocator *allocator, void *ctx) {
+    (void)ctx;
+
+    aws_mqtt_library_init(allocator);
+
+    struct aws_mqtt5_packet_connect_view connect_options;
+    struct aws_mqtt5_client_options client_options;
+    struct aws_mqtt5_mock_server_vtable server_function_table;
+    s_mqtt5_client_test_init_default_options(&connect_options, &client_options, &server_function_table);
+
+    server_function_table.packet_handlers[AWS_MQTT5_PT_PUBLISH] = s_aws_mqtt5_server_send_puback_and_forward_on_publish;
+
+    client_options.offline_queue_behavior = AWS_MQTT5_COQBT_FAIL_NON_QOS1_PUBLISH_ON_DISCONNECT;
+
+    struct aws_mqtt5_client_mock_test_fixture test_context;
+    struct aws_mqtt5_sub_pub_unsub_context full_test_context = {
+        .test_fixture = &test_context,
+    };
+
+    struct aws_mqtt5_client_mqtt5_mock_test_fixture_options test_fixture_options = {
+        .client_options = &client_options,
+        .server_function_table = &server_function_table,
+        .mock_server_user_data = &full_test_context,
+    };
+
+    ASSERT_SUCCESS(aws_mqtt5_client_mock_test_fixture_init(&test_context, allocator, &test_fixture_options));
+
+    struct aws_mqtt5_client *client = test_context.client;
+
+    /* qos1 publish should queue on submission */
+    ASSERT_SUCCESS(s_offline_publish(client, &full_test_context, AWS_MQTT5_QOS_AT_LEAST_ONCE));
+    s_aws_mqtt5_wait_for_offline_queue_size(&full_test_context, 1);
+
+    /* start the client, it should connect and immediately send the publish */
+    aws_mqtt5_client_start(client);
+
+    s_sub_pub_unsub_wait_for_publish_complete(&full_test_context);
+
+    ASSERT_SUCCESS(aws_mqtt5_client_stop(client, NULL, NULL));
+
+    s_wait_for_stopped_lifecycle_event(&test_context);
+    aws_mqtt5_client_mock_test_fixture_clean_up(&test_context);
+    aws_mqtt_library_clean_up();
+
+    return AWS_OP_SUCCESS;
+}
+
+AWS_TEST_CASE(
+    mqtt5_client_offline_operation_submission_then_connect,
+    s_mqtt5_client_offline_operation_submission_then_connect_fn)
+
 #define ALIASED_PUBLISH_SEQUENCE_COUNT 4
 
 struct aws_mqtt5_aliased_publish_sequence_context {
@@ -5211,9 +5261,6 @@
 };
 
 static int s_mqtt5_client_inbound_alias_success_fn(struct aws_allocator *allocator, void *ctx) {
-=======
-static int s_mqtt5_client_offline_operation_submission_then_connect_fn(struct aws_allocator *allocator, void *ctx) {
->>>>>>> dec34210
     (void)ctx;
 
     aws_mqtt_library_init(allocator);
@@ -5223,7 +5270,6 @@
     struct aws_mqtt5_mock_server_vtable server_function_table;
     s_mqtt5_client_test_init_default_options(&connect_options, &client_options, &server_function_table);
 
-<<<<<<< HEAD
     server_function_table.packet_handlers[AWS_MQTT5_PT_SUBSCRIBE] = s_aws_mqtt5_server_send_aliased_publish_sequence;
 
     struct aws_mqtt5_client_mock_test_fixture test_context;
@@ -5390,17 +5436,6 @@
 
     client_options.topic_aliasing_options = &aliasing_config;
 
-=======
-    server_function_table.packet_handlers[AWS_MQTT5_PT_PUBLISH] = s_aws_mqtt5_server_send_puback_and_forward_on_publish;
-
-    client_options.offline_queue_behavior = AWS_MQTT5_COQBT_FAIL_NON_QOS1_PUBLISH_ON_DISCONNECT;
-
-    struct aws_mqtt5_client_mock_test_fixture test_context;
-    struct aws_mqtt5_sub_pub_unsub_context full_test_context = {
-        .test_fixture = &test_context,
-    };
-
->>>>>>> dec34210
     struct aws_mqtt5_client_mqtt5_mock_test_fixture_options test_fixture_options = {
         .client_options = &client_options,
         .server_function_table = &server_function_table,
@@ -5410,7 +5445,6 @@
     ASSERT_SUCCESS(aws_mqtt5_client_mock_test_fixture_init(&test_context, allocator, &test_fixture_options));
 
     struct aws_mqtt5_client *client = test_context.client;
-<<<<<<< HEAD
     ASSERT_SUCCESS(aws_mqtt5_client_start(client));
 
     s_wait_for_connected_lifecycle_event(&test_context);
@@ -5421,32 +5455,17 @@
     ASSERT_SUCCESS(aws_mqtt5_client_subscribe(client, &subscribe, NULL));
 
     s_wait_for_decoding_error_disconnect(&full_test_context);
-=======
-
-    /* qos1 publish should queue on submission */
-    ASSERT_SUCCESS(s_offline_publish(client, &full_test_context, AWS_MQTT5_QOS_AT_LEAST_ONCE));
-    s_aws_mqtt5_wait_for_offline_queue_size(&full_test_context, 1);
-
-    /* start the client, it should connect and immediately send the publish */
-    aws_mqtt5_client_start(client);
-
-    s_sub_pub_unsub_wait_for_publish_complete(&full_test_context);
->>>>>>> dec34210
 
     ASSERT_SUCCESS(aws_mqtt5_client_stop(client, NULL, NULL));
 
     s_wait_for_stopped_lifecycle_event(&test_context);
-<<<<<<< HEAD
-
-=======
->>>>>>> dec34210
+
     aws_mqtt5_client_mock_test_fixture_clean_up(&test_context);
     aws_mqtt_library_clean_up();
 
     return AWS_OP_SUCCESS;
 }
 
-<<<<<<< HEAD
 static int s_mqtt5_client_inbound_alias_failure_disabled_fn(struct aws_allocator *allocator, void *ctx) {
     (void)ctx;
 
@@ -5485,9 +5504,4 @@
     return AWS_OP_SUCCESS;
 }
 
-AWS_TEST_CASE(mqtt5_client_inbound_alias_failure_unbound_id, s_mqtt5_client_inbound_alias_failure_unbound_id_fn)
-=======
-AWS_TEST_CASE(
-    mqtt5_client_offline_operation_submission_then_connect,
-    s_mqtt5_client_offline_operation_submission_then_connect_fn)
->>>>>>> dec34210
+AWS_TEST_CASE(mqtt5_client_inbound_alias_failure_unbound_id, s_mqtt5_client_inbound_alias_failure_unbound_id_fn)