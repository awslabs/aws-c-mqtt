--- conflicted
+++ resolved
@@ -119,12 +119,8 @@
         .min_connected_time_to_reset_reconnect_delay_ms = 30000,
         .min_reconnect_delay_ms = 1000,
         .ping_timeout_ms = 10000,
-<<<<<<< HEAD
+        .publish_received_handler = s_publish_received_callback,
         .timout_seconds = 0,
-        .publish_received = s_publish_received_callback,
-=======
-        .publish_received_handler = s_publish_received_callback,
->>>>>>> 8886e3ab
     };
 
     *client_options = local_client_options;
