--- conflicted
+++ resolved
@@ -633,7 +633,6 @@
     void *user_data,
     aws_mqtt5_transform_websocket_handshake_complete_fn *complete_fn,
     void *complete_ctx) {
-
     (void)user_data;
 
     (*complete_fn)(request, AWS_ERROR_SUCCESS, complete_ctx);
@@ -2397,7 +2396,6 @@
 
     (void)packet;
     (void)user_data;
-
     struct aws_mqtt5_client_mock_test_fixture *test_fixture = connection->test_fixture;
 
     aws_mutex_lock(&test_fixture->lock);
@@ -3746,7 +3744,328 @@
 
 AWS_TEST_CASE(mqtt5_client_receive_assigned_client_id, mqtt5_client_receive_assigned_client_id_fn);
 
-<<<<<<< HEAD
+#define TEST_PUBLISH_COUNT 10
+
+static int s_aws_mqtt5_mock_server_handle_publish_no_puback_on_first_connect(
+    void *packet,
+    struct aws_mqtt5_server_mock_connection_context *connection,
+    void *user_data) {
+    (void)user_data;
+
+    struct aws_mqtt5_client_mock_test_fixture *test_fixture = connection->test_fixture;
+    struct aws_mqtt5_packet_publish_view *publish_view = packet;
+
+    aws_mutex_lock(&test_fixture->lock);
+    ++connection->test_fixture->publishes_received;
+    aws_mutex_unlock(&test_fixture->lock);
+
+    /* Only send the PUBACK on the second attempt after a reconnect and restored session */
+    if (publish_view->duplicate) {
+        struct aws_mqtt5_packet_puback_view puback_view = {
+            .packet_id = publish_view->packet_id,
+        };
+        return s_aws_mqtt5_mock_server_send_packet(connection, AWS_MQTT5_PT_PUBACK, &puback_view);
+    }
+
+    return AWS_OP_SUCCESS;
+}
+
+static void s_receive_stored_session_publish_completion_fn(
+    const struct aws_mqtt5_packet_puback_view *puback,
+    int error_code,
+    void *complete_ctx) {
+
+    (void)puback;
+    (void)error_code;
+
+    struct aws_mqtt5_client_mock_test_fixture *test_context = complete_ctx;
+
+    aws_mutex_lock(&test_context->lock);
+
+    if (error_code == AWS_ERROR_SUCCESS && puback->reason_code < 128) {
+        ++test_context->successful_pubacks_received;
+    }
+
+    aws_mutex_unlock(&test_context->lock);
+    aws_condition_variable_notify_all(&test_context->signal);
+}
+
+static bool s_received_n_unacked_publishes(void *arg) {
+    struct aws_mqtt5_client_test_wait_for_n_context *context = arg;
+    struct aws_mqtt5_client_mock_test_fixture *test_fixture = context->test_fixture;
+
+    return test_fixture->publishes_received >= context->required_event_count;
+}
+
+static void s_wait_for_n_unacked_publishes(struct aws_mqtt5_client_test_wait_for_n_context *context) {
+
+    struct aws_mqtt5_client_mock_test_fixture *test_context = context->test_fixture;
+    aws_mutex_lock(&test_context->lock);
+    aws_condition_variable_wait_pred(
+        &test_context->signal, &test_context->lock, s_received_n_unacked_publishes, context);
+    aws_mutex_unlock(&test_context->lock);
+}
+
+static int mqtt5_client_restore_session_on_client_stop_fn(struct aws_allocator *allocator, void *ctx) {
+    aws_mqtt_library_init(allocator);
+
+    struct aws_mqtt5_packet_connect_view connect_options;
+    struct aws_mqtt5_client_options client_options;
+    struct aws_mqtt5_mock_server_vtable server_function_table;
+    s_mqtt5_client_test_init_default_options(&connect_options, &client_options, &server_function_table);
+
+    /* Set to rejoin */
+    client_options.session_behavior = AWS_MQTT5_CSBT_REJOIN_POST_SUCCESS;
+
+    /* mock server will not send PUBACKS on initial connect */
+    server_function_table.packet_handlers[AWS_MQTT5_PT_PUBLISH] =
+        s_aws_mqtt5_mock_server_handle_publish_no_puback_on_first_connect;
+    /* Simulate reconnecting to an existing connection */
+    server_function_table.packet_handlers[AWS_MQTT5_PT_CONNECT] = s_aws_mqtt5_mock_server_handle_connect_honor_session;
+
+    struct aws_mqtt5_client_mock_test_fixture test_context;
+
+    struct aws_mqtt5_client_mqtt5_mock_test_fixture_options test_fixture_options = {
+        .client_options = &client_options,
+        .server_function_table = &server_function_table,
+    };
+
+    ASSERT_SUCCESS(aws_mqtt5_client_mock_test_fixture_init(&test_context, allocator, &test_fixture_options));
+
+    struct aws_mqtt5_client *client = test_context.client;
+
+    ASSERT_SUCCESS(aws_mqtt5_client_start(client));
+
+    s_wait_for_connected_lifecycle_event(&test_context);
+
+    for (size_t i = 0; i < TEST_PUBLISH_COUNT; ++i) {
+        struct aws_mqtt5_packet_publish_view qos1_publish_view = {
+            .qos = AWS_MQTT5_QOS_AT_LEAST_ONCE,
+            .topic =
+                {
+                    .ptr = s_topic,
+                    .len = AWS_ARRAY_SIZE(s_topic) - 1,
+                },
+        };
+
+        struct aws_mqtt5_publish_completion_options completion_options = {
+            .completion_callback = s_receive_stored_session_publish_completion_fn,
+            .completion_user_data = &test_context,
+        };
+
+        ASSERT_SUCCESS(aws_mqtt5_client_publish(client, &qos1_publish_view, &completion_options));
+    }
+
+    /* Wait for publishes to have gone out from client */
+    struct aws_mqtt5_client_test_wait_for_n_context wait_context = {
+        .test_fixture = &test_context,
+        .required_event_count = TEST_PUBLISH_COUNT,
+    };
+    s_wait_for_n_unacked_publishes(&wait_context);
+
+    ASSERT_SUCCESS(aws_mqtt5_client_stop(client, NULL, NULL));
+
+    s_wait_for_stopped_lifecycle_event(&test_context);
+
+    ASSERT_SUCCESS(aws_mqtt5_client_start(client));
+
+    s_wait_for_connected_lifecycle_event(&test_context);
+
+    s_wait_for_n_successful_publishes(&wait_context);
+
+    ASSERT_SUCCESS(aws_mqtt5_client_stop(client, NULL, NULL));
+    s_wait_for_stopped_lifecycle_event(&test_context);
+
+    aws_mqtt5_client_mock_test_fixture_clean_up(&test_context);
+    aws_mqtt_library_clean_up();
+
+    return AWS_OP_SUCCESS;
+}
+
+AWS_TEST_CASE(mqtt5_client_restore_session_on_client_stop, mqtt5_client_restore_session_on_client_stop_fn);
+
+static int mqtt5_client_restore_session_on_ping_timeout_reconnect_fn(struct aws_allocator *allocator, void *ctx) {
+    aws_mqtt_library_init(allocator);
+
+    struct aws_mqtt5_packet_connect_view connect_options;
+    struct aws_mqtt5_client_options client_options;
+    struct aws_mqtt5_mock_server_vtable server_function_table;
+    s_mqtt5_client_test_init_default_options(&connect_options, &client_options, &server_function_table);
+
+    /* Set to rejoin */
+    client_options.session_behavior = AWS_MQTT5_CSBT_REJOIN_POST_SUCCESS;
+    /* faster ping timeout */
+    client_options.ping_timeout_ms = 3000;
+    connect_options.keep_alive_interval_seconds = 5;
+
+    /* don't respond to PINGREQs */
+    server_function_table.packet_handlers[AWS_MQTT5_PT_PINGREQ] = NULL;
+    /* mock server will not send PUBACKS on initial connect */
+    server_function_table.packet_handlers[AWS_MQTT5_PT_PUBLISH] =
+        s_aws_mqtt5_mock_server_handle_publish_no_puback_on_first_connect;
+    /* Simulate reconnecting to an existing connection */
+    server_function_table.packet_handlers[AWS_MQTT5_PT_CONNECT] = s_aws_mqtt5_mock_server_handle_connect_honor_session;
+
+    struct aws_mqtt5_client_mock_test_fixture test_context;
+
+    struct aws_mqtt5_client_mqtt5_mock_test_fixture_options test_fixture_options = {
+        .client_options = &client_options,
+        .server_function_table = &server_function_table,
+    };
+
+    ASSERT_SUCCESS(aws_mqtt5_client_mock_test_fixture_init(&test_context, allocator, &test_fixture_options));
+
+    struct aws_mqtt5_client *client = test_context.client;
+
+    ASSERT_SUCCESS(aws_mqtt5_client_start(client));
+
+    s_wait_for_connected_lifecycle_event(&test_context);
+
+    for (size_t i = 0; i < TEST_PUBLISH_COUNT; ++i) {
+        struct aws_mqtt5_packet_publish_view qos1_publish_view = {
+            .qos = AWS_MQTT5_QOS_AT_LEAST_ONCE,
+            .topic =
+                {
+                    .ptr = s_topic,
+                    .len = AWS_ARRAY_SIZE(s_topic) - 1,
+                },
+        };
+
+        struct aws_mqtt5_publish_completion_options completion_options = {
+            .completion_callback = s_receive_stored_session_publish_completion_fn,
+            .completion_user_data = &test_context,
+        };
+
+        ASSERT_SUCCESS(aws_mqtt5_client_publish(client, &qos1_publish_view, &completion_options));
+    }
+
+    /* Wait for publishes to have gone out from client */
+    struct aws_mqtt5_client_test_wait_for_n_context wait_context = {
+        .test_fixture = &test_context,
+        .required_event_count = TEST_PUBLISH_COUNT,
+    };
+    s_wait_for_n_unacked_publishes(&wait_context);
+
+    /* disconnect due to failed ping */
+    s_wait_for_disconnection_lifecycle_event(&test_context);
+
+    /* Reconnect from a disconnect automatically */
+    s_wait_for_connected_lifecycle_event(&test_context);
+
+    s_wait_for_n_successful_publishes(&wait_context);
+
+    ASSERT_SUCCESS(aws_mqtt5_client_stop(client, NULL, NULL));
+    s_wait_for_stopped_lifecycle_event(&test_context);
+
+    enum aws_mqtt5_client_state expected_states[] = {
+        AWS_MCS_CONNECTING,
+        AWS_MCS_MQTT_CONNECT,
+        AWS_MCS_CONNECTED,
+        AWS_MCS_CLEAN_DISCONNECT,
+        AWS_MCS_CHANNEL_SHUTDOWN,
+        AWS_MCS_PENDING_RECONNECT,
+        AWS_MCS_CONNECTING,
+        AWS_MCS_MQTT_CONNECT,
+        AWS_MCS_CONNECTED,
+        AWS_MCS_CHANNEL_SHUTDOWN,
+        AWS_MCS_STOPPED,
+    };
+
+    ASSERT_SUCCESS(s_verify_client_state_sequence(&test_context, expected_states, AWS_ARRAY_SIZE(expected_states)));
+
+    aws_mqtt5_client_mock_test_fixture_clean_up(&test_context);
+    aws_mqtt_library_clean_up();
+
+    return AWS_OP_SUCCESS;
+}
+
+AWS_TEST_CASE(
+    mqtt5_client_restore_session_on_ping_timeout_reconnect,
+    mqtt5_client_restore_session_on_ping_timeout_reconnect_fn);
+
+/* If the server returns a Clean Session, client must discard any existing Session and start a new Session */
+static int mqtt5_client_discard_session_on_server_clean_start_fn(struct aws_allocator *allocator, void *ctx) {
+    aws_mqtt_library_init(allocator);
+
+    struct aws_mqtt5_packet_connect_view connect_options;
+    struct aws_mqtt5_client_options client_options;
+    struct aws_mqtt5_mock_server_vtable server_function_table;
+    s_mqtt5_client_test_init_default_options(&connect_options, &client_options, &server_function_table);
+
+    /* Set to rejoin */
+    client_options.session_behavior = AWS_MQTT5_CSBT_REJOIN_POST_SUCCESS;
+
+    /* mock server will not send PUBACKS on initial connect */
+    server_function_table.packet_handlers[AWS_MQTT5_PT_PUBLISH] =
+        s_aws_mqtt5_mock_server_handle_publish_no_puback_on_first_connect;
+
+    struct aws_mqtt5_client_mock_test_fixture test_context;
+
+    struct aws_mqtt5_client_mqtt5_mock_test_fixture_options test_fixture_options = {
+        .client_options = &client_options,
+        .server_function_table = &server_function_table,
+    };
+
+    ASSERT_SUCCESS(aws_mqtt5_client_mock_test_fixture_init(&test_context, allocator, &test_fixture_options));
+
+    struct aws_mqtt5_client *client = test_context.client;
+
+    ASSERT_SUCCESS(aws_mqtt5_client_start(client));
+
+    s_wait_for_connected_lifecycle_event(&test_context);
+
+    for (size_t i = 0; i < TEST_PUBLISH_COUNT; ++i) {
+        struct aws_mqtt5_packet_publish_view qos1_publish_view = {
+            .qos = AWS_MQTT5_QOS_AT_LEAST_ONCE,
+            .topic =
+                {
+                    .ptr = s_topic,
+                    .len = AWS_ARRAY_SIZE(s_topic) - 1,
+                },
+        };
+
+        struct aws_mqtt5_publish_completion_options completion_options = {
+            .completion_callback = s_receive_stored_session_publish_completion_fn,
+            .completion_user_data = &test_context,
+        };
+
+        ASSERT_SUCCESS(aws_mqtt5_client_publish(client, &qos1_publish_view, &completion_options));
+    }
+
+    /* Wait for QoS1 publishes to have gone out from client */
+    struct aws_mqtt5_client_test_wait_for_n_context wait_context = {
+        .test_fixture = &test_context,
+        .required_event_count = TEST_PUBLISH_COUNT,
+    };
+    s_wait_for_n_unacked_publishes(&wait_context);
+
+    /* Disconnect with unacked publishes */
+    ASSERT_SUCCESS(aws_mqtt5_client_stop(client, NULL, NULL));
+    s_wait_for_stopped_lifecycle_event(&test_context);
+
+    /* Reconnect with a Client Stored Session */
+    ASSERT_SUCCESS(aws_mqtt5_client_start(client));
+    s_wait_for_connected_lifecycle_event(&test_context);
+
+    /* Provide time for Client to process any queued operations */
+    aws_thread_current_sleep(1000000000);
+
+    ASSERT_SUCCESS(aws_mqtt5_client_stop(client, NULL, NULL));
+    s_wait_for_stopped_lifecycle_event(&test_context);
+
+    /* Check that no publishes were resent after the initial batch on first connect */
+    ASSERT_INT_EQUALS(test_context.publishes_received, TEST_PUBLISH_COUNT);
+
+    aws_mqtt5_client_mock_test_fixture_clean_up(&test_context);
+    aws_mqtt_library_clean_up();
+
+    return AWS_OP_SUCCESS;
+}
+
+AWS_TEST_CASE(
+    mqtt5_client_discard_session_on_server_clean_start,
+    mqtt5_client_discard_session_on_server_clean_start_fn);
+
 static int s_verify_zero_statistics(struct aws_mqtt5_client_operation_statistics *stats) {
     ASSERT_INT_EQUALS(stats->incomplete_operation_size, 0);
     ASSERT_INT_EQUALS(stats->incomplete_operation_count, 0);
@@ -3763,35 +4082,10 @@
     ASSERT_INT_EQUALS(expected_stats->incomplete_operation_count, actual_stats->incomplete_operation_count);
     ASSERT_INT_EQUALS(expected_stats->unacked_operation_size, actual_stats->unacked_operation_size);
     ASSERT_INT_EQUALS(expected_stats->unacked_operation_size, actual_stats->unacked_operation_size);
-=======
-#define TEST_PUBLISH_COUNT 10
-
-static int s_aws_mqtt5_mock_server_handle_publish_no_puback_on_first_connect(
-    void *packet,
-    struct aws_mqtt5_server_mock_connection_context *connection,
-    void *user_data) {
-    (void)user_data;
-
-    struct aws_mqtt5_client_mock_test_fixture *test_fixture = connection->test_fixture;
-    struct aws_mqtt5_packet_publish_view *publish_view = packet;
-
-    aws_mutex_lock(&test_fixture->lock);
-    ++connection->test_fixture->publishes_received;
-    aws_mutex_unlock(&test_fixture->lock);
-
-    /* Only send the PUBACK on the second attempt after a reconnect and restored session */
-    if (publish_view->duplicate) {
-        struct aws_mqtt5_packet_puback_view puback_view = {
-            .packet_id = publish_view->packet_id,
-        };
-        return s_aws_mqtt5_mock_server_send_packet(connection, AWS_MQTT5_PT_PUBACK, &puback_view);
-    }
->>>>>>> 02910a76
-
-    return AWS_OP_SUCCESS;
-}
-
-<<<<<<< HEAD
+
+    return AWS_OP_SUCCESS;
+}
+
 static int s_verify_client_statistics(
     struct aws_mqtt5_client_mock_test_fixture *test_context,
     struct aws_mqtt5_client_operation_statistics *expected_stats,
@@ -3832,45 +4126,6 @@
 static int s_mqtt5_client_statistics_subscribe_fn(struct aws_allocator *allocator, void *ctx) {
     (void)ctx;
 
-=======
-static void s_receive_stored_session_publish_completion_fn(
-    const struct aws_mqtt5_packet_puback_view *puback,
-    int error_code,
-    void *complete_ctx) {
-
-    (void)puback;
-    (void)error_code;
-
-    struct aws_mqtt5_client_mock_test_fixture *test_context = complete_ctx;
-
-    aws_mutex_lock(&test_context->lock);
-
-    if (error_code == AWS_ERROR_SUCCESS && puback->reason_code < 128) {
-        ++test_context->successful_pubacks_received;
-    }
-
-    aws_mutex_unlock(&test_context->lock);
-    aws_condition_variable_notify_all(&test_context->signal);
-}
-
-static bool s_received_n_unacked_publishes(void *arg) {
-    struct aws_mqtt5_client_test_wait_for_n_context *context = arg;
-    struct aws_mqtt5_client_mock_test_fixture *test_fixture = context->test_fixture;
-
-    return test_fixture->publishes_received >= context->required_event_count;
-}
-
-static void s_wait_for_n_unacked_publishes(struct aws_mqtt5_client_test_wait_for_n_context *context) {
-
-    struct aws_mqtt5_client_mock_test_fixture *test_context = context->test_fixture;
-    aws_mutex_lock(&test_context->lock);
-    aws_condition_variable_wait_pred(
-        &test_context->signal, &test_context->lock, s_received_n_unacked_publishes, context);
-    aws_mutex_unlock(&test_context->lock);
-}
-
-static int mqtt5_client_restore_session_on_client_stop_fn(struct aws_allocator *allocator, void *ctx) {
->>>>>>> 02910a76
     aws_mqtt_library_init(allocator);
 
     struct aws_mqtt5_packet_connect_view connect_options;
@@ -3878,7 +4133,6 @@
     struct aws_mqtt5_mock_server_vtable server_function_table;
     s_mqtt5_client_test_init_default_options(&connect_options, &client_options, &server_function_table);
 
-<<<<<<< HEAD
     server_function_table.packet_handlers[AWS_MQTT5_PT_SUBSCRIBE] = s_aws_mqtt5_server_send_suback_on_subscribe;
 
     struct aws_mqtt5_client_mock_test_fixture test_context;
@@ -3887,40 +4141,20 @@
         .test_fixture = &test_context,
         .disconnect_sent = false,
     };
-=======
-    /* Set to rejoin */
-    client_options.session_behavior = AWS_MQTT5_CSBT_REJOIN_POST_SUCCESS;
-
-    /* mock server will not send PUBACKS on initial connect */
-    server_function_table.packet_handlers[AWS_MQTT5_PT_PUBLISH] =
-        s_aws_mqtt5_mock_server_handle_publish_no_puback_on_first_connect;
-    /* Simulate reconnecting to an existing connection */
-    server_function_table.packet_handlers[AWS_MQTT5_PT_CONNECT] = s_aws_mqtt5_mock_server_handle_connect_honor_session;
-
-    struct aws_mqtt5_client_mock_test_fixture test_context;
->>>>>>> 02910a76
 
     struct aws_mqtt5_client_mqtt5_mock_test_fixture_options test_fixture_options = {
         .client_options = &client_options,
         .server_function_table = &server_function_table,
-<<<<<<< HEAD
         .mock_server_user_data = &disconnect_context,
-=======
->>>>>>> 02910a76
     };
 
     ASSERT_SUCCESS(aws_mqtt5_client_mock_test_fixture_init(&test_context, allocator, &test_fixture_options));
 
     struct aws_mqtt5_client *client = test_context.client;
-<<<<<<< HEAD
-=======
-
->>>>>>> 02910a76
     ASSERT_SUCCESS(aws_mqtt5_client_start(client));
 
     s_wait_for_connected_lifecycle_event(&test_context);
 
-<<<<<<< HEAD
     struct aws_mqtt5_packet_subscribe_view subscribe_view = {
         .subscriptions = s_subscriptions,
         .subscription_count = AWS_ARRAY_SIZE(s_subscriptions),
@@ -3991,42 +4225,10 @@
     ASSERT_SUCCESS(aws_mqtt5_client_mock_test_fixture_init(&test_context, allocator, &test_fixture_options));
 
     struct aws_mqtt5_client *client = test_context.client;
-=======
-    for (size_t i = 0; i < TEST_PUBLISH_COUNT; ++i) {
-        struct aws_mqtt5_packet_publish_view qos1_publish_view = {
-            .qos = AWS_MQTT5_QOS_AT_LEAST_ONCE,
-            .topic =
-                {
-                    .ptr = s_topic,
-                    .len = AWS_ARRAY_SIZE(s_topic) - 1,
-                },
-        };
-
-        struct aws_mqtt5_publish_completion_options completion_options = {
-            .completion_callback = s_receive_stored_session_publish_completion_fn,
-            .completion_user_data = &test_context,
-        };
-
-        ASSERT_SUCCESS(aws_mqtt5_client_publish(client, &qos1_publish_view, &completion_options));
-    }
-
-    /* Wait for publishes to have gone out from client */
-    struct aws_mqtt5_client_test_wait_for_n_context wait_context = {
-        .test_fixture = &test_context,
-        .required_event_count = TEST_PUBLISH_COUNT,
-    };
-    s_wait_for_n_unacked_publishes(&wait_context);
-
-    ASSERT_SUCCESS(aws_mqtt5_client_stop(client, NULL, NULL));
-
-    s_wait_for_stopped_lifecycle_event(&test_context);
-
->>>>>>> 02910a76
     ASSERT_SUCCESS(aws_mqtt5_client_start(client));
 
     s_wait_for_connected_lifecycle_event(&test_context);
 
-<<<<<<< HEAD
     struct aws_mqtt5_packet_unsubscribe_view unsubscribe_view = {
         .topic_filters = s_sub_pub_unsub_topic_filters,
         .topic_filter_count = AWS_ARRAY_SIZE(s_sub_pub_unsub_topic_filters),
@@ -4047,20 +4249,12 @@
     ASSERT_SUCCESS(s_verify_client_statistics(
         &test_context, s_unsubscribe_test_statistics, AWS_ARRAY_SIZE(s_unsubscribe_test_statistics)));
 
-=======
-    s_wait_for_n_successful_publishes(&wait_context);
-
-    ASSERT_SUCCESS(aws_mqtt5_client_stop(client, NULL, NULL));
-    s_wait_for_stopped_lifecycle_event(&test_context);
-
->>>>>>> 02910a76
     aws_mqtt5_client_mock_test_fixture_clean_up(&test_context);
     aws_mqtt_library_clean_up();
 
     return AWS_OP_SUCCESS;
 }
 
-<<<<<<< HEAD
 AWS_TEST_CASE(mqtt5_client_statistics_unsubscribe, s_mqtt5_client_statistics_unsubscribe_fn)
 
 static struct aws_mqtt5_client_operation_statistics s_publish_qos1_test_statistics[] = {
@@ -4083,11 +4277,6 @@
     enum aws_mqtt5_qos qos,
     struct aws_mqtt5_client_operation_statistics *expected_stats,
     size_t expected_stats_count) {
-=======
-AWS_TEST_CASE(mqtt5_client_restore_session_on_client_stop, mqtt5_client_restore_session_on_client_stop_fn);
-
-static int mqtt5_client_restore_session_on_ping_timeout_reconnect_fn(struct aws_allocator *allocator, void *ctx) {
->>>>>>> 02910a76
     aws_mqtt_library_init(allocator);
 
     struct aws_mqtt5_packet_connect_view connect_options;
@@ -4095,52 +4284,26 @@
     struct aws_mqtt5_mock_server_vtable server_function_table;
     s_mqtt5_client_test_init_default_options(&connect_options, &client_options, &server_function_table);
 
-<<<<<<< HEAD
     server_function_table.packet_handlers[AWS_MQTT5_PT_PUBLISH] = s_aws_mqtt5_server_send_puback_and_forward_on_publish;
 
     struct aws_mqtt5_client_mock_test_fixture test_context;
     struct aws_mqtt5_sub_pub_unsub_context full_test_context = {
         .test_fixture = &test_context,
     };
-=======
-    /* Set to rejoin */
-    client_options.session_behavior = AWS_MQTT5_CSBT_REJOIN_POST_SUCCESS;
-    /* faster ping timeout */
-    client_options.ping_timeout_ms = 3000;
-    connect_options.keep_alive_interval_seconds = 5;
-
-    /* don't respond to PINGREQs */
-    server_function_table.packet_handlers[AWS_MQTT5_PT_PINGREQ] = NULL;
-    /* mock server will not send PUBACKS on initial connect */
-    server_function_table.packet_handlers[AWS_MQTT5_PT_PUBLISH] =
-        s_aws_mqtt5_mock_server_handle_publish_no_puback_on_first_connect;
-    /* Simulate reconnecting to an existing connection */
-    server_function_table.packet_handlers[AWS_MQTT5_PT_CONNECT] = s_aws_mqtt5_mock_server_handle_connect_honor_session;
-
-    struct aws_mqtt5_client_mock_test_fixture test_context;
->>>>>>> 02910a76
 
     struct aws_mqtt5_client_mqtt5_mock_test_fixture_options test_fixture_options = {
         .client_options = &client_options,
         .server_function_table = &server_function_table,
-<<<<<<< HEAD
         .mock_server_user_data = &full_test_context,
-=======
->>>>>>> 02910a76
     };
 
     ASSERT_SUCCESS(aws_mqtt5_client_mock_test_fixture_init(&test_context, allocator, &test_fixture_options));
 
     struct aws_mqtt5_client *client = test_context.client;
-<<<<<<< HEAD
-=======
-
->>>>>>> 02910a76
     ASSERT_SUCCESS(aws_mqtt5_client_start(client));
 
     s_wait_for_connected_lifecycle_event(&test_context);
 
-<<<<<<< HEAD
     struct aws_mqtt5_packet_publish_view publish_view = {
         .qos = qos,
         .topic =
@@ -4264,78 +4427,13 @@
             return AWS_OP_ERR;
         }
     }
-=======
-    for (size_t i = 0; i < TEST_PUBLISH_COUNT; ++i) {
-        struct aws_mqtt5_packet_publish_view qos1_publish_view = {
-            .qos = AWS_MQTT5_QOS_AT_LEAST_ONCE,
-            .topic =
-                {
-                    .ptr = s_topic,
-                    .len = AWS_ARRAY_SIZE(s_topic) - 1,
-                },
-        };
-
-        struct aws_mqtt5_publish_completion_options completion_options = {
-            .completion_callback = s_receive_stored_session_publish_completion_fn,
-            .completion_user_data = &test_context,
-        };
-
-        ASSERT_SUCCESS(aws_mqtt5_client_publish(client, &qos1_publish_view, &completion_options));
-    }
-
-    /* Wait for publishes to have gone out from client */
-    struct aws_mqtt5_client_test_wait_for_n_context wait_context = {
-        .test_fixture = &test_context,
-        .required_event_count = TEST_PUBLISH_COUNT,
-    };
-    s_wait_for_n_unacked_publishes(&wait_context);
-
-    /* disconnect due to failed ping */
-    s_wait_for_disconnection_lifecycle_event(&test_context);
-
-    /* Reconnect from a disconnect automatically */
-    s_wait_for_connected_lifecycle_event(&test_context);
-
-    s_wait_for_n_successful_publishes(&wait_context);
-
-    ASSERT_SUCCESS(aws_mqtt5_client_stop(client, NULL, NULL));
-    s_wait_for_stopped_lifecycle_event(&test_context);
-
-    enum aws_mqtt5_client_state expected_states[] = {
-        AWS_MCS_CONNECTING,
-        AWS_MCS_MQTT_CONNECT,
-        AWS_MCS_CONNECTED,
-        AWS_MCS_CLEAN_DISCONNECT,
-        AWS_MCS_CHANNEL_SHUTDOWN,
-        AWS_MCS_PENDING_RECONNECT,
-        AWS_MCS_CONNECTING,
-        AWS_MCS_MQTT_CONNECT,
-        AWS_MCS_CONNECTED,
-        AWS_MCS_CHANNEL_SHUTDOWN,
-        AWS_MCS_STOPPED,
-    };
-
-    ASSERT_SUCCESS(s_verify_client_state_sequence(&test_context, expected_states, AWS_ARRAY_SIZE(expected_states)));
-
-    aws_mqtt5_client_mock_test_fixture_clean_up(&test_context);
-    aws_mqtt_library_clean_up();
->>>>>>> 02910a76
-
-    return AWS_OP_SUCCESS;
-}
-
-<<<<<<< HEAD
+
+    return AWS_OP_SUCCESS;
+}
+
 static int s_mqtt5_client_statistics_publish_qos1_requeue_fn(struct aws_allocator *allocator, void *ctx) {
     (void)ctx;
 
-=======
-AWS_TEST_CASE(
-    mqtt5_client_restore_session_on_ping_timeout_reconnect,
-    mqtt5_client_restore_session_on_ping_timeout_reconnect_fn);
-
-/* If the server returns a Clean Session, client must discard any existing Session and start a new Session */
-static int mqtt5_client_discard_session_on_server_clean_start_fn(struct aws_allocator *allocator, void *ctx) {
->>>>>>> 02910a76
     aws_mqtt_library_init(allocator);
 
     struct aws_mqtt5_packet_connect_view connect_options;
@@ -4343,7 +4441,6 @@
     struct aws_mqtt5_mock_server_vtable server_function_table;
     s_mqtt5_client_test_init_default_options(&connect_options, &client_options, &server_function_table);
 
-<<<<<<< HEAD
     client_options.session_behavior = AWS_MQTT5_CSBT_REJOIN_POST_SUCCESS;
 
     server_function_table.packet_handlers[AWS_MQTT5_PT_PUBLISH] =
@@ -4354,38 +4451,20 @@
     struct aws_mqtt5_sub_pub_unsub_context full_test_context = {
         .test_fixture = &test_context,
     };
-=======
-    /* Set to rejoin */
-    client_options.session_behavior = AWS_MQTT5_CSBT_REJOIN_POST_SUCCESS;
-
-    /* mock server will not send PUBACKS on initial connect */
-    server_function_table.packet_handlers[AWS_MQTT5_PT_PUBLISH] =
-        s_aws_mqtt5_mock_server_handle_publish_no_puback_on_first_connect;
-
-    struct aws_mqtt5_client_mock_test_fixture test_context;
->>>>>>> 02910a76
 
     struct aws_mqtt5_client_mqtt5_mock_test_fixture_options test_fixture_options = {
         .client_options = &client_options,
         .server_function_table = &server_function_table,
-<<<<<<< HEAD
         .mock_server_user_data = &full_test_context,
-=======
->>>>>>> 02910a76
     };
 
     ASSERT_SUCCESS(aws_mqtt5_client_mock_test_fixture_init(&test_context, allocator, &test_fixture_options));
 
     struct aws_mqtt5_client *client = test_context.client;
-<<<<<<< HEAD
-=======
-
->>>>>>> 02910a76
     ASSERT_SUCCESS(aws_mqtt5_client_start(client));
 
     s_wait_for_connected_lifecycle_event(&test_context);
 
-<<<<<<< HEAD
     struct aws_mqtt5_packet_publish_view publish_view = {
         .qos = AWS_MQTT5_QOS_AT_LEAST_ONCE,
         .topic =
@@ -4414,49 +4493,6 @@
 
     ASSERT_SUCCESS(s_verify_client_statistics(
         &test_context, s_publish_qos1_requeue_test_statistics, AWS_ARRAY_SIZE(s_publish_qos1_requeue_test_statistics)));
-=======
-    for (size_t i = 0; i < TEST_PUBLISH_COUNT; ++i) {
-        struct aws_mqtt5_packet_publish_view qos1_publish_view = {
-            .qos = AWS_MQTT5_QOS_AT_LEAST_ONCE,
-            .topic =
-                {
-                    .ptr = s_topic,
-                    .len = AWS_ARRAY_SIZE(s_topic) - 1,
-                },
-        };
-
-        struct aws_mqtt5_publish_completion_options completion_options = {
-            .completion_callback = s_receive_stored_session_publish_completion_fn,
-            .completion_user_data = &test_context,
-        };
-
-        ASSERT_SUCCESS(aws_mqtt5_client_publish(client, &qos1_publish_view, &completion_options));
-    }
-
-    /* Wait for QoS1 publishes to have gone out from client */
-    struct aws_mqtt5_client_test_wait_for_n_context wait_context = {
-        .test_fixture = &test_context,
-        .required_event_count = TEST_PUBLISH_COUNT,
-    };
-    s_wait_for_n_unacked_publishes(&wait_context);
-
-    /* Disconnect with unacked publishes */
-    ASSERT_SUCCESS(aws_mqtt5_client_stop(client, NULL, NULL));
-    s_wait_for_stopped_lifecycle_event(&test_context);
-
-    /* Reconnect with a Client Stored Session */
-    ASSERT_SUCCESS(aws_mqtt5_client_start(client));
-    s_wait_for_connected_lifecycle_event(&test_context);
-
-    /* Provide time for Client to process any queued operations */
-    aws_thread_current_sleep(1000000000);
-
-    ASSERT_SUCCESS(aws_mqtt5_client_stop(client, NULL, NULL));
-    s_wait_for_stopped_lifecycle_event(&test_context);
-
-    /* Check that no publishes were resent after the initial batch on first connect */
-    ASSERT_INT_EQUALS(test_context.publishes_received, TEST_PUBLISH_COUNT);
->>>>>>> 02910a76
 
     aws_mqtt5_client_mock_test_fixture_clean_up(&test_context);
     aws_mqtt_library_clean_up();
@@ -4464,10 +4500,4 @@
     return AWS_OP_SUCCESS;
 }
 
-<<<<<<< HEAD
-AWS_TEST_CASE(mqtt5_client_statistics_publish_qos1_requeue, s_mqtt5_client_statistics_publish_qos1_requeue_fn)
-=======
-AWS_TEST_CASE(
-    mqtt5_client_discard_session_on_server_clean_start,
-    mqtt5_client_discard_session_on_server_clean_start_fn);
->>>>>>> 02910a76
+AWS_TEST_CASE(mqtt5_client_statistics_publish_qos1_requeue, s_mqtt5_client_statistics_publish_qos1_requeue_fn)