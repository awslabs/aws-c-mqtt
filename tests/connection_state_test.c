--- conflicted
+++ resolved
@@ -1216,13 +1216,9 @@
         AWS_MQTT_QOS_AT_LEAST_ONCE,
         false /*retain*/));
     s_wait_for_publish(state_test_data);
-<<<<<<< HEAD
 
     /* Let's do another publish on a topic that is not subscribed by client.
      * This can happen if the Server automatically assigned a subscription to the Client */
-=======
-    /* Let's do another publish on a topic that is not subscribed by client, which should not happen in real life */
->>>>>>> ace204e8
     state_test_data->expected_any_publishes = 3;
     struct aws_byte_cursor payload_3 = aws_byte_cursor_from_c_str("Test Message 3");
     struct aws_byte_cursor topic_3 = aws_byte_cursor_from_c_str("/test/topic3");
