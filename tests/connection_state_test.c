/**
 * Copyright Amazon.com, Inc. or its affiliates. All Rights Reserved.
 * SPDX-License-Identifier: Apache-2.0.
 */

#include "mqtt_mock_server_handler.h"

#include <aws/mqtt/private/client_impl.h>

#include <aws/io/channel_bootstrap.h>
#include <aws/io/event_loop.h>
#include <aws/io/host_resolver.h>

#include <aws/common/clock.h>
#include <aws/common/condition_variable.h>

#include <aws/testing/aws_test_harness.h>

#ifdef _WIN32
#    define LOCAL_SOCK_TEST_PATTERN "\\\\.\\pipe\\testsock%llu"
#else
#    define LOCAL_SOCK_TEST_PATTERN "testsock%llu.sock"
#endif

static const int TEST_LOG_SUBJECT = 60000;

struct received_publish_packet {
    struct aws_byte_buf topic;
    struct aws_byte_buf payload;
};

struct mqtt_connection_state_test {
    struct aws_allocator *allocator;
    struct aws_channel *server_channel;
    struct aws_channel_handler *test_channel_handler;
    struct aws_client_bootstrap *client_bootstrap;
    struct aws_server_bootstrap *server_bootstrap;
    struct aws_event_loop_group el_group;
    struct aws_host_resolver host_resolver;
    struct aws_socket_endpoint endpoint;
    struct aws_socket *listener;
    struct aws_mqtt_client mqtt_client;
    struct aws_mqtt_client_connection *mqtt_connection;
    struct aws_socket_options socket_options;
    bool session_present;
    bool connection_completed;
    bool client_disconnect_completed;
    bool server_disconnect_completed;
    bool connection_interrupted;
    bool connection_resumed;
    bool subscribe_completed;
    bool listener_destroyed;
    int interruption_error;
    enum aws_mqtt_connect_return_code mqtt_return_code;
    int error;
    struct aws_condition_variable cvar;
    struct aws_mutex lock;
    /* any published messages from mock server, that you may not subscribe to. (Which should not happen in real life) */
    struct aws_array_list any_published_messages; /* list of struct received_publish_packet */
    size_t any_publishes_received;
    size_t expected_any_publishes;
    /* the published messages from mock server, that you did subscribe to. */
    struct aws_array_list published_messages; /* list of struct received_publish_packet */
    size_t publishes_received;
    size_t expected_publishes;

    size_t ops_completed;
    size_t expected_ops_completed;
};

static struct mqtt_connection_state_test test_data = {0};

static void s_on_any_publish_received(
    struct aws_mqtt_client_connection *connection,
    const struct aws_byte_cursor *topic,
    const struct aws_byte_cursor *payload,
    void *userdata);

static void s_on_incoming_channel_setup_fn(
    struct aws_server_bootstrap *bootstrap,
    int error_code,
    struct aws_channel *channel,
    void *user_data) {
    (void)bootstrap;
    struct mqtt_connection_state_test *state_test_data = user_data;

    state_test_data->error = error_code;

    if (!error_code) {
        aws_mutex_lock(&state_test_data->lock);
        state_test_data->server_disconnect_completed = false;
        aws_mutex_unlock(&state_test_data->lock);
        AWS_LOGF_DEBUG(TEST_LOG_SUBJECT, "server channel setup completed");

        state_test_data->server_channel = channel;
        struct aws_channel_slot *test_handler_slot = aws_channel_slot_new(channel);
        aws_channel_slot_insert_end(channel, test_handler_slot);
        mqtt_mock_server_handler_update_slot(state_test_data->test_channel_handler, test_handler_slot);
        aws_channel_slot_set_handler(test_handler_slot, state_test_data->test_channel_handler);
    }
}

static void s_on_incoming_channel_shutdown_fn(
    struct aws_server_bootstrap *bootstrap,
    int error_code,
    struct aws_channel *channel,
    void *user_data) {
    (void)bootstrap;
    (void)error_code;
    (void)channel;
    struct mqtt_connection_state_test *state_test_data = user_data;
    aws_mutex_lock(&state_test_data->lock);
    state_test_data->server_disconnect_completed = true;
    AWS_LOGF_DEBUG(TEST_LOG_SUBJECT, "server channel shutdown completed");
    aws_mutex_unlock(&state_test_data->lock);
    aws_condition_variable_notify_one(&state_test_data->cvar);
}

static void s_on_listener_destroy(struct aws_server_bootstrap *bootstrap, void *user_data) {
    (void)bootstrap;
    struct mqtt_connection_state_test *state_test_data = user_data;
    aws_mutex_lock(&state_test_data->lock);
    state_test_data->listener_destroyed = true;
    aws_mutex_unlock(&state_test_data->lock);
    aws_condition_variable_notify_one(&state_test_data->cvar);
}

static bool s_is_listener_destroyed(void *arg) {
    struct mqtt_connection_state_test *state_test_data = arg;
    return state_test_data->listener_destroyed;
}

static void s_wait_on_listener_cleanup(struct mqtt_connection_state_test *state_test_data) {
    aws_mutex_lock(&state_test_data->lock);
    aws_condition_variable_wait_pred(
        &state_test_data->cvar, &state_test_data->lock, s_is_listener_destroyed, state_test_data);
    aws_mutex_unlock(&state_test_data->lock);
}

static void s_on_connection_interrupted(struct aws_mqtt_client_connection *connection, int error_code, void *userdata) {
    (void)connection;
    (void)error_code;
    struct mqtt_connection_state_test *state_test_data = userdata;

    aws_mutex_lock(&state_test_data->lock);
    state_test_data->connection_interrupted = true;
    state_test_data->interruption_error = error_code;
    aws_mutex_unlock(&state_test_data->lock);
    AWS_LOGF_DEBUG(TEST_LOG_SUBJECT, "connection interrupted");
    aws_condition_variable_notify_one(&state_test_data->cvar);
}

static bool s_is_connection_interrupted(void *arg) {
    struct mqtt_connection_state_test *state_test_data = arg;
    return state_test_data->connection_interrupted;
}

static void s_wait_for_interrupt_to_complete(struct mqtt_connection_state_test *state_test_data) {
    aws_mutex_lock(&state_test_data->lock);
    aws_condition_variable_wait_pred(
        &state_test_data->cvar, &state_test_data->lock, s_is_connection_interrupted, state_test_data);
    state_test_data->connection_interrupted = false;
    aws_mutex_unlock(&state_test_data->lock);
}

static void s_on_connection_resumed(
    struct aws_mqtt_client_connection *connection,
    enum aws_mqtt_connect_return_code return_code,
    bool session_present,
    void *userdata) {
    (void)connection;
    (void)return_code;
    (void)session_present;
    AWS_LOGF_DEBUG(TEST_LOG_SUBJECT, "reconnect completed");

    struct mqtt_connection_state_test *state_test_data = userdata;

    aws_mutex_lock(&state_test_data->lock);
    state_test_data->connection_resumed = true;
    aws_mutex_unlock(&state_test_data->lock);
    aws_condition_variable_notify_one(&state_test_data->cvar);
}

static bool s_is_connection_resumed(void *arg) {
    struct mqtt_connection_state_test *state_test_data = arg;
    return state_test_data->connection_resumed;
}

static void s_wait_for_reconnect_to_complete(struct mqtt_connection_state_test *state_test_data) {
    aws_mutex_lock(&state_test_data->lock);
    aws_condition_variable_wait_pred(
        &state_test_data->cvar, &state_test_data->lock, s_is_connection_resumed, state_test_data);
    aws_mutex_unlock(&state_test_data->lock);
}

/** sets up a unix domain socket server and socket options. Creates an mqtt connection configured to use
 * the domain socket.
 */
static int s_setup_mqtt_server_fn(struct aws_allocator *allocator, void *ctx) {
    aws_mqtt_library_init(allocator);

    struct mqtt_connection_state_test *state_test_data = ctx;

    AWS_ZERO_STRUCT(*state_test_data);

    state_test_data->allocator = allocator;

    ASSERT_SUCCESS(aws_event_loop_group_default_init(&state_test_data->el_group, allocator, 1));

    state_test_data->test_channel_handler = new_mqtt_mock_server(allocator);
    ASSERT_NOT_NULL(state_test_data->test_channel_handler);

    state_test_data->server_bootstrap = aws_server_bootstrap_new(allocator, &state_test_data->el_group);
    ASSERT_NOT_NULL(state_test_data->server_bootstrap);

    struct aws_socket_options socket_options = {
        .connect_timeout_ms = 100,
        .domain = AWS_SOCKET_LOCAL,
    };

    state_test_data->socket_options = socket_options;
    ASSERT_SUCCESS(aws_condition_variable_init(&state_test_data->cvar));
    ASSERT_SUCCESS(aws_mutex_init(&state_test_data->lock));

    uint64_t timestamp = 0;
    ASSERT_SUCCESS(aws_sys_clock_get_ticks(&timestamp));

    snprintf(
        state_test_data->endpoint.address,
        sizeof(state_test_data->endpoint.address),
        LOCAL_SOCK_TEST_PATTERN,
        (long long unsigned)timestamp);

    struct aws_server_socket_channel_bootstrap_options server_bootstrap_options = {
        .bootstrap = state_test_data->server_bootstrap,
        .host_name = state_test_data->endpoint.address,
        .port = state_test_data->endpoint.port,
        .socket_options = &state_test_data->socket_options,
        .incoming_callback = s_on_incoming_channel_setup_fn,
        .shutdown_callback = s_on_incoming_channel_shutdown_fn,
        .destroy_callback = s_on_listener_destroy,
        .user_data = state_test_data,
    };
    state_test_data->listener = aws_server_bootstrap_new_socket_listener(&server_bootstrap_options);

    ASSERT_NOT_NULL(state_test_data->listener);

    ASSERT_SUCCESS(
        aws_host_resolver_init_default(&state_test_data->host_resolver, allocator, 1, &state_test_data->el_group));

    struct aws_client_bootstrap_options bootstrap_options = {
        .event_loop_group = &state_test_data->el_group,
        .user_data = state_test_data,
        .host_resolver = &state_test_data->host_resolver,
    };

    state_test_data->client_bootstrap = aws_client_bootstrap_new(allocator, &bootstrap_options);

    ASSERT_SUCCESS(aws_mqtt_client_init(&state_test_data->mqtt_client, allocator, state_test_data->client_bootstrap));
    state_test_data->mqtt_connection = aws_mqtt_client_connection_new(&state_test_data->mqtt_client);
    ASSERT_NOT_NULL(state_test_data->mqtt_connection);

    ASSERT_SUCCESS(aws_mqtt_client_connection_set_connection_interruption_handlers(
        state_test_data->mqtt_connection,
        s_on_connection_interrupted,
        state_test_data,
        s_on_connection_resumed,
        state_test_data));
<<<<<<< HEAD
=======

    ASSERT_SUCCESS(aws_mqtt_client_connection_set_on_any_publish_handler(
        state_test_data->mqtt_connection, s_on_any_publish_received, state_test_data));
>>>>>>> 38f6ac72

    ASSERT_SUCCESS(aws_array_list_init_dynamic(
        &state_test_data->published_messages, allocator, 4, sizeof(struct received_publish_packet)));
    ASSERT_SUCCESS(aws_array_list_init_dynamic(
        &state_test_data->any_published_messages, allocator, 4, sizeof(struct received_publish_packet)));
    return AWS_OP_SUCCESS;
}

static void s_received_publish_packet_list_clean_up(struct aws_array_list *list) {
    for (size_t i = 0; i < aws_array_list_length(list); ++i) {
        struct received_publish_packet *val_ptr = NULL;
        aws_array_list_get_at_ptr(list, (void **)&val_ptr, i);
        aws_byte_buf_clean_up(&val_ptr->payload);
        aws_byte_buf_clean_up(&val_ptr->topic);
    }
    aws_array_list_clean_up(list);
}

static int s_clean_up_mqtt_server_fn(struct aws_allocator *allocator, int setup_result, void *ctx) {
    (void)allocator;

    if (!setup_result) {
        struct mqtt_connection_state_test *state_test_data = ctx;

        s_received_publish_packet_list_clean_up(&state_test_data->published_messages);
        s_received_publish_packet_list_clean_up(&state_test_data->any_published_messages);
        aws_mqtt_client_connection_destroy(state_test_data->mqtt_connection);
        aws_mqtt_client_clean_up(&state_test_data->mqtt_client);
        aws_client_bootstrap_release(state_test_data->client_bootstrap);
        aws_host_resolver_clean_up(&state_test_data->host_resolver);
        aws_server_bootstrap_destroy_socket_listener(state_test_data->server_bootstrap, state_test_data->listener);
        s_wait_on_listener_cleanup(state_test_data);
        aws_server_bootstrap_release(state_test_data->server_bootstrap);
        aws_event_loop_group_clean_up(&state_test_data->el_group);
        destroy_mqtt_mock_server(state_test_data->test_channel_handler);
    }

    aws_mqtt_library_clean_up();
    return AWS_OP_SUCCESS;
}

static void s_on_connection_complete_fn(
    struct aws_mqtt_client_connection *connection,
    int error_code,
    enum aws_mqtt_connect_return_code return_code,
    bool session_present,
    void *userdata) {
    (void)connection;
    struct mqtt_connection_state_test *state_test_data = userdata;
    aws_mutex_lock(&state_test_data->lock);

    state_test_data->session_present = session_present;
    state_test_data->mqtt_return_code = return_code;
    state_test_data->error = error_code;
    state_test_data->connection_completed = true;
    aws_mutex_unlock(&state_test_data->lock);

    aws_condition_variable_notify_one(&state_test_data->cvar);
}

static bool s_is_connection_completed(void *arg) {
    struct mqtt_connection_state_test *state_test_data = arg;
    return state_test_data->connection_completed;
}

static void s_wait_for_connection_to_complete(struct mqtt_connection_state_test *state_test_data) {
    aws_mutex_lock(&state_test_data->lock);
    aws_condition_variable_wait_pred(
        &state_test_data->cvar, &state_test_data->lock, s_is_connection_completed, state_test_data);
    state_test_data->connection_completed = false;
    aws_mutex_unlock(&state_test_data->lock);
}

void s_on_disconnect_fn(struct aws_mqtt_client_connection *connection, void *userdata) {
    (void)connection;
    struct mqtt_connection_state_test *state_test_data = userdata;
    aws_mutex_lock(&state_test_data->lock);
    state_test_data->client_disconnect_completed = true;
    aws_mutex_unlock(&state_test_data->lock);

    aws_condition_variable_notify_one(&state_test_data->cvar);
}

static bool s_is_disconnect_completed(void *arg) {
    struct mqtt_connection_state_test *state_test_data = arg;
    return state_test_data->client_disconnect_completed && state_test_data->server_disconnect_completed;
}

static void s_wait_for_disconnect_to_complete(struct mqtt_connection_state_test *state_test_data) {
    aws_mutex_lock(&state_test_data->lock);
    aws_condition_variable_wait_pred(
        &state_test_data->cvar, &state_test_data->lock, s_is_disconnect_completed, state_test_data);
    state_test_data->client_disconnect_completed = false;
    state_test_data->server_disconnect_completed = false;
    aws_mutex_unlock(&state_test_data->lock);
}

static void s_on_any_publish_received(
    struct aws_mqtt_client_connection *connection,
    const struct aws_byte_cursor *topic,
    const struct aws_byte_cursor *payload,
    void *userdata) {
    (void)connection;
    struct mqtt_connection_state_test *state_test_data = userdata;

    struct aws_byte_buf payload_cp;
    aws_byte_buf_init_copy_from_cursor(&payload_cp, state_test_data->allocator, *payload);
    struct aws_byte_buf topic_cp;
    aws_byte_buf_init_copy_from_cursor(&topic_cp, state_test_data->allocator, *topic);
    struct received_publish_packet received_packet = {.payload = payload_cp, .topic = topic_cp};

    aws_mutex_lock(&state_test_data->lock);
    aws_array_list_push_back(&state_test_data->any_published_messages, &received_packet);
    state_test_data->any_publishes_received++;
    aws_mutex_unlock(&state_test_data->lock);
    aws_condition_variable_notify_one(&state_test_data->cvar);
}

static bool s_is_any_publish_received(void *arg) {
    struct mqtt_connection_state_test *state_test_data = arg;
    return state_test_data->any_publishes_received == state_test_data->expected_any_publishes;
}

static void s_wait_for_any_publish(struct mqtt_connection_state_test *state_test_data) {
    aws_mutex_lock(&state_test_data->lock);
    aws_condition_variable_wait_pred(
        &state_test_data->cvar, &state_test_data->lock, s_is_any_publish_received, state_test_data);
    state_test_data->any_publishes_received = 0;
    state_test_data->expected_any_publishes = 0;
    aws_mutex_unlock(&state_test_data->lock);
}

static void s_on_publish_received(
    struct aws_mqtt_client_connection *connection,
    const struct aws_byte_cursor *topic,
    const struct aws_byte_cursor *payload,
    void *userdata) {
    (void)connection;
    (void)topic;
    struct mqtt_connection_state_test *state_test_data = userdata;

    struct aws_byte_buf payload_cp;
    aws_byte_buf_init_copy_from_cursor(&payload_cp, state_test_data->allocator, *payload);
    struct aws_byte_buf topic_cp;
    aws_byte_buf_init_copy_from_cursor(&topic_cp, state_test_data->allocator, *topic);
    struct received_publish_packet received_packet = {.payload = payload_cp, .topic = topic_cp};

    aws_mutex_lock(&state_test_data->lock);
    aws_array_list_push_back(&state_test_data->published_messages, &received_packet);
    state_test_data->publishes_received++;
    aws_mutex_unlock(&state_test_data->lock);
    aws_condition_variable_notify_one(&state_test_data->cvar);
}

static bool s_is_publish_received(void *arg) {
    struct mqtt_connection_state_test *state_test_data = arg;
    return state_test_data->publishes_received == state_test_data->expected_publishes;
}

static void s_wait_for_publish(struct mqtt_connection_state_test *state_test_data) {
    aws_mutex_lock(&state_test_data->lock);
    aws_condition_variable_wait_pred(
        &state_test_data->cvar, &state_test_data->lock, s_is_publish_received, state_test_data);
    state_test_data->publishes_received = 0;
    state_test_data->expected_publishes = 0;
    aws_mutex_unlock(&state_test_data->lock);
}

static void s_on_suback(
    struct aws_mqtt_client_connection *connection,
    uint16_t packet_id,
    const struct aws_byte_cursor *topic,
    enum aws_mqtt_qos qos,
    int error_code,
    void *userdata) {
    (void)connection;
    (void)packet_id;
    (void)topic;
    (void)qos;
    (void)error_code;

    struct mqtt_connection_state_test *state_test_data = userdata;

    aws_mutex_lock(&state_test_data->lock);
    state_test_data->subscribe_completed = true;
    aws_mutex_unlock(&state_test_data->lock);
    aws_condition_variable_notify_one(&state_test_data->cvar);
}

static bool s_is_subscribe_completed(void *arg) {
    struct mqtt_connection_state_test *state_test_data = arg;
    return state_test_data->subscribe_completed;
}

static void s_wait_for_subscribe_to_complete(struct mqtt_connection_state_test *state_test_data) {
    aws_mutex_lock(&state_test_data->lock);
    aws_condition_variable_wait_pred(
        &state_test_data->cvar, &state_test_data->lock, s_is_subscribe_completed, state_test_data);
    aws_mutex_unlock(&state_test_data->lock);
}

static void s_on_multi_suback(
    struct aws_mqtt_client_connection *connection,
    uint16_t packet_id,
    const struct aws_array_list *topic_subacks, /* contains aws_mqtt_topic_subscription pointers */
    int error_code,
    void *userdata) {
    (void)connection;
    (void)packet_id;
    (void)topic_subacks;
    (void)error_code;

    struct mqtt_connection_state_test *state_test_data = userdata;

    aws_mutex_lock(&state_test_data->lock);
    state_test_data->subscribe_completed = true;
    aws_mutex_unlock(&state_test_data->lock);
    aws_condition_variable_notify_one(&state_test_data->cvar);
}

static void s_on_op_complete(
    struct aws_mqtt_client_connection *connection,
    uint16_t packet_id,
    int error_code,
    void *userdata) {
    (void)connection;
    (void)packet_id;
    (void)error_code;

    struct mqtt_connection_state_test *state_test_data = userdata;
    AWS_LOGF_DEBUG(TEST_LOG_SUBJECT, "pub op completed");
    aws_mutex_lock(&state_test_data->lock);
    state_test_data->ops_completed++;
    aws_mutex_unlock(&state_test_data->lock);
    aws_condition_variable_notify_one(&state_test_data->cvar);
}

static bool s_is_ops_completed(void *arg) {
    struct mqtt_connection_state_test *state_test_data = arg;
    return state_test_data->ops_completed == state_test_data->expected_ops_completed;
}

static void s_wait_for_ops_completed(struct mqtt_connection_state_test *state_test_data) {
    aws_mutex_lock(&state_test_data->lock);
    aws_condition_variable_wait_for_pred(
        &state_test_data->cvar, &state_test_data->lock, 10000000000, s_is_ops_completed, state_test_data);
    aws_mutex_unlock(&state_test_data->lock);
}

/*
 * Makes an Mqtt connect call, then a disconnect. Then verifies a CONNECT and DISCONNECT were sent.
 */
static int s_test_mqtt_connect_disconnect_fn(struct aws_allocator *allocator, void *ctx) {
    (void)allocator;
    struct mqtt_connection_state_test *state_test_data = ctx;

    struct aws_mqtt_connection_options connection_options = {
        .user_data = state_test_data,
        .clean_session = false,
        .client_id = aws_byte_cursor_from_c_str("client1234"),
        .host_name = aws_byte_cursor_from_c_str(state_test_data->endpoint.address),
        .socket_options = &state_test_data->socket_options,
        .on_connection_complete = s_on_connection_complete_fn,
    };

    ASSERT_SUCCESS(aws_mqtt_client_connection_connect(state_test_data->mqtt_connection, &connection_options));
    s_wait_for_connection_to_complete(state_test_data);
    ASSERT_SUCCESS(
        aws_mqtt_client_connection_disconnect(state_test_data->mqtt_connection, s_on_disconnect_fn, state_test_data));
    s_wait_for_disconnect_to_complete(state_test_data);

    /* Decode all received packets by mock server */
    ASSERT_SUCCESS(mqtt_mock_server_decoder_packets(state_test_data->test_channel_handler));

    ASSERT_UINT_EQUALS(2, mqtt_mock_server_decoded_packets_count(state_test_data->test_channel_handler));
    struct mqtt_decoded_packet *received_packet =
        mqtt_mock_server_get_decoded_packet(state_test_data->test_channel_handler, 0);
    ASSERT_UINT_EQUALS(AWS_MQTT_PACKET_CONNECT, received_packet->type);
    ASSERT_UINT_EQUALS(connection_options.clean_session, received_packet->clean_session);
    ASSERT_TRUE(aws_byte_cursor_eq(&received_packet->client_identifier, &connection_options.client_id));

    received_packet = mqtt_mock_server_get_decoded_packet(state_test_data->test_channel_handler, 1);
    ASSERT_UINT_EQUALS(AWS_MQTT_PACKET_DISCONNECT, received_packet->type);

    return AWS_OP_SUCCESS;
}

AWS_TEST_CASE_FIXTURE(
    mqtt_connect_disconnect,
    s_setup_mqtt_server_fn,
    s_test_mqtt_connect_disconnect_fn,
    s_clean_up_mqtt_server_fn,
    &test_data)

/*
 * Makes an Mqtt connect call, and set will and login information for the connection. Validate the those information are
 * correctly included in the CONNECT package.
 */
static int s_test_mqtt_connect_set_will_login_fn(struct aws_allocator *allocator, void *ctx) {
    (void)allocator;
    struct mqtt_connection_state_test *state_test_data = ctx;

    struct aws_byte_cursor will_payload = aws_byte_cursor_from_c_str("this is a will.");
    struct aws_byte_cursor topic = aws_byte_cursor_from_c_str("test_topic");
    struct aws_byte_cursor username = aws_byte_cursor_from_c_str("user name");
    struct aws_byte_cursor password = aws_byte_cursor_from_c_str("password");
    enum aws_mqtt_qos will_qos = AWS_MQTT_QOS_AT_LEAST_ONCE;

    ASSERT_SUCCESS(aws_mqtt_client_connection_set_will(
        state_test_data->mqtt_connection, &topic, will_qos, true /*retain*/, &will_payload));

    ASSERT_SUCCESS(aws_mqtt_client_connection_set_login(state_test_data->mqtt_connection, &username, &password));

    struct aws_mqtt_connection_options connection_options = {
        .user_data = state_test_data,
        .clean_session = false,
        .client_id = aws_byte_cursor_from_c_str("client1234"),
        .host_name = aws_byte_cursor_from_c_str(state_test_data->endpoint.address),
        .socket_options = &state_test_data->socket_options,
        .on_connection_complete = s_on_connection_complete_fn,
    };

    ASSERT_SUCCESS(aws_mqtt_client_connection_connect(state_test_data->mqtt_connection, &connection_options));
    s_wait_for_connection_to_complete(state_test_data);
    ASSERT_SUCCESS(
        aws_mqtt_client_connection_disconnect(state_test_data->mqtt_connection, s_on_disconnect_fn, state_test_data));
    s_wait_for_disconnect_to_complete(state_test_data);

    /* Decode all received packets by mock server */
    ASSERT_SUCCESS(mqtt_mock_server_decoder_packets(state_test_data->test_channel_handler));

    ASSERT_UINT_EQUALS(2, mqtt_mock_server_decoded_packets_count(state_test_data->test_channel_handler));

    /* CONNECT packet */
    struct mqtt_decoded_packet *received_packet =
        mqtt_mock_server_get_decoded_packet(state_test_data->test_channel_handler, 0);
    ASSERT_UINT_EQUALS(AWS_MQTT_PACKET_CONNECT, received_packet->type);
    ASSERT_UINT_EQUALS(connection_options.clean_session, received_packet->clean_session);
    ASSERT_TRUE(aws_byte_cursor_eq(&received_packet->client_identifier, &connection_options.client_id));
    /* validate the received will */
    ASSERT_TRUE(aws_byte_cursor_eq(&received_packet->will_message, &will_payload));
    ASSERT_TRUE(aws_byte_cursor_eq(&received_packet->will_topic, &topic));
    ASSERT_UINT_EQUALS(will_qos, received_packet->will_qos);
    ASSERT_TRUE(true == received_packet->will_retain);
    /* validate the received login information */
    ASSERT_TRUE(aws_byte_cursor_eq(&received_packet->username, &username));
    ASSERT_TRUE(aws_byte_cursor_eq(&received_packet->password, &password));

    /* DISCONNECT packet */
    received_packet = mqtt_mock_server_get_decoded_packet(state_test_data->test_channel_handler, 1);
    ASSERT_UINT_EQUALS(AWS_MQTT_PACKET_DISCONNECT, received_packet->type);

    /* Connect to the mock server again. If set will&loggin message is not called before the next connect, the
     * will&loggin message will still be there and be sent to the server again */
    ASSERT_SUCCESS(aws_mqtt_client_connection_connect(state_test_data->mqtt_connection, &connection_options));
    s_wait_for_connection_to_complete(state_test_data);
    ASSERT_SUCCESS(mqtt_mock_server_decoder_packets(state_test_data->test_channel_handler));

    /* The second CONNECT packet */
    received_packet = mqtt_mock_server_get_latest_decoded_packet(state_test_data->test_channel_handler);
    ASSERT_UINT_EQUALS(AWS_MQTT_PACKET_CONNECT, received_packet->type);
    ASSERT_UINT_EQUALS(connection_options.clean_session, received_packet->clean_session);
    ASSERT_TRUE(aws_byte_cursor_eq(&received_packet->client_identifier, &connection_options.client_id));
    /* validate the received will */
    ASSERT_TRUE(aws_byte_cursor_eq(&received_packet->will_message, &will_payload));
    ASSERT_TRUE(aws_byte_cursor_eq(&received_packet->will_topic, &topic));
    ASSERT_UINT_EQUALS(will_qos, received_packet->will_qos);
    ASSERT_TRUE(true == received_packet->will_retain);
    /* validate the received login information */
    ASSERT_TRUE(aws_byte_cursor_eq(&received_packet->username, &username));
    ASSERT_TRUE(aws_byte_cursor_eq(&received_packet->password, &password));

    /* disconnect */
    ASSERT_SUCCESS(
        aws_mqtt_client_connection_disconnect(state_test_data->mqtt_connection, s_on_disconnect_fn, state_test_data));
    s_wait_for_disconnect_to_complete(state_test_data);

    /* set new will & loggin message, before next connect, the next CONNECT packet will contain the new information */
    struct aws_byte_cursor new_will_payload = aws_byte_cursor_from_c_str("this is a new will.");
    struct aws_byte_cursor new_topic = aws_byte_cursor_from_c_str("test_topic_New");
    struct aws_byte_cursor new_username = aws_byte_cursor_from_c_str("new user name");
    struct aws_byte_cursor new_password = aws_byte_cursor_from_c_str("new password");
    enum aws_mqtt_qos new_will_qos = AWS_MQTT_QOS_AT_MOST_ONCE;

    ASSERT_SUCCESS(aws_mqtt_client_connection_set_will(
        state_test_data->mqtt_connection, &new_topic, new_will_qos, true /*retain*/, &new_will_payload));

    ASSERT_SUCCESS(
        aws_mqtt_client_connection_set_login(state_test_data->mqtt_connection, &new_username, &new_password));

    /* connect again */
    ASSERT_SUCCESS(aws_mqtt_client_connection_connect(state_test_data->mqtt_connection, &connection_options));
    s_wait_for_connection_to_complete(state_test_data);
    ASSERT_SUCCESS(mqtt_mock_server_decoder_packets(state_test_data->test_channel_handler));

    /* The third CONNECT packet */
    received_packet = mqtt_mock_server_get_latest_decoded_packet(state_test_data->test_channel_handler);
    ASSERT_UINT_EQUALS(AWS_MQTT_PACKET_CONNECT, received_packet->type);
    ASSERT_UINT_EQUALS(connection_options.clean_session, received_packet->clean_session);
    ASSERT_TRUE(aws_byte_cursor_eq(&received_packet->client_identifier, &connection_options.client_id));
    /* validate the received will */
    ASSERT_TRUE(aws_byte_cursor_eq(&received_packet->will_message, &new_will_payload));
    ASSERT_TRUE(aws_byte_cursor_eq(&received_packet->will_topic, &new_topic));
    ASSERT_UINT_EQUALS(new_will_qos, received_packet->will_qos);
    ASSERT_TRUE(true == received_packet->will_retain);
    /* validate the received login information */
    ASSERT_TRUE(aws_byte_cursor_eq(&received_packet->username, &new_username));
    ASSERT_TRUE(aws_byte_cursor_eq(&received_packet->password, &new_password));

    /* disconnect. FINISHED */
    ASSERT_SUCCESS(
        aws_mqtt_client_connection_disconnect(state_test_data->mqtt_connection, s_on_disconnect_fn, state_test_data));
    s_wait_for_disconnect_to_complete(state_test_data);

    return AWS_OP_SUCCESS;
}

AWS_TEST_CASE_FIXTURE(
    mqtt_connect_set_will_login,
    s_setup_mqtt_server_fn,
    s_test_mqtt_connect_set_will_login_fn,
    s_clean_up_mqtt_server_fn,
    &test_data)

/*
 * Makes a CONNECT, then the server hangs up, tests that the client reconnects on its own, then sends a DISCONNECT.
 */
static int s_test_mqtt_connection_interrupted_fn(struct aws_allocator *allocator, void *ctx) {
    (void)allocator;
    struct mqtt_connection_state_test *state_test_data = ctx;

    struct aws_mqtt_connection_options connection_options = {
        .user_data = state_test_data,
        .clean_session = true,
        .client_id = aws_byte_cursor_from_c_str("client1234"),
        .host_name = aws_byte_cursor_from_c_str(state_test_data->endpoint.address),
        .socket_options = &state_test_data->socket_options,
        .on_connection_complete = s_on_connection_complete_fn,
    };

    ASSERT_SUCCESS(aws_mqtt_client_connection_connect(state_test_data->mqtt_connection, &connection_options));
    s_wait_for_connection_to_complete(state_test_data);

    /* shut it down and make sure the client automatically reconnects.*/
    aws_channel_shutdown(state_test_data->server_channel, AWS_OP_SUCCESS);
    s_wait_for_reconnect_to_complete(state_test_data);

    ASSERT_SUCCESS(
        aws_mqtt_client_connection_disconnect(state_test_data->mqtt_connection, s_on_disconnect_fn, state_test_data));
    s_wait_for_disconnect_to_complete(state_test_data);

    /* Decode all received packets by mock server */
    ASSERT_SUCCESS(mqtt_mock_server_decoder_packets(state_test_data->test_channel_handler));

    ASSERT_UINT_EQUALS(3, mqtt_mock_server_decoded_packets_count(state_test_data->test_channel_handler));
    struct mqtt_decoded_packet *received_packet =
        mqtt_mock_server_get_decoded_packet(state_test_data->test_channel_handler, 0);
    ASSERT_UINT_EQUALS(AWS_MQTT_PACKET_CONNECT, received_packet->type);
    ASSERT_UINT_EQUALS(connection_options.clean_session, received_packet->clean_session);
    ASSERT_TRUE(aws_byte_cursor_eq(&received_packet->client_identifier, &connection_options.client_id));

    received_packet = mqtt_mock_server_get_decoded_packet(state_test_data->test_channel_handler, 1);
    ASSERT_UINT_EQUALS(AWS_MQTT_PACKET_CONNECT, received_packet->type);
    ASSERT_UINT_EQUALS(connection_options.clean_session, received_packet->clean_session);
    ASSERT_TRUE(aws_byte_cursor_eq(&received_packet->client_identifier, &connection_options.client_id));

    received_packet = mqtt_mock_server_get_decoded_packet(state_test_data->test_channel_handler, 2);
    ASSERT_UINT_EQUALS(AWS_MQTT_PACKET_DISCONNECT, received_packet->type);

    return AWS_OP_SUCCESS;
}

AWS_TEST_CASE_FIXTURE(
    mqtt_connection_interrupted,
    s_setup_mqtt_server_fn,
    s_test_mqtt_connection_interrupted_fn,
    s_clean_up_mqtt_server_fn,
    &test_data)

/* Makes a CONNECT, with a 1 second keep alive ping interval, the mock is configured to not reply to the PING,
 * this should cause a timeout, then the PING responses are turned back on, and the client should automatically
 * reconnect. Then send a DISCONNECT. */
static int s_test_mqtt_connection_timeout_fn(struct aws_allocator *allocator, void *ctx) {
    (void)allocator;
    struct mqtt_connection_state_test *state_test_data = ctx;

    struct aws_mqtt_connection_options connection_options = {
        .user_data = state_test_data,
        .clean_session = true,
        .client_id = aws_byte_cursor_from_c_str("client1234"),
        .host_name = aws_byte_cursor_from_c_str(state_test_data->endpoint.address),
        .socket_options = &state_test_data->socket_options,
        .on_connection_complete = s_on_connection_complete_fn,
        .keep_alive_time_secs = 1,
        .ping_timeout_ms = 100,
    };

    mqtt_mock_server_set_max_ping_resp(state_test_data->test_channel_handler, 0);
    ASSERT_SUCCESS(aws_mqtt_client_connection_connect(state_test_data->mqtt_connection, &connection_options));
    s_wait_for_connection_to_complete(state_test_data);

    /* this should take about 1.1 seconds for the timeout and reconnect.*/
    s_wait_for_reconnect_to_complete(state_test_data);

    ASSERT_SUCCESS(
        aws_mqtt_client_connection_disconnect(state_test_data->mqtt_connection, s_on_disconnect_fn, state_test_data));
    s_wait_for_disconnect_to_complete(state_test_data);

    ASSERT_INT_EQUALS(AWS_ERROR_MQTT_TIMEOUT, state_test_data->interruption_error);

    /* Decode all received packets by mock server */
    ASSERT_SUCCESS(mqtt_mock_server_decoder_packets(state_test_data->test_channel_handler));

    ASSERT_UINT_EQUALS(4, mqtt_mock_server_decoded_packets_count(state_test_data->test_channel_handler));
    struct mqtt_decoded_packet *received_packet =
        mqtt_mock_server_get_decoded_packet(state_test_data->test_channel_handler, 0);
    ASSERT_UINT_EQUALS(AWS_MQTT_PACKET_CONNECT, received_packet->type);
    ASSERT_UINT_EQUALS(connection_options.clean_session, received_packet->clean_session);
    ASSERT_TRUE(aws_byte_cursor_eq(&received_packet->client_identifier, &connection_options.client_id));

    received_packet = mqtt_mock_server_get_decoded_packet(state_test_data->test_channel_handler, 1);
    ASSERT_UINT_EQUALS(AWS_MQTT_PACKET_PINGREQ, received_packet->type);

    received_packet = mqtt_mock_server_get_decoded_packet(state_test_data->test_channel_handler, 2);
    ASSERT_UINT_EQUALS(AWS_MQTT_PACKET_CONNECT, received_packet->type);
    ASSERT_UINT_EQUALS(connection_options.clean_session, received_packet->clean_session);
    ASSERT_TRUE(aws_byte_cursor_eq(&received_packet->client_identifier, &connection_options.client_id));

    received_packet = mqtt_mock_server_get_decoded_packet(state_test_data->test_channel_handler, 3);
    ASSERT_UINT_EQUALS(AWS_MQTT_PACKET_DISCONNECT, received_packet->type);

    return AWS_OP_SUCCESS;
}

AWS_TEST_CASE_FIXTURE(
    mqtt_connection_timeout,
    s_setup_mqtt_server_fn,
    s_test_mqtt_connection_timeout_fn,
    s_clean_up_mqtt_server_fn,
    &test_data)

/* Test set on_any_publish handler. User can set on_any_publish handler to be called whenever any publish packet is
 * received */
static int s_test_mqtt_connection_any_publish_fn(struct aws_allocator *allocator, void *ctx) {
    (void)allocator;
    struct mqtt_connection_state_test *state_test_data = ctx;

    struct aws_mqtt_connection_options connection_options = {
        .user_data = state_test_data,
        .clean_session = false,
        .client_id = aws_byte_cursor_from_c_str("client1234"),
        .host_name = aws_byte_cursor_from_c_str(state_test_data->endpoint.address),
        .socket_options = &state_test_data->socket_options,
        .on_connection_complete = s_on_connection_complete_fn,
    };

    struct aws_byte_cursor topic_1 = aws_byte_cursor_from_c_str("/test/topic1");
    struct aws_byte_cursor topic_2 = aws_byte_cursor_from_c_str("/test/topic2");

    ASSERT_SUCCESS(aws_mqtt_client_connection_connect(state_test_data->mqtt_connection, &connection_options));
    s_wait_for_connection_to_complete(state_test_data);

    /* NOTE: mock server sends to client with no subscription at all, which should not happen in the real world! */
    state_test_data->expected_any_publishes = 2;
    struct aws_byte_cursor payload_1 = aws_byte_cursor_from_c_str("Test Message 1");
    ASSERT_SUCCESS(mqtt_mock_server_send_publish(
        state_test_data->test_channel_handler, &topic_1, &payload_1, AWS_MQTT_QOS_AT_LEAST_ONCE));
    struct aws_byte_cursor payload_2 = aws_byte_cursor_from_c_str("Test Message 2");
    ASSERT_SUCCESS(mqtt_mock_server_send_publish(
        state_test_data->test_channel_handler, &topic_2, &payload_2, AWS_MQTT_QOS_AT_LEAST_ONCE));

    s_wait_for_any_publish(state_test_data);
    mqtt_mock_server_wait_for_pubacks(state_test_data->test_channel_handler, 2);

    ASSERT_SUCCESS(
        aws_mqtt_client_connection_disconnect(state_test_data->mqtt_connection, s_on_disconnect_fn, state_test_data));
    s_wait_for_disconnect_to_complete(state_test_data);

    /* Decode all received packets by mock server */
    ASSERT_SUCCESS(mqtt_mock_server_decoder_packets(state_test_data->test_channel_handler));

    /* CONNECT two PUBACK DISCONNECT */
    ASSERT_UINT_EQUALS(4, mqtt_mock_server_decoded_packets_count(state_test_data->test_channel_handler));
    struct mqtt_decoded_packet *received_packet =
        mqtt_mock_server_get_decoded_packet(state_test_data->test_channel_handler, 0);
    ASSERT_UINT_EQUALS(AWS_MQTT_PACKET_CONNECT, received_packet->type);
    ASSERT_UINT_EQUALS(connection_options.clean_session, received_packet->clean_session);
    ASSERT_TRUE(aws_byte_cursor_eq(&received_packet->client_identifier, &connection_options.client_id));

    received_packet = mqtt_mock_server_get_decoded_packet(state_test_data->test_channel_handler, 1);
    ASSERT_UINT_EQUALS(AWS_MQTT_PACKET_PUBACK, received_packet->type);

    received_packet = mqtt_mock_server_get_decoded_packet(state_test_data->test_channel_handler, 2);
    ASSERT_UINT_EQUALS(AWS_MQTT_PACKET_PUBACK, received_packet->type);

    received_packet = mqtt_mock_server_get_decoded_packet(state_test_data->test_channel_handler, 3);
    ASSERT_UINT_EQUALS(AWS_MQTT_PACKET_DISCONNECT, received_packet->type);

    /* Check the received publish packet from the client side */
    ASSERT_UINT_EQUALS(2, aws_array_list_length(&state_test_data->any_published_messages));
    struct received_publish_packet *publish_msg = NULL;
    ASSERT_SUCCESS(aws_array_list_get_at_ptr(&state_test_data->any_published_messages, (void **)&publish_msg, 0));
    ASSERT_TRUE(aws_byte_cursor_eq_byte_buf(&topic_1, &publish_msg->topic));
    ASSERT_TRUE(aws_byte_cursor_eq_byte_buf(&payload_1, &publish_msg->payload));
    ASSERT_SUCCESS(aws_array_list_get_at_ptr(&state_test_data->any_published_messages, (void **)&publish_msg, 1));
    ASSERT_TRUE(aws_byte_cursor_eq_byte_buf(&topic_2, &publish_msg->topic));
    ASSERT_TRUE(aws_byte_cursor_eq_byte_buf(&payload_2, &publish_msg->payload));

    return AWS_OP_SUCCESS;
}

AWS_TEST_CASE_FIXTURE(
    mqtt_connection_any_publish,
    s_setup_mqtt_server_fn,
    s_test_mqtt_connection_any_publish_fn,
    s_clean_up_mqtt_server_fn,
    &test_data)

/* Makes a CONNECT, channel is successfully setup, but the server never sends a connack, make sure we timeout. */
static int s_test_mqtt_connection_connack_timeout_fn(struct aws_allocator *allocator, void *ctx) {
    (void)allocator;
    struct mqtt_connection_state_test *state_test_data = ctx;

    struct aws_mqtt_connection_options connection_options = {
        .user_data = state_test_data,
        .clean_session = true,
        .client_id = aws_byte_cursor_from_c_str("client1234"),
        .host_name = aws_byte_cursor_from_c_str(state_test_data->endpoint.address),
        .socket_options = &state_test_data->socket_options,
        .on_connection_complete = s_on_connection_complete_fn,
        .keep_alive_time_secs = 1,
        .ping_timeout_ms = 100,
    };

    mqtt_mock_server_set_max_connack(state_test_data->test_channel_handler, 0);
    ASSERT_SUCCESS(aws_mqtt_client_connection_connect(state_test_data->mqtt_connection, &connection_options));
    s_wait_for_connection_to_complete(state_test_data);

    ASSERT_INT_EQUALS(AWS_ERROR_MQTT_TIMEOUT, state_test_data->error);

    return AWS_OP_SUCCESS;
}

AWS_TEST_CASE_FIXTURE(
    mqtt_connection_connack_timeout,
    s_setup_mqtt_server_fn,
    s_test_mqtt_connection_connack_timeout_fn,
    s_clean_up_mqtt_server_fn,
    &test_data)

/* Subscribe to a topic prior to connection, make a CONNECT, have the server send PUBLISH messages,
 * make sure they're received, then send a DISCONNECT. */
static int s_test_mqtt_subscribe_fn(struct aws_allocator *allocator, void *ctx) {
    (void)allocator;
    struct mqtt_connection_state_test *state_test_data = ctx;

    struct aws_mqtt_connection_options connection_options = {
        .user_data = state_test_data,
        .clean_session = false,
        .client_id = aws_byte_cursor_from_c_str("client1234"),
        .host_name = aws_byte_cursor_from_c_str(state_test_data->endpoint.address),
        .socket_options = &state_test_data->socket_options,
        .on_connection_complete = s_on_connection_complete_fn,
    };

    struct aws_byte_cursor sub_topic = aws_byte_cursor_from_c_str("/test/topic");

    uint16_t packet_id = aws_mqtt_client_connection_subscribe(
        state_test_data->mqtt_connection,
        &sub_topic,
        AWS_MQTT_QOS_AT_LEAST_ONCE,
        s_on_publish_received,
        state_test_data,
        NULL,
        s_on_suback,
        state_test_data);
    ASSERT_TRUE(packet_id > 0);

    ASSERT_SUCCESS(aws_mqtt_client_connection_connect(state_test_data->mqtt_connection, &connection_options));
    s_wait_for_connection_to_complete(state_test_data);

    s_wait_for_subscribe_to_complete(state_test_data);

    state_test_data->expected_publishes = 2;
    struct aws_byte_cursor payload_1 = aws_byte_cursor_from_c_str("Test Message 1");
    ASSERT_SUCCESS(mqtt_mock_server_send_publish(
        state_test_data->test_channel_handler, &sub_topic, &payload_1, AWS_MQTT_QOS_AT_LEAST_ONCE));
    struct aws_byte_cursor payload_2 = aws_byte_cursor_from_c_str("Test Message 2");
    ASSERT_SUCCESS(mqtt_mock_server_send_publish(
        state_test_data->test_channel_handler, &sub_topic, &payload_2, AWS_MQTT_QOS_AT_LEAST_ONCE));

    s_wait_for_publish(state_test_data);
    mqtt_mock_server_wait_for_pubacks(state_test_data->test_channel_handler, 2);

    ASSERT_SUCCESS(
        aws_mqtt_client_connection_disconnect(state_test_data->mqtt_connection, s_on_disconnect_fn, state_test_data));
    s_wait_for_disconnect_to_complete(state_test_data);

    /* Decode all received packets by mock server */
    ASSERT_SUCCESS(mqtt_mock_server_decoder_packets(state_test_data->test_channel_handler));

    ASSERT_UINT_EQUALS(5, mqtt_mock_server_decoded_packets_count(state_test_data->test_channel_handler));
    struct mqtt_decoded_packet *received_packet =
        mqtt_mock_server_get_decoded_packet(state_test_data->test_channel_handler, 0);
    ASSERT_UINT_EQUALS(AWS_MQTT_PACKET_CONNECT, received_packet->type);
    ASSERT_UINT_EQUALS(connection_options.clean_session, received_packet->clean_session);
    ASSERT_TRUE(aws_byte_cursor_eq(&received_packet->client_identifier, &connection_options.client_id));

    received_packet = mqtt_mock_server_get_decoded_packet(state_test_data->test_channel_handler, 1);
    ASSERT_UINT_EQUALS(AWS_MQTT_PACKET_SUBSCRIBE, received_packet->type);
    ASSERT_UINT_EQUALS(1, aws_array_list_length(&received_packet->sub_topic_filters));
    struct aws_mqtt_subscription val;
    ASSERT_SUCCESS(aws_array_list_front(&received_packet->sub_topic_filters, &val));
    ASSERT_TRUE(aws_byte_cursor_eq(&val.topic_filter, &sub_topic));
    ASSERT_UINT_EQUALS(AWS_MQTT_QOS_AT_LEAST_ONCE, val.qos);
    ASSERT_UINT_EQUALS(packet_id, received_packet->packet_identifier);

    received_packet = mqtt_mock_server_get_decoded_packet(state_test_data->test_channel_handler, 2);
    ASSERT_UINT_EQUALS(AWS_MQTT_PACKET_PUBACK, received_packet->type);

    received_packet = mqtt_mock_server_get_decoded_packet(state_test_data->test_channel_handler, 3);
    ASSERT_UINT_EQUALS(AWS_MQTT_PACKET_PUBACK, received_packet->type);

    received_packet = mqtt_mock_server_get_decoded_packet(state_test_data->test_channel_handler, 4);
    ASSERT_UINT_EQUALS(AWS_MQTT_PACKET_DISCONNECT, received_packet->type);

    ASSERT_UINT_EQUALS(2, aws_array_list_length(&state_test_data->published_messages));

    struct received_publish_packet *publish_msg = NULL;
    ASSERT_SUCCESS(aws_array_list_get_at_ptr(&state_test_data->published_messages, (void **)&publish_msg, 0));
    ASSERT_TRUE(aws_byte_cursor_eq_byte_buf(&sub_topic, &publish_msg->topic));
    ASSERT_TRUE(aws_byte_cursor_eq_byte_buf(&payload_1, &publish_msg->payload));
    ASSERT_SUCCESS(aws_array_list_get_at_ptr(&state_test_data->published_messages, (void **)&publish_msg, 1));
    ASSERT_TRUE(aws_byte_cursor_eq_byte_buf(&sub_topic, &publish_msg->topic));
    ASSERT_TRUE(aws_byte_cursor_eq_byte_buf(&payload_2, &publish_msg->payload));

    return AWS_OP_SUCCESS;
}

AWS_TEST_CASE_FIXTURE(
    mqtt_connect_subscribe,
    s_setup_mqtt_server_fn,
    s_test_mqtt_subscribe_fn,
    s_clean_up_mqtt_server_fn,
    &test_data)

/* Subscribe to multiple topics prior to connection, make a CONNECT, have the server send PUBLISH messages,
 * make sure they're received, then send a DISCONNECT. */
static int s_test_mqtt_subscribe_multi_fn(struct aws_allocator *allocator, void *ctx) {
    (void)allocator;
    struct mqtt_connection_state_test *state_test_data = ctx;

    struct aws_mqtt_connection_options connection_options = {
        .user_data = state_test_data,
        .clean_session = false,
        .client_id = aws_byte_cursor_from_c_str("client1234"),
        .host_name = aws_byte_cursor_from_c_str(state_test_data->endpoint.address),
        .socket_options = &state_test_data->socket_options,
        .on_connection_complete = s_on_connection_complete_fn,
    };

    struct aws_byte_cursor sub_topic_1 = aws_byte_cursor_from_c_str("/test/topic1");
    struct aws_byte_cursor sub_topic_2 = aws_byte_cursor_from_c_str("/test/topic2");

    /* clang-format off */
    struct aws_mqtt_topic_subscription sub1 = {.topic = sub_topic_1,
                                               .qos = AWS_MQTT_QOS_AT_LEAST_ONCE,
                                               .on_publish = s_on_publish_received,
                                               .on_cleanup = NULL,
                                               .on_publish_ud = state_test_data};
    struct aws_mqtt_topic_subscription sub2 = {.topic = sub_topic_2,
                                               .qos = AWS_MQTT_QOS_AT_LEAST_ONCE,
                                               .on_publish = s_on_publish_received,
                                               .on_cleanup = NULL,
                                               .on_publish_ud = state_test_data};
    /* clang-format on */

    struct aws_array_list topic_filters;
    size_t list_len = 2;
    AWS_VARIABLE_LENGTH_ARRAY(uint8_t, static_buf, list_len * sizeof(struct aws_mqtt_topic_subscription));
    aws_array_list_init_static(&topic_filters, static_buf, list_len, sizeof(struct aws_mqtt_topic_subscription));

    aws_array_list_push_back(&topic_filters, &sub1);
    aws_array_list_push_back(&topic_filters, &sub2);

    uint16_t packet_id = aws_mqtt_client_connection_subscribe_multiple(
        state_test_data->mqtt_connection, &topic_filters, s_on_multi_suback, state_test_data);
    ASSERT_TRUE(packet_id > 0);

    ASSERT_SUCCESS(aws_mqtt_client_connection_connect(state_test_data->mqtt_connection, &connection_options));
    s_wait_for_connection_to_complete(state_test_data);

    s_wait_for_subscribe_to_complete(state_test_data);

    state_test_data->expected_publishes = 2;
    struct aws_byte_cursor payload_1 = aws_byte_cursor_from_c_str("Test Message 1");
    ASSERT_SUCCESS(mqtt_mock_server_send_publish(
        state_test_data->test_channel_handler, &sub_topic_1, &payload_1, AWS_MQTT_QOS_AT_LEAST_ONCE));
    struct aws_byte_cursor payload_2 = aws_byte_cursor_from_c_str("Test Message 2");
    ASSERT_SUCCESS(mqtt_mock_server_send_publish(
        state_test_data->test_channel_handler, &sub_topic_2, &payload_2, AWS_MQTT_QOS_AT_LEAST_ONCE));
    s_wait_for_publish(state_test_data);

    /* Let's do another publish on a topic that is not subscribed by client, which should not happen in real life */
    state_test_data->expected_any_publishes = 3;
    struct aws_byte_cursor payload_3 = aws_byte_cursor_from_c_str("Test Message 3");
    struct aws_byte_cursor topic_3 = aws_byte_cursor_from_c_str("/test/topic3");
    ASSERT_SUCCESS(mqtt_mock_server_send_publish(
        state_test_data->test_channel_handler, &topic_3, &payload_3, AWS_MQTT_QOS_AT_LEAST_ONCE));
    s_wait_for_any_publish(state_test_data);

    mqtt_mock_server_wait_for_pubacks(state_test_data->test_channel_handler, 3);

    ASSERT_SUCCESS(
        aws_mqtt_client_connection_disconnect(state_test_data->mqtt_connection, s_on_disconnect_fn, state_test_data));
    s_wait_for_disconnect_to_complete(state_test_data);

    /* Decode all received packets by mock server */
    ASSERT_SUCCESS(mqtt_mock_server_decoder_packets(state_test_data->test_channel_handler));

    ASSERT_UINT_EQUALS(6, mqtt_mock_server_decoded_packets_count(state_test_data->test_channel_handler));
    struct mqtt_decoded_packet *received_packet =
        mqtt_mock_server_get_decoded_packet(state_test_data->test_channel_handler, 0);
    ASSERT_UINT_EQUALS(AWS_MQTT_PACKET_CONNECT, received_packet->type);

    received_packet = mqtt_mock_server_get_decoded_packet(state_test_data->test_channel_handler, 1);
    ASSERT_UINT_EQUALS(AWS_MQTT_PACKET_SUBSCRIBE, received_packet->type);
    ASSERT_UINT_EQUALS(2, aws_array_list_length(&received_packet->sub_topic_filters));
    struct aws_mqtt_subscription val;
    ASSERT_SUCCESS(aws_array_list_front(&received_packet->sub_topic_filters, &val));
    ASSERT_TRUE(aws_byte_cursor_eq(&val.topic_filter, &sub_topic_1));
    ASSERT_UINT_EQUALS(AWS_MQTT_QOS_AT_LEAST_ONCE, val.qos);
    ASSERT_SUCCESS(aws_array_list_back(&received_packet->sub_topic_filters, &val));
    ASSERT_TRUE(aws_byte_cursor_eq(&val.topic_filter, &sub_topic_2));
    ASSERT_UINT_EQUALS(AWS_MQTT_QOS_AT_LEAST_ONCE, val.qos);
    ASSERT_UINT_EQUALS(packet_id, received_packet->packet_identifier);

    received_packet = mqtt_mock_server_get_decoded_packet(state_test_data->test_channel_handler, 2);
    ASSERT_UINT_EQUALS(AWS_MQTT_PACKET_PUBACK, received_packet->type);
    received_packet = mqtt_mock_server_get_decoded_packet(state_test_data->test_channel_handler, 3);
    ASSERT_UINT_EQUALS(AWS_MQTT_PACKET_PUBACK, received_packet->type);
    received_packet = mqtt_mock_server_get_decoded_packet(state_test_data->test_channel_handler, 4);
    ASSERT_UINT_EQUALS(AWS_MQTT_PACKET_PUBACK, received_packet->type);

    received_packet = mqtt_mock_server_get_decoded_packet(state_test_data->test_channel_handler, 5);
    ASSERT_UINT_EQUALS(AWS_MQTT_PACKET_DISCONNECT, received_packet->type);

    /* Only two packets should be recorded by the published_messages, but all the three packets will be recorded by
     * any_published_messages */
    ASSERT_UINT_EQUALS(2, aws_array_list_length(&state_test_data->published_messages));
    ASSERT_UINT_EQUALS(3, aws_array_list_length(&state_test_data->any_published_messages));

    struct received_publish_packet *publish_msg = NULL;
    ASSERT_SUCCESS(aws_array_list_get_at_ptr(&state_test_data->published_messages, (void **)&publish_msg, 0));
    ASSERT_TRUE(aws_byte_cursor_eq_byte_buf(&sub_topic_1, &publish_msg->topic));
    ASSERT_TRUE(aws_byte_cursor_eq_byte_buf(&payload_1, &publish_msg->payload));
    ASSERT_SUCCESS(aws_array_list_get_at_ptr(&state_test_data->published_messages, (void **)&publish_msg, 1));
    ASSERT_TRUE(aws_byte_cursor_eq_byte_buf(&sub_topic_2, &publish_msg->topic));
    ASSERT_TRUE(aws_byte_cursor_eq_byte_buf(&payload_2, &publish_msg->payload));

    return AWS_OP_SUCCESS;
}

AWS_TEST_CASE_FIXTURE(
    mqtt_connect_subscribe_multi,
    s_setup_mqtt_server_fn,
    s_test_mqtt_subscribe_multi_fn,
    s_clean_up_mqtt_server_fn,
    &test_data)

/* Subscribe to multiple topics prior to connection, make a CONNECT, have the server send PUBLISH messages, unsubscribe
 * to a topic, have the server send PUBLISH messages again, make sure the unsubscribed topic callback will not be fired
 */
static int s_test_mqtt_unsubscribe_fn(struct aws_allocator *allocator, void *ctx) {
    (void)allocator;
    struct mqtt_connection_state_test *state_test_data = ctx;

    struct aws_mqtt_connection_options connection_options = {
        .user_data = state_test_data,
        .clean_session = false,
        .client_id = aws_byte_cursor_from_c_str("client1234"),
        .host_name = aws_byte_cursor_from_c_str(state_test_data->endpoint.address),
        .socket_options = &state_test_data->socket_options,
        .on_connection_complete = s_on_connection_complete_fn,
    };

    struct aws_byte_cursor sub_topic_1 = aws_byte_cursor_from_c_str("/test/topic1");
    struct aws_byte_cursor sub_topic_2 = aws_byte_cursor_from_c_str("/test/topic2");

    /* clang-format off */
    struct aws_mqtt_topic_subscription sub1 = {.topic = sub_topic_1,
                                               .qos = AWS_MQTT_QOS_AT_LEAST_ONCE,
                                               .on_publish = s_on_publish_received,
                                               .on_cleanup = NULL,
                                               .on_publish_ud = state_test_data};
    struct aws_mqtt_topic_subscription sub2 = {.topic = sub_topic_2,
                                               .qos = AWS_MQTT_QOS_AT_LEAST_ONCE,
                                               .on_publish = s_on_publish_received,
                                               .on_cleanup = NULL,
                                               .on_publish_ud = state_test_data};
    /* clang-format on */

    struct aws_array_list topic_filters;
    size_t list_len = 2;
    AWS_VARIABLE_LENGTH_ARRAY(uint8_t, static_buf, list_len * sizeof(struct aws_mqtt_topic_subscription));
    aws_array_list_init_static(&topic_filters, static_buf, list_len, sizeof(struct aws_mqtt_topic_subscription));

    aws_array_list_push_back(&topic_filters, &sub1);
    aws_array_list_push_back(&topic_filters, &sub2);

    uint16_t sub_packet_id = aws_mqtt_client_connection_subscribe_multiple(
        state_test_data->mqtt_connection, &topic_filters, s_on_multi_suback, state_test_data);
    ASSERT_TRUE(sub_packet_id > 0);

    ASSERT_SUCCESS(aws_mqtt_client_connection_connect(state_test_data->mqtt_connection, &connection_options));
    s_wait_for_connection_to_complete(state_test_data);

    s_wait_for_subscribe_to_complete(state_test_data);

    state_test_data->expected_any_publishes = 2;
    struct aws_byte_cursor payload_1 = aws_byte_cursor_from_c_str("Test Message 1");
    ASSERT_SUCCESS(mqtt_mock_server_send_publish(
        state_test_data->test_channel_handler, &sub_topic_1, &payload_1, AWS_MQTT_QOS_AT_LEAST_ONCE));
    struct aws_byte_cursor payload_2 = aws_byte_cursor_from_c_str("Test Message 2");
    ASSERT_SUCCESS(mqtt_mock_server_send_publish(
        state_test_data->test_channel_handler, &sub_topic_2, &payload_2, AWS_MQTT_QOS_AT_LEAST_ONCE));
    s_wait_for_any_publish(state_test_data);
    mqtt_mock_server_wait_for_pubacks(state_test_data->test_channel_handler, 2);

    /* unsubscribe to the first topic */
    uint16_t unsub_packet_id = aws_mqtt_client_connection_unsubscribe(
        state_test_data->mqtt_connection, &sub_topic_1, s_on_op_complete, state_test_data);
    ASSERT_TRUE(unsub_packet_id > 0);
    /* Even when the UNSUBACK has not received, the client will not invoke the on_pub callback for that topic */
    ASSERT_SUCCESS(mqtt_mock_server_send_publish(
        state_test_data->test_channel_handler, &sub_topic_1, &payload_1, AWS_MQTT_QOS_AT_LEAST_ONCE));
    ASSERT_SUCCESS(mqtt_mock_server_send_publish(
        state_test_data->test_channel_handler, &sub_topic_2, &payload_2, AWS_MQTT_QOS_AT_LEAST_ONCE));
    state_test_data->expected_any_publishes = 2;
    s_wait_for_any_publish(state_test_data);
    mqtt_mock_server_wait_for_pubacks(state_test_data->test_channel_handler, 2);

    ASSERT_SUCCESS(
        aws_mqtt_client_connection_disconnect(state_test_data->mqtt_connection, s_on_disconnect_fn, state_test_data));
    s_wait_for_disconnect_to_complete(state_test_data);

    /* Decode all received packets by mock server */
    ASSERT_SUCCESS(mqtt_mock_server_decoder_packets(state_test_data->test_channel_handler));

    struct mqtt_decoded_packet *received_packet =
        mqtt_mock_server_get_decoded_packet(state_test_data->test_channel_handler, 0);
    ASSERT_UINT_EQUALS(AWS_MQTT_PACKET_CONNECT, received_packet->type);

    received_packet = mqtt_mock_server_get_decoded_packet(state_test_data->test_channel_handler, 1);
    ASSERT_UINT_EQUALS(AWS_MQTT_PACKET_SUBSCRIBE, received_packet->type);
    ASSERT_UINT_EQUALS(2, aws_array_list_length(&received_packet->sub_topic_filters));
    struct aws_mqtt_subscription val;
    ASSERT_SUCCESS(aws_array_list_front(&received_packet->sub_topic_filters, &val));
    ASSERT_TRUE(aws_byte_cursor_eq(&val.topic_filter, &sub_topic_1));
    ASSERT_UINT_EQUALS(AWS_MQTT_QOS_AT_LEAST_ONCE, val.qos);
    ASSERT_SUCCESS(aws_array_list_back(&received_packet->sub_topic_filters, &val));
    ASSERT_TRUE(aws_byte_cursor_eq(&val.topic_filter, &sub_topic_2));
    ASSERT_UINT_EQUALS(AWS_MQTT_QOS_AT_LEAST_ONCE, val.qos);
    ASSERT_UINT_EQUALS(sub_packet_id, received_packet->packet_identifier);

    received_packet = mqtt_mock_server_get_decoded_packet(state_test_data->test_channel_handler, 2);
    ASSERT_UINT_EQUALS(AWS_MQTT_PACKET_PUBACK, received_packet->type);
    received_packet = mqtt_mock_server_get_decoded_packet(state_test_data->test_channel_handler, 3);
    ASSERT_UINT_EQUALS(AWS_MQTT_PACKET_PUBACK, received_packet->type);

    received_packet = mqtt_mock_server_get_decoded_packet(state_test_data->test_channel_handler, 4);
    ASSERT_UINT_EQUALS(AWS_MQTT_PACKET_UNSUBSCRIBE, received_packet->type);
    ASSERT_UINT_EQUALS(1, aws_array_list_length(&received_packet->unsub_topic_filters));
    struct aws_byte_cursor val_cur;
    ASSERT_SUCCESS(aws_array_list_front(&received_packet->unsub_topic_filters, &val_cur));
    ASSERT_TRUE(aws_byte_cursor_eq(&val_cur, &sub_topic_1));
    ASSERT_UINT_EQUALS(unsub_packet_id, received_packet->packet_identifier);

    received_packet = mqtt_mock_server_get_decoded_packet(state_test_data->test_channel_handler, 5);
    ASSERT_UINT_EQUALS(AWS_MQTT_PACKET_PUBACK, received_packet->type);
    received_packet = mqtt_mock_server_get_decoded_packet(state_test_data->test_channel_handler, 6);
    ASSERT_UINT_EQUALS(AWS_MQTT_PACKET_PUBACK, received_packet->type);

    received_packet = mqtt_mock_server_get_decoded_packet(state_test_data->test_channel_handler, 7);
    ASSERT_UINT_EQUALS(AWS_MQTT_PACKET_DISCONNECT, received_packet->type);

    /* Only three packets should be recorded by the published_messages, but all the four packets will be recorded by
     * any_published_messages */
    ASSERT_UINT_EQUALS(3, aws_array_list_length(&state_test_data->published_messages));
    ASSERT_UINT_EQUALS(4, aws_array_list_length(&state_test_data->any_published_messages));

    struct received_publish_packet *publish_msg = NULL;
    ASSERT_SUCCESS(aws_array_list_get_at_ptr(&state_test_data->published_messages, (void **)&publish_msg, 0));
    ASSERT_TRUE(aws_byte_cursor_eq_byte_buf(&sub_topic_1, &publish_msg->topic));
    ASSERT_TRUE(aws_byte_cursor_eq_byte_buf(&payload_1, &publish_msg->payload));
    ASSERT_SUCCESS(aws_array_list_get_at_ptr(&state_test_data->published_messages, (void **)&publish_msg, 1));
    ASSERT_TRUE(aws_byte_cursor_eq_byte_buf(&sub_topic_2, &publish_msg->topic));
    ASSERT_TRUE(aws_byte_cursor_eq_byte_buf(&payload_2, &publish_msg->payload));
    ASSERT_SUCCESS(aws_array_list_get_at_ptr(&state_test_data->published_messages, (void **)&publish_msg, 2));
    ASSERT_TRUE(aws_byte_cursor_eq_byte_buf(&sub_topic_2, &publish_msg->topic));
    ASSERT_TRUE(aws_byte_cursor_eq_byte_buf(&payload_2, &publish_msg->payload));

    return AWS_OP_SUCCESS;
}

AWS_TEST_CASE_FIXTURE(
    mqtt_connect_unsubscribe,
    s_setup_mqtt_server_fn,
    s_test_mqtt_unsubscribe_fn,
    s_clean_up_mqtt_server_fn,
    &test_data)

/* Make a CONNECT, PUBLISH to a topic, make sure server received, then send a DISCONNECT. */
static int s_test_mqtt_publish_fn(struct aws_allocator *allocator, void *ctx) {
    (void)allocator;
    struct mqtt_connection_state_test *state_test_data = ctx;

    struct aws_mqtt_connection_options connection_options = {
        .user_data = state_test_data,
        .clean_session = false,
        .client_id = aws_byte_cursor_from_c_str("client1234"),
        .host_name = aws_byte_cursor_from_c_str(state_test_data->endpoint.address),
        .socket_options = &state_test_data->socket_options,
        .on_connection_complete = s_on_connection_complete_fn,
    };

    struct aws_byte_cursor pub_topic = aws_byte_cursor_from_c_str("/test/topic");
    struct aws_byte_cursor payload_1 = aws_byte_cursor_from_c_str("Test Message 1");
    struct aws_byte_cursor payload_2 = aws_byte_cursor_from_c_str("Test Message 2");

    ASSERT_SUCCESS(aws_mqtt_client_connection_connect(state_test_data->mqtt_connection, &connection_options));
    s_wait_for_connection_to_complete(state_test_data);

    state_test_data->expected_ops_completed = 2;
    uint16_t packet_id_1 = aws_mqtt_client_connection_publish(
        state_test_data->mqtt_connection,
        &pub_topic,
        AWS_MQTT_QOS_AT_LEAST_ONCE,
        false,
        &payload_1,
        s_on_op_complete,
        state_test_data);
    ASSERT_TRUE(packet_id_1 > 0);
    uint16_t packet_id_2 = aws_mqtt_client_connection_publish(
        state_test_data->mqtt_connection,
        &pub_topic,
        AWS_MQTT_QOS_AT_LEAST_ONCE,
        false,
        &payload_2,
        s_on_op_complete,
        state_test_data);
    ASSERT_TRUE(packet_id_2 > 0);

    s_wait_for_ops_completed(state_test_data);

    ASSERT_SUCCESS(
        aws_mqtt_client_connection_disconnect(state_test_data->mqtt_connection, s_on_disconnect_fn, state_test_data));
    s_wait_for_disconnect_to_complete(state_test_data);

    /* Decode all received packets by mock server */
    ASSERT_SUCCESS(mqtt_mock_server_decoder_packets(state_test_data->test_channel_handler));

    ASSERT_UINT_EQUALS(4, mqtt_mock_server_decoded_packets_count(state_test_data->test_channel_handler));
    struct mqtt_decoded_packet *received_packet =
        mqtt_mock_server_get_decoded_packet(state_test_data->test_channel_handler, 0);
    ASSERT_UINT_EQUALS(AWS_MQTT_PACKET_CONNECT, received_packet->type);
    ASSERT_TRUE(aws_byte_cursor_eq(&received_packet->client_identifier, &connection_options.client_id));

    received_packet = mqtt_mock_server_get_decoded_packet(state_test_data->test_channel_handler, 1);
    ASSERT_UINT_EQUALS(AWS_MQTT_PACKET_PUBLISH, received_packet->type);
    ASSERT_TRUE(aws_byte_cursor_eq(&received_packet->topic_name, &pub_topic));
    ASSERT_TRUE(aws_byte_cursor_eq(&received_packet->publish_payload, &payload_1));

    received_packet = mqtt_mock_server_get_decoded_packet(state_test_data->test_channel_handler, 2);
    ASSERT_UINT_EQUALS(AWS_MQTT_PACKET_PUBLISH, received_packet->type);
    ASSERT_TRUE(aws_byte_cursor_eq(&received_packet->topic_name, &pub_topic));
    ASSERT_TRUE(aws_byte_cursor_eq(&received_packet->publish_payload, &payload_2));

    received_packet = mqtt_mock_server_get_decoded_packet(state_test_data->test_channel_handler, 3);
    ASSERT_UINT_EQUALS(AWS_MQTT_PACKET_DISCONNECT, received_packet->type);

    return AWS_OP_SUCCESS;
}

AWS_TEST_CASE_FIXTURE(
    mqtt_connect_publish,
    s_setup_mqtt_server_fn,
    s_test_mqtt_publish_fn,
    s_clean_up_mqtt_server_fn,
    &test_data)

/**
 * CONNECT, force the server to hang up after a successful connection and block all CONNACKS, send PUBLISH messages
 * let the server send CONNACKS, make sure when the client reconnects automatically, it sends the PUBLISH messages
 * that were sent during offline mode. Then send a DISCONNECT.
 */
static int s_test_mqtt_connection_offline_publish_fn(struct aws_allocator *allocator, void *ctx) {
    (void)allocator;
    struct mqtt_connection_state_test *state_test_data = ctx;

    struct aws_mqtt_connection_options connection_options = {
        .user_data = state_test_data,
        .clean_session = true,
        .client_id = aws_byte_cursor_from_c_str("client1234"),
        .host_name = aws_byte_cursor_from_c_str(state_test_data->endpoint.address),
        .socket_options = &state_test_data->socket_options,
        .on_connection_complete = s_on_connection_complete_fn,
        .ping_timeout_ms = 10,
        .keep_alive_time_secs = 1,
    };

    ASSERT_SUCCESS(aws_mqtt_client_connection_connect(state_test_data->mqtt_connection, &connection_options));
    s_wait_for_connection_to_complete(state_test_data);

    mqtt_mock_server_set_max_connack(state_test_data->test_channel_handler, 0);

    /* shut it down and make sure the client automatically reconnects.*/
    aws_channel_shutdown(state_test_data->server_channel, AWS_OP_SUCCESS);
    s_wait_for_interrupt_to_complete(state_test_data);

    state_test_data->server_disconnect_completed = false;

    struct aws_byte_cursor pub_topic = aws_byte_cursor_from_c_str("/test/topic");
    struct aws_byte_cursor payload_1 = aws_byte_cursor_from_c_str("Test Message 1");
    struct aws_byte_cursor payload_2 = aws_byte_cursor_from_c_str("Test Message 2");

    aws_mutex_lock(&state_test_data->lock);
    state_test_data->expected_ops_completed = 2;
    aws_mutex_unlock(&state_test_data->lock);

    ASSERT_TRUE(
        aws_mqtt_client_connection_publish(
            state_test_data->mqtt_connection,
            &pub_topic,
            AWS_MQTT_QOS_AT_LEAST_ONCE,
            false,
            &payload_1,
            s_on_op_complete,
            state_test_data) > 0);
    ASSERT_TRUE(
        aws_mqtt_client_connection_publish(
            state_test_data->mqtt_connection,
            &pub_topic,
            AWS_MQTT_QOS_AT_LEAST_ONCE,
            false,
            &payload_2,
            s_on_op_complete,
            state_test_data) > 0);

    aws_mutex_lock(&state_test_data->lock);
    ASSERT_FALSE(state_test_data->connection_resumed);
    aws_mutex_unlock(&state_test_data->lock);
    mqtt_mock_server_set_max_connack(state_test_data->test_channel_handler, SIZE_MAX);
    s_wait_for_ops_completed(state_test_data);
    aws_mutex_lock(&state_test_data->lock);
    ASSERT_TRUE(state_test_data->connection_resumed);
    aws_mutex_unlock(&state_test_data->lock);

    ASSERT_SUCCESS(
        aws_mqtt_client_connection_disconnect(state_test_data->mqtt_connection, s_on_disconnect_fn, state_test_data));
    s_wait_for_disconnect_to_complete(state_test_data);

    /* Decode all received packets by mock server */
    ASSERT_SUCCESS(mqtt_mock_server_decoder_packets(state_test_data->test_channel_handler));
    size_t packets_count = mqtt_mock_server_decoded_packets_count(state_test_data->test_channel_handler);
    ASSERT_TRUE(packets_count >= 5 && packets_count <= 6);

    struct mqtt_decoded_packet *received_packet =
        mqtt_mock_server_get_decoded_packet(state_test_data->test_channel_handler, 0);
    ASSERT_UINT_EQUALS(AWS_MQTT_PACKET_CONNECT, received_packet->type);
    ASSERT_UINT_EQUALS(connection_options.clean_session, received_packet->clean_session);
    ASSERT_TRUE(aws_byte_cursor_eq(&received_packet->client_identifier, &connection_options.client_id));

    received_packet = mqtt_mock_server_get_decoded_packet(state_test_data->test_channel_handler, 1);
    ASSERT_UINT_EQUALS(AWS_MQTT_PACKET_CONNECT, received_packet->type);
    ASSERT_UINT_EQUALS(connection_options.clean_session, received_packet->clean_session);
    ASSERT_TRUE(aws_byte_cursor_eq(&received_packet->client_identifier, &connection_options.client_id));

    /* if message count is 6 there was an extra connect message due to the automatic reconnect behavior and timing. */
    size_t index = 2;
    if (packets_count == 6) {
        received_packet = mqtt_mock_server_get_decoded_packet(state_test_data->test_channel_handler, index++);
        ASSERT_UINT_EQUALS(AWS_MQTT_PACKET_CONNECT, received_packet->type);
        ASSERT_UINT_EQUALS(connection_options.clean_session, received_packet->clean_session);
        ASSERT_TRUE(aws_byte_cursor_eq(&received_packet->client_identifier, &connection_options.client_id));
    }

    received_packet = mqtt_mock_server_get_decoded_packet(state_test_data->test_channel_handler, index++);
    ASSERT_UINT_EQUALS(AWS_MQTT_PACKET_PUBLISH, received_packet->type);
    ASSERT_TRUE(aws_byte_cursor_eq(&received_packet->topic_name, &pub_topic));
    ASSERT_TRUE(aws_byte_cursor_eq(&received_packet->publish_payload, &payload_1));

    received_packet = mqtt_mock_server_get_decoded_packet(state_test_data->test_channel_handler, index++);
    ASSERT_UINT_EQUALS(AWS_MQTT_PACKET_PUBLISH, received_packet->type);
    ASSERT_TRUE(aws_byte_cursor_eq(&received_packet->topic_name, &pub_topic));
    ASSERT_TRUE(aws_byte_cursor_eq(&received_packet->publish_payload, &payload_2));

    received_packet = mqtt_mock_server_get_decoded_packet(state_test_data->test_channel_handler, index++);
    ASSERT_UINT_EQUALS(AWS_MQTT_PACKET_DISCONNECT, received_packet->type);

    return AWS_OP_SUCCESS;
}

AWS_TEST_CASE_FIXTURE(
    mqtt_connection_offline_publish,
    s_setup_mqtt_server_fn,
    s_test_mqtt_connection_offline_publish_fn,
    s_clean_up_mqtt_server_fn,
    &test_data)

/**
 * TODO: Another race condition may cause the publish results differently due to our inconsistent retry police.
 * - If the connection closes before the publish, the publish will retry when the connect restores. It'll complete with
 * no error.
 * - If the the task scheduled before the connection closes completely, the task will be cancelled. And the publish will
 * complete with error.
 * We probably need a more consistent retry police.
 *
 * Regression test: Once upon a time there was a bug caused by race condition on the state of connection.
 * The scenario is the server/broker closes the connection, while the client is making requests.
 * The race condition between the eventloop thread closes the connection and the main thread makes request could cause a
 * bug.
 * Solution: put a lock for the state of connection, protect it from accessing by multiple threads at the same time.
 *
 * mqtt_connection_closes_while_making_requests
 */<|MERGE_RESOLUTION|>--- conflicted
+++ resolved
@@ -266,12 +266,9 @@
         state_test_data,
         s_on_connection_resumed,
         state_test_data));
-<<<<<<< HEAD
-=======
 
     ASSERT_SUCCESS(aws_mqtt_client_connection_set_on_any_publish_handler(
         state_test_data->mqtt_connection, s_on_any_publish_received, state_test_data));
->>>>>>> 38f6ac72
 
     ASSERT_SUCCESS(aws_array_list_init_dynamic(
         &state_test_data->published_messages, allocator, 4, sizeof(struct received_publish_packet)));
