--- conflicted
+++ resolved
@@ -191,15 +191,9 @@
         return AWS_OP_ERR;
     }
 
-    aws_mqtt_topic_tree_publish(&connection->subscriptions, &publish);
-
-<<<<<<< HEAD
-    if (aws_mqtt_topic_tree_publish(&connection->thread_data.subscriptions, &publish)) {
-        return AWS_OP_ERR;
-    }
-=======
+    aws_mqtt_topic_tree_publish(&connection->thread_data.subscriptions, &publish);
+
     MQTT_CLIENT_CALL_CALLBACK_ARGS(connection, on_any_publish, &publish.topic_name, &publish.payload);
->>>>>>> 38f6ac72
 
     AWS_LOGF_TRACE(
         AWS_LS_MQTT_CLIENT,
