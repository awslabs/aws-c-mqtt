/**
 * Copyright Amazon.com, Inc. or its affiliates. All Rights Reserved.
 * SPDX-License-Identifier: Apache-2.0.
 */

#include <aws/mqtt/mqtt.h>

#include <aws/common/clock.h>
#include <aws/common/rw_lock.h>

#include <aws/mqtt/private/client_impl_shared.h>
#include <aws/mqtt/private/mqtt_subscription_set.h>
#include <aws/mqtt/private/v5/mqtt3_to_mqtt5_adapter_impl.h>
#include <aws/mqtt/private/v5/mqtt5_client_impl.h>
#include <aws/mqtt/v5/mqtt5_listener.h>

struct aws_mqtt_adapter_final_destroy_task {
    struct aws_task task;
    struct aws_allocator *allocator;
    struct aws_mqtt_client_connection *connection;
};

static void s_mqtt_adapter_final_destroy_task_fn(struct aws_task *task, void *arg, enum aws_task_status status) {
    (void)task;
    (void)status;

    struct aws_mqtt_adapter_final_destroy_task *destroy_task = arg;
    struct aws_mqtt_client_connection_5_impl *adapter = destroy_task->connection->impl;

    if (adapter->client->config->websocket_handshake_transform_user_data == adapter) {
        /*
         * If the mqtt5 client is pointing to us for websocket transform, then erase that.  The callback
         * is invoked from our pinned event loop so this is safe.
         *
         * TODO: It is possible that multiple adapters may have sequentially side-affected the websocket handshake.
         * For now, in that case, subsequent connection attempts will probably not succeed.
         */
        adapter->client->config->websocket_handshake_transform = NULL;
        adapter->client->config->websocket_handshake_transform_user_data = NULL;
    }

    aws_mqtt_subscription_set_destroy(adapter->subscriptions);
    aws_mqtt3_to_mqtt5_adapter_operation_table_clean_up(&adapter->operational_state);

    adapter->client = aws_mqtt5_client_release(adapter->client);
    aws_rw_lock_clean_up(&adapter->lock);

    aws_mem_release(adapter->allocator, adapter);

    aws_mem_release(destroy_task->allocator, destroy_task);
}

static struct aws_mqtt_adapter_final_destroy_task *s_aws_mqtt_adapter_final_destroy_task_new(
    struct aws_allocator *allocator,
    struct aws_mqtt_client_connection_5_impl *adapter) {

    struct aws_mqtt_adapter_final_destroy_task *destroy_task =
        aws_mem_calloc(allocator, 1, sizeof(struct aws_mqtt_adapter_final_destroy_task));

    aws_task_init(
        &destroy_task->task, s_mqtt_adapter_final_destroy_task_fn, (void *)destroy_task, "MqttAdapterFinalDestroy");
    destroy_task->allocator = adapter->allocator;
    destroy_task->connection = &adapter->base; /* Do not acquire, we're at zero external and internal ref counts */

    return destroy_task;
}

static void s_aws_mqtt_adapter_final_destroy(struct aws_mqtt_client_connection_5_impl *adapter) {

    struct aws_mqtt_adapter_final_destroy_task *task =
        s_aws_mqtt_adapter_final_destroy_task_new(adapter->allocator, adapter);
    if (task == NULL) {
        AWS_LOGF_ERROR(AWS_LS_MQTT_CLIENT, "id=%p: failed to create adapter final destroy task", (void *)adapter);
        return;
    }

    aws_event_loop_schedule_task_now(adapter->loop, &task->task);
}

typedef int (*adapter_callback_fn)(struct aws_mqtt_client_connection_5_impl *adapter, void *context);

/*
 * The state/ref-count lock is held during synchronous callbacks to prevent invoking into something that is in the
 * process of destruction.  In general this isn't a performance worry since callbacks are invoked from a single thread:
 * the event loop that the client and adapter are seated on.
 *
 * But since we don't have recursive mutexes on all platforms, we need to be careful about the shutdown
 * process since if we naively always locked, then an adapter release from within a callback would deadlock.
 *
 * We need a way to tell if locking will result in a deadlock.  The specific case is invoking a synchronous
 * callback from the event loop that re-enters the adapter logic via releasing the connection.  We can recognize
 * this scenario by setting/clearing an internal flag (in_synchronous_callback) and checking it only if we're
 * in the event loop thread.  If it's true, we know we've already locked at the beginning of the synchronous callback
 * and we can safely skip locking, otherwise we must lock.
 *
 * This function gives us a helper for making these kinds of safe callbacks.  We use it in:
 *   (1) Releasing the connection
 *   (2) Websocket handshake transform
 *   (3) Making lifecycle and operation callbacks on the mqtt311 interface
 *
 * It works by
 *   (1) Correctly determining if locking would deadlock and skipping lock only in that case, otherwise locking
 *   (2) Invoke the callback
 *   (3) Unlock if we locked in step (1)
 *
 * It also properly sets/clears the in_synchronous_callback flag if we're in the event loop and are not in
 * a callback already.
 */
static int s_aws_mqtt5_adapter_perform_safe_callback(
    struct aws_mqtt_client_connection_5_impl *adapter,
    bool use_write_lock,
    adapter_callback_fn callback_fn,
    void *callback_user_data) {

    /* Step (1) - conditionally lock and manipulate the in_synchronous_callback flag */
    bool should_unlock = true;
    bool clear_synchronous_callback_flag = false;
    if (aws_event_loop_thread_is_callers_thread(adapter->loop)) {
        if (adapter->in_synchronous_callback) {
            should_unlock = false;
        } else {
            adapter->in_synchronous_callback = true;
            clear_synchronous_callback_flag = true;
        }
    }

    if (should_unlock) {
        if (use_write_lock) {
            aws_rw_lock_wlock(&adapter->lock);
        } else {
            aws_rw_lock_rlock(&adapter->lock);
        }
    }

    // Step (2) - perform the callback
    int result = (*callback_fn)(adapter, callback_user_data);

    // Step (3) - undo anything we did in step (1)
    if (should_unlock) {
        if (use_write_lock) {
            aws_rw_lock_wunlock(&adapter->lock);
        } else {
            aws_rw_lock_runlock(&adapter->lock);
        }
    }

    if (clear_synchronous_callback_flag) {
        adapter->in_synchronous_callback = false;
    }

    return result;
}

struct aws_mqtt_adapter_disconnect_task {
    struct aws_task task;
    struct aws_allocator *allocator;
    struct aws_mqtt_client_connection_5_impl *adapter;

    aws_mqtt_client_on_disconnect_fn *on_disconnect;
    void *on_disconnect_user_data;
};

static void s_adapter_disconnect_task_fn(struct aws_task *task, void *arg, enum aws_task_status status);

static struct aws_mqtt_adapter_disconnect_task *s_aws_mqtt_adapter_disconnect_task_new(
    struct aws_allocator *allocator,
    struct aws_mqtt_client_connection_5_impl *adapter,
    aws_mqtt_client_on_disconnect_fn *on_disconnect,
    void *on_disconnect_user_data) {

    struct aws_mqtt_adapter_disconnect_task *disconnect_task =
        aws_mem_calloc(allocator, 1, sizeof(struct aws_mqtt_adapter_disconnect_task));

    aws_task_init(
        &disconnect_task->task, s_adapter_disconnect_task_fn, (void *)disconnect_task, "AdapterDisconnectTask");
    disconnect_task->allocator = adapter->allocator;
    disconnect_task->adapter =
        (struct aws_mqtt_client_connection_5_impl *)aws_ref_count_acquire(&adapter->internal_refs);

    disconnect_task->on_disconnect = on_disconnect;
    disconnect_task->on_disconnect_user_data = on_disconnect_user_data;

    return disconnect_task;
}

static int s_aws_mqtt_client_connection_5_disconnect(
    void *impl,
    aws_mqtt_client_on_disconnect_fn *on_disconnect,
    void *on_disconnect_user_data) {

    struct aws_mqtt_client_connection_5_impl *adapter = impl;

    struct aws_mqtt_adapter_disconnect_task *task =
        s_aws_mqtt_adapter_disconnect_task_new(adapter->allocator, adapter, on_disconnect, on_disconnect_user_data);
    if (task == NULL) {
        AWS_LOGF_ERROR(AWS_LS_MQTT_CLIENT, "id=%p: failed to create adapter disconnect task", (void *)adapter);
        return AWS_OP_ERR;
    }

    aws_event_loop_schedule_task_now(adapter->loop, &task->task);

    return AWS_OP_SUCCESS;
}

struct aws_mqtt_adapter_connect_task {
    struct aws_task task;
    struct aws_allocator *allocator;
    struct aws_mqtt_client_connection_5_impl *adapter;

    struct aws_byte_buf host_name;
    uint16_t port;
    struct aws_socket_options socket_options;
    struct aws_tls_connection_options *tls_options_ptr;
    struct aws_tls_connection_options tls_options;

    struct aws_byte_buf client_id;
    uint16_t keep_alive_time_secs;
    uint32_t ping_timeout_ms;
    uint32_t protocol_operation_timeout_ms;
    aws_mqtt_client_on_connection_complete_fn *on_connection_complete;
    void *on_connection_complete_user_data;
    bool clean_session;
};

static void s_aws_mqtt_adapter_connect_task_destroy(struct aws_mqtt_adapter_connect_task *task) {
    if (task == NULL) {
        return;
    }

    aws_byte_buf_clean_up(&task->host_name);
    aws_byte_buf_clean_up(&task->client_id);

    if (task->tls_options_ptr) {
        aws_tls_connection_options_clean_up(task->tls_options_ptr);
    }

    aws_mem_release(task->allocator, task);
}

static void s_adapter_connect_task_fn(struct aws_task *task, void *arg, enum aws_task_status status);

static struct aws_mqtt_adapter_connect_task *s_aws_mqtt_adapter_connect_task_new(
    struct aws_allocator *allocator,
    struct aws_mqtt_client_connection_5_impl *adapter,
    const struct aws_mqtt_connection_options *connection_options) {

    struct aws_mqtt_adapter_connect_task *connect_task =
        aws_mem_calloc(allocator, 1, sizeof(struct aws_mqtt_adapter_connect_task));

    aws_task_init(&connect_task->task, s_adapter_connect_task_fn, (void *)connect_task, "AdapterConnectTask");
    connect_task->allocator = adapter->allocator;
    connect_task->adapter = (struct aws_mqtt_client_connection_5_impl *)aws_ref_count_acquire(&adapter->internal_refs);

    aws_byte_buf_init_copy_from_cursor(&connect_task->host_name, allocator, connection_options->host_name);
    connect_task->port = connection_options->port;
    connect_task->socket_options = *connection_options->socket_options;
    if (connection_options->tls_options) {
        aws_tls_connection_options_copy(&connect_task->tls_options, connection_options->tls_options);
        connect_task->tls_options_ptr = &connect_task->tls_options;
    }

    aws_byte_buf_init_copy_from_cursor(&connect_task->client_id, allocator, connection_options->client_id);

    connect_task->keep_alive_time_secs = connection_options->keep_alive_time_secs;
    connect_task->ping_timeout_ms = connection_options->ping_timeout_ms;
    connect_task->protocol_operation_timeout_ms = connection_options->protocol_operation_timeout_ms;
    connect_task->on_connection_complete = connection_options->on_connection_complete;
    connect_task->on_connection_complete_user_data = connection_options->user_data;
    connect_task->clean_session = connection_options->clean_session;

    return connect_task;
}

static int s_validate_adapter_connection_options(const struct aws_mqtt_connection_options *connection_options) {
    if (connection_options == NULL) {
        return aws_raise_error(AWS_ERROR_MQTT5_CLIENT_OPTIONS_VALIDATION);
    }

    if (connection_options->host_name.len == 0) {
        AWS_LOGF_ERROR(AWS_LS_MQTT5_GENERAL, "host name not set in MQTT client configuration");
        return aws_raise_error(AWS_ERROR_MQTT5_CLIENT_OPTIONS_VALIDATION);
    }

    /* forbid no-timeout until someone convinces me otherwise */
    if (connection_options->socket_options != NULL) {
        if (connection_options->socket_options->type == AWS_SOCKET_DGRAM ||
            connection_options->socket_options->connect_timeout_ms == 0) {
            AWS_LOGF_ERROR(AWS_LS_MQTT5_GENERAL, "invalid socket options in MQTT client configuration");
            return aws_raise_error(AWS_ERROR_MQTT5_CLIENT_OPTIONS_VALIDATION);
        }
    }

    /* The client will not behave properly if ping timeout is not significantly shorter than the keep alive interval */
    if (!aws_mqtt5_client_keep_alive_options_are_valid(
            connection_options->keep_alive_time_secs, connection_options->ping_timeout_ms)) {
        AWS_LOGF_ERROR(AWS_LS_MQTT5_GENERAL, "keep alive interval is too small relative to ping timeout interval");
        return aws_raise_error(AWS_ERROR_MQTT5_CLIENT_OPTIONS_VALIDATION);
    }

    return AWS_OP_SUCCESS;
}

static int s_aws_mqtt_client_connection_5_connect(
    void *impl,
    const struct aws_mqtt_connection_options *connection_options) {

    struct aws_mqtt_client_connection_5_impl *adapter = impl;

    /* The client will not behave properly if ping timeout is not significantly shorter than the keep alive interval */
    if (s_validate_adapter_connection_options(connection_options)) {
        return AWS_OP_ERR;
    }

    struct aws_mqtt_adapter_connect_task *task =
        s_aws_mqtt_adapter_connect_task_new(adapter->allocator, adapter, connection_options);
    if (task == NULL) {
        AWS_LOGF_ERROR(AWS_LS_MQTT_CLIENT, "id=%p: failed to create adapter connect task", (void *)adapter);
        return AWS_OP_ERR;
    }

    aws_event_loop_schedule_task_now(adapter->loop, &task->task);

    return AWS_OP_SUCCESS;
}

static int s_aws_mqtt3_to_mqtt5_adapter_safe_lifecycle_handler(
    struct aws_mqtt_client_connection_5_impl *adapter,
    void *context) {
    const struct aws_mqtt5_client_lifecycle_event *event = context;

    /*
     * Never invoke a callback after termination
     */
    if (adapter->synced_data.terminated) {
        return AWS_OP_SUCCESS;
    }

    switch (event->event_type) {

        case AWS_MQTT5_CLET_CONNECTION_SUCCESS:
            if (adapter->adapter_state == AWS_MQTT_AS_FIRST_CONNECT) {
                /*
                 * If the 311 view is that this is an initial connection attempt, then invoke the completion callback
                 * and move to the stay-connected state.
                 */
                if (adapter->on_connection_complete != NULL) {
                    (*adapter->on_connection_complete)(
                        &adapter->base,
                        event->error_code,
                        0,
                        event->settings->rejoined_session,
                        adapter->on_connection_complete_user_data);

                    adapter->on_connection_complete = NULL;
                    adapter->on_connection_complete_user_data = NULL;
                }
                adapter->adapter_state = AWS_MQTT_AS_STAY_CONNECTED;
            } else if (adapter->adapter_state == AWS_MQTT_AS_STAY_CONNECTED) {
                /*
                 * If the 311 view is that we're in the stay-connected state (ie we've successfully done or simulated
                 * an initial connection), then invoke the connection resumption callback.
                 */
                if (adapter->on_resumed != NULL) {
                    (*adapter->on_resumed)(
                        &adapter->base, 0, event->settings->rejoined_session, adapter->on_resumed_user_data);
                }
            }
            break;

        case AWS_MQTT5_CLET_CONNECTION_FAILURE:
            /*
             * The MQTT311 interface only cares about connection failures when it's the initial connection attempt
             * after a call to connect().  Since an adapter connect() can sever an existing connection (with an
             * error code of AWS_ERROR_MQTT_CONNECTION_RESET_FOR_ADAPTER_CONNECT) we only react to connection failures
             * if
             *   (1) the error code is not AWS_ERROR_MQTT_CONNECTION_RESET_FOR_ADAPTER_CONNECT and
             *   (2) we're in the FIRST_CONNECT state
             *
             * Only if both of these are true should we invoke the connection completion callback with a failure and
             * put the adapter into the "disconnected" state, simulating the way the 311 client stops after an
             * initial connection failure.
             */
            if (event->error_code != AWS_ERROR_MQTT_CONNECTION_RESET_FOR_ADAPTER_CONNECT &&
                adapter->adapter_state == AWS_MQTT_AS_FIRST_CONNECT) {

                if (adapter->on_connection_complete != NULL) {
                    (*adapter->on_connection_complete)(
                        &adapter->base, event->error_code, 0, false, adapter->on_connection_complete_user_data);

                    adapter->on_connection_complete = NULL;
                    adapter->on_connection_complete_user_data = NULL;
                }

                adapter->adapter_state = AWS_MQTT_AS_STAY_DISCONNECTED;
            }
            break;

        case AWS_MQTT5_CLET_DISCONNECTION:
            /*
             * If the 311 view is that we're in the stay-connected state (ie we've successfully done or simulated
             * an initial connection), then invoke the connection interrupted callback.
             */
            if (adapter->on_interrupted != NULL && adapter->adapter_state == AWS_MQTT_AS_STAY_CONNECTED &&
                event->error_code != AWS_ERROR_MQTT_CONNECTION_RESET_FOR_ADAPTER_CONNECT) {

                (*adapter->on_interrupted)(&adapter->base, event->error_code, adapter->on_interrupted_user_data);
            }
            break;

        case AWS_MQTT5_CLET_STOPPED:
            /* If an MQTT311-view user is waiting on a disconnect callback, invoke it */
            if (adapter->on_disconnect) {
                (*adapter->on_disconnect)(&adapter->base, adapter->on_disconnect_user_data);

                adapter->on_disconnect = NULL;
                adapter->on_disconnect_user_data = NULL;
            }

            if (adapter->on_closed) {
                (*adapter->on_closed)(&adapter->base, NULL, adapter->on_closed_user_data);
            }

            /*
             * Judgement call: If the mqtt5 client is stopped behind our back, it seems better to transition to the
             * disconnected state (which only requires a connect() to restart) then stay in the STAY_CONNECTED state
             * which currently requires a disconnect() and then a connect() to restore connectivity.
             *
             * ToDo: what if we disabled mqtt5 client start/stop somehow while the adapter is attached, preventing
             * the potential to backstab each other?  Unfortunately neither start() nor stop() have an error reporting
             * mechanism.
             */
            adapter->adapter_state = AWS_MQTT_AS_STAY_DISCONNECTED;
            break;

        default:
            break;
    }

    return AWS_OP_SUCCESS;
}

static void s_aws_mqtt5_client_lifecycle_event_callback_adapter(const struct aws_mqtt5_client_lifecycle_event *event) {
    struct aws_mqtt_client_connection_5_impl *adapter = event->user_data;

    s_aws_mqtt5_adapter_perform_safe_callback(
        adapter, false, s_aws_mqtt3_to_mqtt5_adapter_safe_lifecycle_handler, (void *)event);
}

static int s_aws_mqtt3_to_mqtt5_adapter_safe_disconnect_handler(
    struct aws_mqtt_client_connection_5_impl *adapter,
    void *context) {
    struct aws_mqtt_adapter_disconnect_task *disconnect_task = context;

    if (adapter->synced_data.terminated) {
        return AWS_OP_SUCCESS;
    }

    /*
     * If we're already disconnected (from the 311 perspective only), then invoke the callback and return
     */
    if (adapter->adapter_state == AWS_MQTT_AS_STAY_DISCONNECTED) {
        if (disconnect_task->on_disconnect) {
            (*disconnect_task->on_disconnect)(&adapter->base, disconnect_task->on_disconnect_user_data);
        }

        return AWS_OP_SUCCESS;
    }

    /*
     * If we had a pending first connect, then notify failure
     */
    if (adapter->adapter_state == AWS_MQTT_AS_FIRST_CONNECT) {
        if (adapter->on_connection_complete != NULL) {
            (*adapter->on_connection_complete)(
                &adapter->base,
                AWS_ERROR_MQTT_CONNECTION_SHUTDOWN,
                0,
                false,
                adapter->on_connection_complete_user_data);

            adapter->on_connection_complete = NULL;
            adapter->on_connection_complete_user_data = NULL;
        }
    }

    adapter->adapter_state = AWS_MQTT_AS_STAY_DISCONNECTED;

    bool invoke_callbacks = true;
    if (adapter->client->desired_state != AWS_MCS_STOPPED) {
        aws_mqtt5_client_change_desired_state(adapter->client, AWS_MCS_STOPPED, NULL);

        adapter->on_disconnect = disconnect_task->on_disconnect;
        adapter->on_disconnect_user_data = disconnect_task->on_disconnect_user_data;
        invoke_callbacks = false;
    }

    if (invoke_callbacks) {
        if (disconnect_task->on_disconnect != NULL) {
            (*disconnect_task->on_disconnect)(&adapter->base, disconnect_task->on_disconnect_user_data);
        }

        if (adapter->on_closed) {
            (*adapter->on_closed)(&adapter->base, NULL, adapter->on_closed_user_data);
        }
    }

    return AWS_OP_SUCCESS;
}

static void s_adapter_disconnect_task_fn(struct aws_task *task, void *arg, enum aws_task_status status) {
    (void)task;

    struct aws_mqtt_adapter_disconnect_task *disconnect_task = arg;
    struct aws_mqtt_client_connection_5_impl *adapter = disconnect_task->adapter;
    if (status != AWS_TASK_STATUS_RUN_READY) {
        goto done;
    }

    s_aws_mqtt5_adapter_perform_safe_callback(
        adapter, false, s_aws_mqtt3_to_mqtt5_adapter_safe_disconnect_handler, disconnect_task);

done:

    aws_ref_count_release(&adapter->internal_refs);

    aws_mem_release(disconnect_task->allocator, disconnect_task);
}

static void s_aws_mqtt3_to_mqtt5_adapter_update_config_on_connect(
    struct aws_mqtt_client_connection_5_impl *adapter,
    struct aws_mqtt_adapter_connect_task *connect_task) {
    struct aws_mqtt5_client_options_storage *config = adapter->client->config;

    aws_string_destroy(config->host_name);
    config->host_name = aws_string_new_from_buf(adapter->allocator, &connect_task->host_name);
    config->port = connect_task->port;
    config->socket_options = connect_task->socket_options;

    if (config->tls_options_ptr) {
        aws_tls_connection_options_clean_up(&config->tls_options);
        config->tls_options_ptr = NULL;
    }

    if (connect_task->tls_options_ptr) {
        aws_tls_connection_options_copy(&config->tls_options, connect_task->tls_options_ptr);
        config->tls_options_ptr = &config->tls_options;
    }

    aws_byte_buf_clean_up(&adapter->client->negotiated_settings.client_id_storage);
    aws_byte_buf_init_copy_from_cursor(
        &adapter->client->negotiated_settings.client_id_storage,
        adapter->allocator,
        aws_byte_cursor_from_buf(&connect_task->client_id));

    config->connect->storage_view.keep_alive_interval_seconds = connect_task->keep_alive_time_secs;
    config->ping_timeout_ms = connect_task->ping_timeout_ms;

    /* Override timeout, rounding up as necessary */
    config->ack_timeout_seconds = aws_timestamp_convert(
        connect_task->protocol_operation_timeout_ms + AWS_TIMESTAMP_MILLIS - 1,
        AWS_TIMESTAMP_MILLIS,
        AWS_TIMESTAMP_SECS,
        NULL);

    if (connect_task->clean_session) {
        config->session_behavior = AWS_MQTT5_CSBT_CLEAN;
        config->connect->storage_view.session_expiry_interval_seconds = NULL;
    } else {
        config->session_behavior = AWS_MQTT5_CSBT_REJOIN_ALWAYS;
        /* This is a judgement call to translate session expiry to the maximum possible allowed by AWS IoT Core */
        config->connect->session_expiry_interval_seconds = 7 * 24 * 60 * 60;
        config->connect->storage_view.session_expiry_interval_seconds =
            &config->connect->session_expiry_interval_seconds;
    }
}

static int s_aws_mqtt3_to_mqtt5_adapter_safe_connect_handler(
    struct aws_mqtt_client_connection_5_impl *adapter,
    void *context) {
    struct aws_mqtt_adapter_connect_task *connect_task = context;

    if (adapter->synced_data.terminated) {
        return AWS_OP_SUCCESS;
    }

    if (adapter->adapter_state != AWS_MQTT_AS_STAY_DISCONNECTED) {
        if (connect_task->on_connection_complete) {
            (*connect_task->on_connection_complete)(
                &adapter->base,
                AWS_ERROR_MQTT_ALREADY_CONNECTED,
                0,
                false,
                connect_task->on_connection_complete_user_data);
        }
        return AWS_OP_SUCCESS;
    }

    if (adapter->on_disconnect) {
        (*adapter->on_disconnect)(&adapter->base, adapter->on_disconnect_user_data);

        adapter->on_disconnect = NULL;
        adapter->on_disconnect_user_data = NULL;
    }

    adapter->adapter_state = AWS_MQTT_AS_FIRST_CONNECT;

    /* Update mqtt5 config */
    s_aws_mqtt3_to_mqtt5_adapter_update_config_on_connect(adapter, connect_task);

    aws_mqtt5_client_reset_connection(adapter->client);

    aws_mqtt5_client_change_desired_state(adapter->client, AWS_MCS_CONNECTED, NULL);

    adapter->on_connection_complete = connect_task->on_connection_complete;
    adapter->on_connection_complete_user_data = connect_task->on_connection_complete_user_data;

    return AWS_OP_SUCCESS;
}

static void s_adapter_connect_task_fn(struct aws_task *task, void *arg, enum aws_task_status status) {
    (void)task;

    struct aws_mqtt_adapter_connect_task *connect_task = arg;
    struct aws_mqtt_client_connection_5_impl *adapter = connect_task->adapter;
    if (status != AWS_TASK_STATUS_RUN_READY) {
        goto done;
    }

    s_aws_mqtt5_adapter_perform_safe_callback(
        adapter, false, s_aws_mqtt3_to_mqtt5_adapter_safe_connect_handler, connect_task);

done:

    aws_ref_count_release(&adapter->internal_refs);

    s_aws_mqtt_adapter_connect_task_destroy(connect_task);
}

static bool s_aws_mqtt5_listener_publish_received_adapter(
    const struct aws_mqtt5_packet_publish_view *publish,
    void *user_data) {

    struct aws_mqtt_client_connection_5_impl *adapter = user_data;
    struct aws_mqtt_client_connection *connection = &adapter->base;

    struct aws_mqtt_subscription_set_publish_received_options incoming_publish_options = {
        .connection = connection,
        .topic = publish->topic,
        .qos = (enum aws_mqtt_qos)publish->qos,
        .retain = publish->retain,
        .dup = publish->duplicate,
        .payload = publish->payload,
    };

    aws_mqtt_subscription_set_on_publish_received(adapter->subscriptions, &incoming_publish_options);

    if (adapter->on_any_publish) {
        (*adapter->on_any_publish)(
            connection,
            &publish->topic,
            &publish->payload,
            publish->duplicate,
            (enum aws_mqtt_qos)publish->qos,
            publish->retain,
            adapter->on_any_publish_user_data);
    }

    return false;
}

struct aws_mqtt_set_interruption_handlers_task {
    struct aws_task task;
    struct aws_allocator *allocator;
    struct aws_mqtt_client_connection_5_impl *adapter;

    aws_mqtt_client_on_connection_interrupted_fn *on_interrupted;
    void *on_interrupted_user_data;

    aws_mqtt_client_on_connection_resumed_fn *on_resumed;
    void *on_resumed_user_data;
};

static void s_set_interruption_handlers_task_fn(struct aws_task *task, void *arg, enum aws_task_status status) {
    (void)task;

    struct aws_mqtt_set_interruption_handlers_task *set_task = arg;
    struct aws_mqtt_client_connection_5_impl *adapter = set_task->adapter;

    if (status != AWS_TASK_STATUS_RUN_READY) {
        goto done;
    }

    adapter->on_interrupted = set_task->on_interrupted;
    adapter->on_interrupted_user_data = set_task->on_interrupted_user_data;
    adapter->on_resumed = set_task->on_resumed;
    adapter->on_resumed_user_data = set_task->on_resumed_user_data;

done:

    aws_ref_count_release(&adapter->internal_refs);

    aws_mem_release(set_task->allocator, set_task);
}

static struct aws_mqtt_set_interruption_handlers_task *s_aws_mqtt_set_interruption_handlers_task_new(
    struct aws_allocator *allocator,
    struct aws_mqtt_client_connection_5_impl *adapter,
    aws_mqtt_client_on_connection_interrupted_fn *on_interrupted,
    void *on_interrupted_user_data,
    aws_mqtt_client_on_connection_resumed_fn *on_resumed,
    void *on_resumed_user_data) {

    struct aws_mqtt_set_interruption_handlers_task *set_task =
        aws_mem_calloc(allocator, 1, sizeof(struct aws_mqtt_set_interruption_handlers_task));

    aws_task_init(
        &set_task->task, s_set_interruption_handlers_task_fn, (void *)set_task, "SetInterruptionHandlersTask");
    set_task->allocator = adapter->allocator;
    set_task->adapter = (struct aws_mqtt_client_connection_5_impl *)aws_ref_count_acquire(&adapter->internal_refs);
    set_task->on_interrupted = on_interrupted;
    set_task->on_interrupted_user_data = on_interrupted_user_data;
    set_task->on_resumed = on_resumed;
    set_task->on_resumed_user_data = on_resumed_user_data;

    return set_task;
}

static int s_aws_mqtt_client_connection_5_set_interruption_handlers(
    void *impl,
    aws_mqtt_client_on_connection_interrupted_fn *on_interrupted,
    void *on_interrupted_user_data,
    aws_mqtt_client_on_connection_resumed_fn *on_resumed,
    void *on_resumed_user_data) {
    struct aws_mqtt_client_connection_5_impl *adapter = impl;

    struct aws_mqtt_set_interruption_handlers_task *task = s_aws_mqtt_set_interruption_handlers_task_new(
        adapter->allocator, adapter, on_interrupted, on_interrupted_user_data, on_resumed, on_resumed_user_data);
    if (task == NULL) {
        AWS_LOGF_ERROR(AWS_LS_MQTT_CLIENT, "id=%p: failed to create set interruption handlers task", (void *)adapter);
        return AWS_OP_ERR;
    }

    aws_event_loop_schedule_task_now(adapter->loop, &task->task);

    return AWS_OP_SUCCESS;
}

struct aws_mqtt_set_on_closed_handler_task {
    struct aws_task task;
    struct aws_allocator *allocator;
    struct aws_mqtt_client_connection_5_impl *adapter;

    aws_mqtt_client_on_connection_closed_fn *on_closed;
    void *on_closed_user_data;
};

static void s_set_on_closed_handler_task_fn(struct aws_task *task, void *arg, enum aws_task_status status) {
    (void)task;

    struct aws_mqtt_set_on_closed_handler_task *set_task = arg;
    struct aws_mqtt_client_connection_5_impl *adapter = set_task->adapter;
    if (status != AWS_TASK_STATUS_RUN_READY) {
        goto done;
    }

    adapter->on_closed = set_task->on_closed;
    adapter->on_closed_user_data = set_task->on_closed_user_data;

done:

    aws_ref_count_release(&adapter->internal_refs);

    aws_mem_release(set_task->allocator, set_task);
}

static struct aws_mqtt_set_on_closed_handler_task *s_aws_mqtt_set_on_closed_handler_task_new(
    struct aws_allocator *allocator,
    struct aws_mqtt_client_connection_5_impl *adapter,
    aws_mqtt_client_on_connection_closed_fn *on_closed,
    void *on_closed_user_data) {

    struct aws_mqtt_set_on_closed_handler_task *set_task =
        aws_mem_calloc(allocator, 1, sizeof(struct aws_mqtt_set_on_closed_handler_task));

    aws_task_init(&set_task->task, s_set_on_closed_handler_task_fn, (void *)set_task, "SetOnClosedHandlerTask");
    set_task->allocator = adapter->allocator;
    set_task->adapter = (struct aws_mqtt_client_connection_5_impl *)aws_ref_count_acquire(&adapter->internal_refs);
    set_task->on_closed = on_closed;
    set_task->on_closed_user_data = on_closed_user_data;

    return set_task;
}

static int s_aws_mqtt_client_connection_5_set_on_closed_handler(
    void *impl,
    aws_mqtt_client_on_connection_closed_fn *on_closed,
    void *on_closed_user_data) {
    struct aws_mqtt_client_connection_5_impl *adapter = impl;

    struct aws_mqtt_set_on_closed_handler_task *task =
        s_aws_mqtt_set_on_closed_handler_task_new(adapter->allocator, adapter, on_closed, on_closed_user_data);
    if (task == NULL) {
        AWS_LOGF_ERROR(AWS_LS_MQTT_CLIENT, "id=%p: failed to create set on closed handler task", (void *)adapter);
        return AWS_OP_ERR;
    }

    aws_event_loop_schedule_task_now(adapter->loop, &task->task);

    return AWS_OP_SUCCESS;
}

struct aws_mqtt_set_on_any_publish_handler_task {
    struct aws_task task;
    struct aws_allocator *allocator;
    struct aws_mqtt_client_connection_5_impl *adapter;

    aws_mqtt_client_publish_received_fn *on_any_publish;
    void *on_any_publish_user_data;
};

static void s_set_on_any_publish_handler_task_fn(struct aws_task *task, void *arg, enum aws_task_status status) {
    (void)task;

    struct aws_mqtt_set_on_any_publish_handler_task *set_task = arg;
    struct aws_mqtt_client_connection_5_impl *adapter = set_task->adapter;
    if (status != AWS_TASK_STATUS_RUN_READY) {
        goto done;
    }

    adapter->on_any_publish = set_task->on_any_publish;
    adapter->on_any_publish_user_data = set_task->on_any_publish_user_data;

done:

    aws_ref_count_release(&adapter->internal_refs);

    aws_mem_release(set_task->allocator, set_task);
}

static struct aws_mqtt_set_on_any_publish_handler_task *s_aws_mqtt_set_on_any_publish_handler_task_new(
    struct aws_allocator *allocator,
    struct aws_mqtt_client_connection_5_impl *adapter,
    aws_mqtt_client_publish_received_fn *on_any_publish,
    void *on_any_publish_user_data) {

    struct aws_mqtt_set_on_any_publish_handler_task *set_task =
        aws_mem_calloc(allocator, 1, sizeof(struct aws_mqtt_set_on_any_publish_handler_task));

    aws_task_init(
        &set_task->task, s_set_on_any_publish_handler_task_fn, (void *)set_task, "SetOnAnyPublishHandlerTask");
    set_task->allocator = adapter->allocator;
    set_task->adapter = (struct aws_mqtt_client_connection_5_impl *)aws_ref_count_acquire(&adapter->internal_refs);
    set_task->on_any_publish = on_any_publish;
    set_task->on_any_publish_user_data = on_any_publish_user_data;

    return set_task;
}

static int s_aws_mqtt_client_connection_5_set_on_any_publish_handler(
    void *impl,
    aws_mqtt_client_publish_received_fn *on_any_publish,
    void *on_any_publish_user_data) {
    struct aws_mqtt_client_connection_5_impl *adapter = impl;

    struct aws_mqtt_set_on_any_publish_handler_task *task = s_aws_mqtt_set_on_any_publish_handler_task_new(
        adapter->allocator, adapter, on_any_publish, on_any_publish_user_data);
    if (task == NULL) {
        AWS_LOGF_ERROR(AWS_LS_MQTT_CLIENT, "id=%p: failed to create set on any publish task", (void *)adapter);
        return AWS_OP_ERR;
    }

    aws_event_loop_schedule_task_now(adapter->loop, &task->task);

    return AWS_OP_SUCCESS;
}

struct aws_mqtt_set_reconnect_timeout_task {
    struct aws_task task;
    struct aws_allocator *allocator;
    struct aws_mqtt_client_connection_5_impl *adapter;

    uint64_t min_timeout;
    uint64_t max_timeout;
};

static void s_set_reconnect_timeout_task_fn(struct aws_task *task, void *arg, enum aws_task_status status) {
    (void)task;

    struct aws_mqtt_set_reconnect_timeout_task *set_task = arg;
    struct aws_mqtt_client_connection_5_impl *adapter = set_task->adapter;
    if (status != AWS_TASK_STATUS_RUN_READY) {
        goto done;
    }

    /* we're in the mqtt5 client's event loop; it's safe to access internal state */
    adapter->client->config->min_reconnect_delay_ms = set_task->min_timeout;
    adapter->client->config->max_reconnect_delay_ms = set_task->max_timeout;
    adapter->client->current_reconnect_delay_ms = set_task->min_timeout;

done:

    aws_ref_count_release(&adapter->internal_refs);

    aws_mem_release(set_task->allocator, set_task);
}

static struct aws_mqtt_set_reconnect_timeout_task *s_aws_mqtt_set_reconnect_timeout_task_new(
    struct aws_allocator *allocator,
    struct aws_mqtt_client_connection_5_impl *adapter,
    uint64_t min_timeout,
    uint64_t max_timeout) {

    struct aws_mqtt_set_reconnect_timeout_task *set_task =
        aws_mem_calloc(allocator, 1, sizeof(struct aws_mqtt_set_reconnect_timeout_task));

    aws_task_init(&set_task->task, s_set_reconnect_timeout_task_fn, (void *)set_task, "SetReconnectTimeoutTask");
    set_task->allocator = adapter->allocator;
    set_task->adapter = (struct aws_mqtt_client_connection_5_impl *)aws_ref_count_acquire(&adapter->internal_refs);
    set_task->min_timeout = aws_min_u64(min_timeout, max_timeout);
    set_task->max_timeout = aws_max_u64(min_timeout, max_timeout);

    return set_task;
}

static int s_aws_mqtt_client_connection_5_set_reconnect_timeout(
    void *impl,
    uint64_t min_timeout,
    uint64_t max_timeout) {
    struct aws_mqtt_client_connection_5_impl *adapter = impl;

    struct aws_mqtt_set_reconnect_timeout_task *task =
        s_aws_mqtt_set_reconnect_timeout_task_new(adapter->allocator, adapter, min_timeout, max_timeout);
    if (task == NULL) {
        AWS_LOGF_ERROR(AWS_LS_MQTT_CLIENT, "id=%p: failed to create set reconnect timeout task", (void *)adapter);
        return AWS_OP_ERR;
    }

    aws_event_loop_schedule_task_now(adapter->loop, &task->task);

    return AWS_OP_SUCCESS;
}

struct aws_mqtt_set_http_proxy_options_task {
    struct aws_task task;
    struct aws_allocator *allocator;
    struct aws_mqtt_client_connection_5_impl *adapter;

    struct aws_http_proxy_config *proxy_config;
};

static void s_set_http_proxy_options_task_fn(struct aws_task *task, void *arg, enum aws_task_status status) {
    (void)task;

    struct aws_mqtt_set_http_proxy_options_task *set_task = arg;
    struct aws_mqtt_client_connection_5_impl *adapter = set_task->adapter;
    if (status != AWS_TASK_STATUS_RUN_READY) {
        goto done;
    }

    /* we're in the mqtt5 client's event loop; it's safe to access internal state */
    aws_http_proxy_config_destroy(adapter->client->config->http_proxy_config);

    /* move the proxy config from the set task to the client's config */
    adapter->client->config->http_proxy_config = set_task->proxy_config;
    if (adapter->client->config->http_proxy_config != NULL) {
        aws_http_proxy_options_init_from_config(
            &adapter->client->config->http_proxy_options, adapter->client->config->http_proxy_config);
    }

    /* don't clean up the proxy config if it was successfully assigned to the mqtt5 client */
    set_task->proxy_config = NULL;

done:

    aws_ref_count_release(&adapter->internal_refs);

    /* If the task was canceled we need to clean this up because it didn't get assigned to the mqtt5 client */
    aws_http_proxy_config_destroy(set_task->proxy_config);

    aws_mem_release(set_task->allocator, set_task);
}

static struct aws_mqtt_set_http_proxy_options_task *s_aws_mqtt_set_http_proxy_options_task_new(
    struct aws_allocator *allocator,
    struct aws_mqtt_client_connection_5_impl *adapter,
    struct aws_http_proxy_options *proxy_options) {

    struct aws_http_proxy_config *proxy_config =
        aws_http_proxy_config_new_tunneling_from_proxy_options(allocator, proxy_options);
    if (proxy_config == NULL) {
        aws_raise_error(AWS_ERROR_INVALID_ARGUMENT);
        return NULL;
    }

    struct aws_mqtt_set_http_proxy_options_task *set_task =
        aws_mem_calloc(allocator, 1, sizeof(struct aws_mqtt_set_http_proxy_options_task));

    aws_task_init(&set_task->task, s_set_http_proxy_options_task_fn, (void *)set_task, "SetHttpProxyOptionsTask");
    set_task->allocator = adapter->allocator;
    set_task->adapter = (struct aws_mqtt_client_connection_5_impl *)aws_ref_count_acquire(&adapter->internal_refs);
    set_task->proxy_config = proxy_config;

    return set_task;
}

static int s_aws_mqtt_client_connection_5_set_http_proxy_options(
    void *impl,
    struct aws_http_proxy_options *proxy_options) {

    struct aws_mqtt_client_connection_5_impl *adapter = impl;

    struct aws_mqtt_set_http_proxy_options_task *task =
        s_aws_mqtt_set_http_proxy_options_task_new(adapter->allocator, adapter, proxy_options);
    if (task == NULL) {
        AWS_LOGF_ERROR(AWS_LS_MQTT_CLIENT, "id=%p: failed to create set http proxy options task", (void *)adapter);
        return AWS_OP_ERR;
    }

    aws_event_loop_schedule_task_now(adapter->loop, &task->task);

    return AWS_OP_SUCCESS;
}

struct aws_mqtt_set_use_websockets_task {
    struct aws_task task;
    struct aws_allocator *allocator;
    struct aws_mqtt_client_connection_5_impl *adapter;

    aws_mqtt_transform_websocket_handshake_fn *transformer;
    void *transformer_user_data;
};

static void s_aws_mqtt5_adapter_websocket_handshake_completion_fn(
    struct aws_http_message *request,
    int error_code,
    void *complete_ctx) {

    struct aws_mqtt_client_connection_5_impl *adapter = complete_ctx;

    (*adapter->mqtt5_websocket_handshake_completion_function)(
        request, error_code, adapter->mqtt5_websocket_handshake_completion_user_data);

    aws_ref_count_release(&adapter->internal_refs);
}

struct aws_mqtt5_adapter_websocket_handshake_args {
    bool chain_callback;
    struct aws_http_message *input_request;
    struct aws_http_message *output_request;
    int completion_error_code;
};

static int s_safe_websocket_handshake_fn(struct aws_mqtt_client_connection_5_impl *adapter, void *context) {
    struct aws_mqtt5_adapter_websocket_handshake_args *args = context;

    if (adapter->synced_data.terminated) {
        args->completion_error_code = AWS_ERROR_MQTT5_USER_REQUESTED_STOP;
    } else if (adapter->websocket_handshake_transformer == NULL) {
        args->output_request = args->input_request;
    } else {
        aws_ref_count_acquire(&adapter->internal_refs);
        args->chain_callback = true;
    }

    return AWS_OP_SUCCESS;
}

static void s_aws_mqtt5_adapter_transform_websocket_handshake_fn(
    struct aws_http_message *request,
    void *user_data,
    aws_mqtt5_transform_websocket_handshake_complete_fn *complete_fn,
    void *complete_ctx) {

    struct aws_mqtt_client_connection_5_impl *adapter = user_data;

    struct aws_mqtt5_adapter_websocket_handshake_args args = {
        .input_request = request,
    };

    s_aws_mqtt5_adapter_perform_safe_callback(adapter, false, s_safe_websocket_handshake_fn, &args);

    if (args.chain_callback) {
        adapter->mqtt5_websocket_handshake_completion_function = complete_fn;
        adapter->mqtt5_websocket_handshake_completion_user_data = complete_ctx;

        (*adapter->websocket_handshake_transformer)(
            request, user_data, s_aws_mqtt5_adapter_websocket_handshake_completion_fn, adapter);
    } else {
        (*complete_fn)(args.output_request, args.completion_error_code, complete_ctx);
    }
}

static void s_set_use_websockets_task_fn(struct aws_task *task, void *arg, enum aws_task_status status) {
    (void)task;

    struct aws_mqtt_set_use_websockets_task *set_task = arg;
    struct aws_mqtt_client_connection_5_impl *adapter = set_task->adapter;
    if (status != AWS_TASK_STATUS_RUN_READY) {
        goto done;
    }

    adapter->websocket_handshake_transformer = set_task->transformer;
    adapter->websocket_handshake_transformer_user_data = set_task->transformer_user_data;

    /* we're in the mqtt5 client's event loop; it's safe to access its internal state */
    adapter->client->config->websocket_handshake_transform = s_aws_mqtt5_adapter_transform_websocket_handshake_fn;
    adapter->client->config->websocket_handshake_transform_user_data = adapter;

done:

    aws_ref_count_release(&adapter->internal_refs);

    aws_mem_release(set_task->allocator, set_task);
}

static struct aws_mqtt_set_use_websockets_task *s_aws_mqtt_set_use_websockets_task_new(
    struct aws_allocator *allocator,
    struct aws_mqtt_client_connection_5_impl *adapter,
    aws_mqtt_transform_websocket_handshake_fn *transformer,
    void *transformer_user_data) {

    struct aws_mqtt_set_use_websockets_task *set_task =
        aws_mem_calloc(allocator, 1, sizeof(struct aws_mqtt_set_use_websockets_task));

    aws_task_init(&set_task->task, s_set_use_websockets_task_fn, (void *)set_task, "SetUseWebsocketsTask");
    set_task->allocator = adapter->allocator;
    set_task->adapter = (struct aws_mqtt_client_connection_5_impl *)aws_ref_count_acquire(&adapter->internal_refs);
    set_task->transformer = transformer;
    set_task->transformer_user_data = transformer_user_data;

    return set_task;
}

static int s_aws_mqtt_client_connection_5_use_websockets(
    void *impl,
    aws_mqtt_transform_websocket_handshake_fn *transformer,
    void *transformer_user_data,
    aws_mqtt_validate_websocket_handshake_fn *validator,
    void *validator_user_data) {

    /* mqtt5 doesn't use these */
    (void)validator;
    (void)validator_user_data;

    struct aws_mqtt_client_connection_5_impl *adapter = impl;

    struct aws_mqtt_set_use_websockets_task *task =
        s_aws_mqtt_set_use_websockets_task_new(adapter->allocator, adapter, transformer, transformer_user_data);
    if (task == NULL) {
        AWS_LOGF_ERROR(AWS_LS_MQTT_CLIENT, "id=%p: failed to create set use websockets task", (void *)adapter);
        return AWS_OP_ERR;
    }

    aws_event_loop_schedule_task_now(adapter->loop, &task->task);

    return AWS_OP_SUCCESS;
}

struct aws_mqtt_set_host_resolution_task {
    struct aws_task task;
    struct aws_allocator *allocator;
    struct aws_mqtt_client_connection_5_impl *adapter;

    struct aws_host_resolution_config host_resolution_config;
};

static void s_set_host_resolution_task_fn(struct aws_task *task, void *arg, enum aws_task_status status) {
    (void)task;

    struct aws_mqtt_set_host_resolution_task *set_task = arg;
    struct aws_mqtt_client_connection_5_impl *adapter = set_task->adapter;
    if (status != AWS_TASK_STATUS_RUN_READY) {
        goto done;
    }

    /* we're in the mqtt5 client's event loop; it's safe to access internal state */
    adapter->client->config->host_resolution_override = set_task->host_resolution_config;

done:

    aws_ref_count_release(&adapter->internal_refs);

    aws_mem_release(set_task->allocator, set_task);
}

static struct aws_mqtt_set_host_resolution_task *s_aws_mqtt_set_host_resolution_task_new(
    struct aws_allocator *allocator,
    struct aws_mqtt_client_connection_5_impl *adapter,
    const struct aws_host_resolution_config *host_resolution_config) {

    struct aws_mqtt_set_host_resolution_task *set_task =
        aws_mem_calloc(allocator, 1, sizeof(struct aws_mqtt_set_host_resolution_task));

    aws_task_init(&set_task->task, s_set_host_resolution_task_fn, (void *)set_task, "SetHostResolutionTask");
    set_task->allocator = adapter->allocator;
    set_task->adapter = (struct aws_mqtt_client_connection_5_impl *)aws_ref_count_acquire(&adapter->internal_refs);
    set_task->host_resolution_config = *host_resolution_config;

    return set_task;
}

static int s_aws_mqtt_client_connection_5_set_host_resolution_options(
    void *impl,
    const struct aws_host_resolution_config *host_resolution_config) {

    struct aws_mqtt_client_connection_5_impl *adapter = impl;

    struct aws_mqtt_set_host_resolution_task *task =
        s_aws_mqtt_set_host_resolution_task_new(adapter->allocator, adapter, host_resolution_config);
    if (task == NULL) {
        AWS_LOGF_ERROR(AWS_LS_MQTT_CLIENT, "id=%p: failed to create set reconnect timeout task", (void *)adapter);
        return AWS_OP_ERR;
    }

    aws_event_loop_schedule_task_now(adapter->loop, &task->task);

    return AWS_OP_SUCCESS;
}

struct aws_mqtt_set_will_task {
    struct aws_task task;
    struct aws_allocator *allocator;
    struct aws_mqtt_client_connection_5_impl *adapter;

    struct aws_byte_buf topic_buffer;
    enum aws_mqtt_qos qos;
    bool retain;
    struct aws_byte_buf payload_buffer;
};

static void s_aws_mqtt_set_will_task_destroy(struct aws_mqtt_set_will_task *task) {
    if (task == NULL) {
        return;
    }

    aws_byte_buf_clean_up(&task->topic_buffer);
    aws_byte_buf_clean_up(&task->payload_buffer);

    aws_mem_release(task->allocator, task);
}

static void s_set_will_task_fn(struct aws_task *task, void *arg, enum aws_task_status status) {
    (void)task;

    struct aws_mqtt_set_will_task *set_task = arg;
    struct aws_mqtt_client_connection_5_impl *adapter = set_task->adapter;
    if (status != AWS_TASK_STATUS_RUN_READY) {
        goto done;
    }

    /* we're in the mqtt5 client's event loop; it's safe to access internal state */
    struct aws_mqtt5_packet_connect_storage *connect = adapter->client->config->connect;

    /* clean up the old will if necessary */
    if (connect->will != NULL) {
        aws_mqtt5_packet_publish_storage_clean_up(connect->will);
        aws_mem_release(connect->allocator, connect->will);
        connect->will = NULL;
    }

    struct aws_mqtt5_packet_publish_view will = {
        .topic = aws_byte_cursor_from_buf(&set_task->topic_buffer),
        .qos = (enum aws_mqtt5_qos)set_task->qos,
        .retain = set_task->retain,
        .payload = aws_byte_cursor_from_buf(&set_task->payload_buffer),
    };

    /* make a new will */
    connect->will = aws_mem_calloc(connect->allocator, 1, sizeof(struct aws_mqtt5_packet_publish_storage));
    aws_mqtt5_packet_publish_storage_init(connect->will, connect->allocator, &will);

    /* manually update the storage view's will reference */
    connect->storage_view.will = &connect->will->storage_view;

done:

    aws_ref_count_release(&adapter->internal_refs);

    s_aws_mqtt_set_will_task_destroy(set_task);
}

static struct aws_mqtt_set_will_task *s_aws_mqtt_set_will_task_new(
    struct aws_allocator *allocator,
    struct aws_mqtt_client_connection_5_impl *adapter,
    const struct aws_byte_cursor *topic,
    enum aws_mqtt_qos qos,
    bool retain,
    const struct aws_byte_cursor *payload) {

    if (topic == NULL) {
        return NULL;
    }

    struct aws_mqtt_set_will_task *set_task = aws_mem_calloc(allocator, 1, sizeof(struct aws_mqtt_set_will_task));

    aws_task_init(&set_task->task, s_set_will_task_fn, (void *)set_task, "SetWillTask");
    set_task->allocator = adapter->allocator;
    set_task->adapter = (struct aws_mqtt_client_connection_5_impl *)aws_ref_count_acquire(&adapter->internal_refs);

    set_task->qos = qos;
    set_task->retain = retain;
    aws_byte_buf_init_copy_from_cursor(&set_task->topic_buffer, allocator, *topic);
    if (payload != NULL) {
        aws_byte_buf_init_copy_from_cursor(&set_task->payload_buffer, allocator, *payload);
    }

    return set_task;
}

static int s_aws_mqtt_client_connection_5_set_will(
    void *impl,
    const struct aws_byte_cursor *topic,
    enum aws_mqtt_qos qos,
    bool retain,
    const struct aws_byte_cursor *payload) {

    struct aws_mqtt_client_connection_5_impl *adapter = impl;

    struct aws_mqtt_set_will_task *task =
        s_aws_mqtt_set_will_task_new(adapter->allocator, adapter, topic, qos, retain, payload);
    if (task == NULL) {
        AWS_LOGF_ERROR(AWS_LS_MQTT_CLIENT, "id=%p: failed to create set will task", (void *)adapter);
        return AWS_OP_ERR;
    }

    aws_event_loop_schedule_task_now(adapter->loop, &task->task);

    return AWS_OP_SUCCESS;
}

struct aws_mqtt_set_login_task {
    struct aws_task task;
    struct aws_allocator *allocator;
    struct aws_mqtt_client_connection_5_impl *adapter;

    struct aws_byte_buf username_buffer;
    struct aws_byte_buf password_buffer;
};

static void s_aws_mqtt_set_login_task_destroy(struct aws_mqtt_set_login_task *task) {
    if (task == NULL) {
        return;
    }

    aws_byte_buf_clean_up_secure(&task->username_buffer);
    aws_byte_buf_clean_up_secure(&task->password_buffer);

    aws_mem_release(task->allocator, task);
}

static void s_set_login_task_fn(struct aws_task *task, void *arg, enum aws_task_status status) {
    (void)task;

    struct aws_mqtt_set_login_task *set_task = arg;
    struct aws_mqtt_client_connection_5_impl *adapter = set_task->adapter;
    if (status != AWS_TASK_STATUS_RUN_READY) {
        goto done;
    }

    struct aws_byte_cursor username_cursor = aws_byte_cursor_from_buf(&set_task->username_buffer);
    struct aws_byte_cursor password_cursor = aws_byte_cursor_from_buf(&set_task->password_buffer);

    /* we're in the mqtt5 client's event loop; it's safe to access internal state */
    struct aws_mqtt5_packet_connect_storage *old_connect = adapter->client->config->connect;

    /*
     * Packet storage stores binary data in a single buffer.  The safest way to replace some binary data is
     * to make a new storage from the old storage, deleting the old storage after construction is complete.
     */
    struct aws_mqtt5_packet_connect_view new_connect_view = old_connect->storage_view;

    if (set_task->username_buffer.len > 0) {
        new_connect_view.username = &username_cursor;
    } else {
        new_connect_view.username = NULL;
    }

    if (set_task->password_buffer.len > 0) {
        new_connect_view.password = &password_cursor;
    } else {
        new_connect_view.password = NULL;
    }

    if (aws_mqtt5_packet_connect_view_validate(&new_connect_view)) {
        goto done;
    }

    struct aws_mqtt5_packet_connect_storage *new_connect =
        aws_mem_calloc(adapter->allocator, 1, sizeof(struct aws_mqtt5_packet_connect_storage));
    aws_mqtt5_packet_connect_storage_init(new_connect, adapter->allocator, &new_connect_view);

    adapter->client->config->connect = new_connect;
    aws_mqtt5_packet_connect_storage_clean_up(old_connect);
    aws_mem_release(old_connect->allocator, old_connect);

done:

    aws_ref_count_release(&adapter->internal_refs);

    s_aws_mqtt_set_login_task_destroy(set_task);
}

static struct aws_mqtt_set_login_task *s_aws_mqtt_set_login_task_new(
    struct aws_allocator *allocator,
    struct aws_mqtt_client_connection_5_impl *adapter,
    const struct aws_byte_cursor *username,
    const struct aws_byte_cursor *password) {

    struct aws_mqtt_set_login_task *set_task = aws_mem_calloc(allocator, 1, sizeof(struct aws_mqtt_set_login_task));

    aws_task_init(&set_task->task, s_set_login_task_fn, (void *)set_task, "SetLoginTask");
    set_task->allocator = adapter->allocator;
    set_task->adapter = (struct aws_mqtt_client_connection_5_impl *)aws_ref_count_acquire(&adapter->internal_refs);

    if (username != NULL) {
        aws_byte_buf_init_copy_from_cursor(&set_task->username_buffer, allocator, *username);
    }

    if (password != NULL) {
        aws_byte_buf_init_copy_from_cursor(&set_task->password_buffer, allocator, *password);
    }

    return set_task;
}

static int s_aws_mqtt_client_connection_5_set_login(
    void *impl,
    const struct aws_byte_cursor *username,
    const struct aws_byte_cursor *password) {

    struct aws_mqtt_client_connection_5_impl *adapter = impl;

    struct aws_mqtt_set_login_task *task =
        s_aws_mqtt_set_login_task_new(adapter->allocator, adapter, username, password);
    if (task == NULL) {
        AWS_LOGF_ERROR(AWS_LS_MQTT_CLIENT, "id=%p: failed to create set login task", (void *)adapter);
        return AWS_OP_ERR;
    }

    aws_event_loop_schedule_task_now(adapter->loop, &task->task);

    return AWS_OP_SUCCESS;
}

static void s_aws_mqtt3_to_mqtt5_adapter_on_zero_internal_refs(void *context) {
    struct aws_mqtt_client_connection_5_impl *adapter = context;

    s_aws_mqtt_adapter_final_destroy(adapter);
}

static void s_aws_mqtt3_to_mqtt5_adapter_on_listener_detached(void *context) {
    struct aws_mqtt_client_connection_5_impl *adapter = context;

    /*
     * Release the single internal reference that we started with.  Only ephemeral references for cross-thread
     * tasks might remain, and they will disappear quickly.
     */
    aws_ref_count_release(&adapter->internal_refs);
}

static struct aws_mqtt_client_connection *s_aws_mqtt_client_connection_5_acquire(void *impl) {
    struct aws_mqtt_client_connection_5_impl *adapter = impl;

    aws_ref_count_acquire(&adapter->external_refs);

    return &adapter->base;
}

static int s_decref_for_shutdown(struct aws_mqtt_client_connection_5_impl *adapter, void *context) {
    (void)context;

    adapter->synced_data.terminated = true;

    return AWS_OP_SUCCESS;
}

static void s_aws_mqtt3_to_mqtt5_adapter_on_zero_external_refs(void *impl) {
    struct aws_mqtt_client_connection_5_impl *adapter = impl;

    s_aws_mqtt5_adapter_perform_safe_callback(adapter, true, s_decref_for_shutdown, NULL);

    /*
     * When the adapter's exernal ref count goes to zero, here's what we want to do:
     *
     *  (1) Put the adapter into the terminated state, which tells it to stop processing callbacks from the mqtt5
     *      client
     *  (2) Release the client listener, starting its asynchronous shutdown process (since we're the only user
     *      of it)
     *  (3) Wait for the client listener to notify us that asynchronous shutdown is over.  At this point we
     *      are guaranteed that no more callbacks from the mqtt5 client will reach us.
     *  (4) Release the single internal ref we started with when the adapter was created.
     *  (5) On last internal ref, we can safely release the mqtt5 client and synchronously clean up all other
     *      resources
     *
     *  Step (1) was done within the lock-guarded safe callback above.
     *  Step (2) is done here.
     *  Steps (3) and (4) are accomplished by s_aws_mqtt3_to_mqtt5_adapter_on_listener_detached
     *  Step (5) is completed by s_aws_mqtt3_to_mqtt5_adapter_on_zero_internal_refs
     */
    aws_mqtt5_listener_release(adapter->listener);
}

static void s_aws_mqtt_client_connection_5_release(void *impl) {
    struct aws_mqtt_client_connection_5_impl *adapter = impl;

    aws_ref_count_release(&adapter->external_refs);
}

/*
 * When submitting an operation (across threads), we not only need to keep the adapter alive, we also need to keep
 * the operation alive since it's technically already being tracked within the adapter's operational state.
 *
 * Note: we may not truly need the operation ref but it's safer to keep it.
 */
static void s_aws_mqtt3_to_mqtt5_adapter_operation_acquire_cross_thread_refs(
    struct aws_mqtt3_to_mqtt5_adapter_operation_base *operation) {
    if (!operation->holding_adapter_ref) {
        operation->holding_adapter_ref = true;
        aws_ref_count_acquire(&operation->adapter->internal_refs);
    }

    aws_mqtt3_to_mqtt5_adapter_operation_acquire(operation);
}

/*
 * Once an operation has been received on the adapter's event loop, whether reject or accepted, we must release the
 * transient references to the operation and adapter
 */
static void s_aws_mqtt3_to_mqtt5_adapter_operation_release_cross_thread_refs(
    struct aws_mqtt3_to_mqtt5_adapter_operation_base *operation) {
    if (operation->holding_adapter_ref) {
        operation->holding_adapter_ref = false;
        aws_ref_count_release(&operation->adapter->internal_refs);
    }

    aws_mqtt3_to_mqtt5_adapter_operation_release(operation);
}

static void s_adapter_publish_operation_destroy(void *context) {
    struct aws_mqtt3_to_mqtt5_adapter_operation_base *operation = context;
    if (operation == NULL) {
        return;
    }

    struct aws_mqtt3_to_mqtt5_adapter_operation_publish *publish_op = operation->impl;

    struct aws_mqtt_client_connection_5_impl *adapter_to_release = NULL;
    if (publish_op->base.holding_adapter_ref) {
        adapter_to_release = publish_op->base.adapter;
    }

    /* We're going away before our MQTT5 operation, make sure it doesn't try to call us back when it completes */
    publish_op->publish_op->completion_options.completion_callback = NULL;
    publish_op->publish_op->completion_options.completion_user_data = NULL;

    aws_mqtt5_operation_release(&publish_op->publish_op->base);

    aws_mem_release(operation->allocator, operation);

    if (adapter_to_release != NULL) {
        aws_ref_count_release(&adapter_to_release->internal_refs);
    }
}

static void s_aws_mqtt3_to_mqtt5_adapter_publish_completion_fn(
    enum aws_mqtt5_packet_type packet_type,
    const void *packet,
    int error_code,
    void *complete_ctx) {

    (void)packet_type;
    (void)packet;

    struct aws_mqtt3_to_mqtt5_adapter_operation_publish *publish_op = complete_ctx;

    if (publish_op->on_publish_complete != NULL) {
        (*publish_op->on_publish_complete)(
            &publish_op->base.adapter->base,
            publish_op->base.id,
            error_code,
            publish_op->on_publish_complete_user_data);
    }

    aws_mqtt3_to_mqtt5_adapter_operation_table_remove_operation(
        &publish_op->base.adapter->operational_state, publish_op->base.id);
}

struct aws_mqtt3_to_mqtt5_adapter_operation_publish *aws_mqtt3_to_mqtt5_adapter_operation_new_publish(
    struct aws_allocator *allocator,
    const struct aws_mqtt3_to_mqtt5_adapter_publish_options *options) {
    struct aws_mqtt3_to_mqtt5_adapter_operation_publish *publish_op =
        aws_mem_calloc(allocator, 1, sizeof(struct aws_mqtt3_to_mqtt5_adapter_operation_publish));

    publish_op->base.allocator = allocator;
    aws_ref_count_init(&publish_op->base.ref_count, publish_op, s_adapter_publish_operation_destroy);
    publish_op->base.impl = publish_op;
    publish_op->base.type = AWS_MQTT3TO5_AOT_PUBLISH;
    publish_op->base.adapter = options->adapter;
    publish_op->base.holding_adapter_ref = false;

    struct aws_mqtt5_packet_publish_view publish_view = {
        .topic = options->topic,
        .qos = (enum aws_mqtt5_qos)options->qos,
        .payload = options->payload,
        .retain = options->retain,
    };

    struct aws_mqtt5_publish_completion_options publish_completion_options = {
        .completion_callback = s_aws_mqtt3_to_mqtt5_adapter_publish_completion_fn,
        .completion_user_data = publish_op,
    };

    publish_op->publish_op = aws_mqtt5_operation_publish_new(
        allocator, options->adapter->client, &publish_view, &publish_completion_options);
    if (publish_op->publish_op == NULL) {
        goto error;
    }

    publish_op->on_publish_complete = options->on_complete;
    publish_op->on_publish_complete_user_data = options->on_complete_userdata;

    return publish_op;

error:

    aws_mqtt3_to_mqtt5_adapter_operation_release(&publish_op->base);

    return NULL;
}

void s_adapter_publish_submission_fn(struct aws_task *task, void *arg, enum aws_task_status status) {
    (void)task;

    struct aws_mqtt3_to_mqtt5_adapter_operation_publish *operation = arg;

    struct aws_mqtt_client_connection_5_impl *adapter = operation->base.adapter;

    aws_mqtt5_client_submit_operation_internal(
        adapter->client, &operation->publish_op->base, status != AWS_TASK_STATUS_RUN_READY);

    /*
     * The operation has been submitted in-thread.  We can release the transient refs (operation, adapter) needed to
     * keep things alive during the handover
     */
    s_aws_mqtt3_to_mqtt5_adapter_operation_release_cross_thread_refs(&operation->base);
}

static uint16_t s_aws_mqtt_client_connection_5_publish(
    void *impl,
    const struct aws_byte_cursor *topic,
    enum aws_mqtt_qos qos,
    bool retain,
    const struct aws_byte_cursor *payload,
    aws_mqtt_op_complete_fn *on_complete,
    void *userdata) {

    if (!aws_mqtt_is_valid_topic(topic)) {
        aws_raise_error(AWS_ERROR_MQTT_INVALID_TOPIC);
        return 0;
    }

    struct aws_mqtt_client_connection_5_impl *adapter = impl;

    struct aws_byte_cursor topic_cursor = *topic;
    struct aws_byte_cursor payload_cursor;
    AWS_ZERO_STRUCT(payload_cursor);
    if (payload != NULL) {
        payload_cursor = *payload;
    }

    struct aws_mqtt3_to_mqtt5_adapter_publish_options publish_options = {
        .adapter = adapter,
        .topic = topic_cursor,
        .qos = qos,
        .retain = retain,
        .payload = payload_cursor,
        .on_complete = on_complete,
        .on_complete_userdata = userdata,
    };

    struct aws_mqtt3_to_mqtt5_adapter_operation_publish *operation =
        aws_mqtt3_to_mqtt5_adapter_operation_new_publish(adapter->allocator, &publish_options);
    if (operation == NULL) {
        return 0;
    }

    if (aws_mqtt3_to_mqtt5_adapter_operation_table_add_operation(&adapter->operational_state, &operation->base)) {
        goto error;
    }

    uint16_t synthetic_id = operation->base.id;

    /*
     * While in-transit to the adapter event loop, we take refs to both the operation and the adapter so that we
     * are guaranteed they are still alive when the cross-thread submission task is run.
     */
    s_aws_mqtt3_to_mqtt5_adapter_operation_acquire_cross_thread_refs(&operation->base);

    aws_task_init(
        &operation->base.submission_task,
        s_adapter_publish_submission_fn,
        operation,
        "Mqtt3ToMqtt5AdapterPublishSubmission");

    aws_event_loop_schedule_task_now(adapter->loop, &operation->base.submission_task);

    return synthetic_id;

error:

    aws_mqtt3_to_mqtt5_adapter_operation_release(&operation->base);

    return 0;
}

static void s_adapter_subscribe_operation_destroy(void *context) {
    struct aws_mqtt3_to_mqtt5_adapter_operation_base *operation = context;
    if (operation == NULL) {
        return;
    }

    struct aws_mqtt3_to_mqtt5_adapter_operation_subscribe *subscribe_op = operation->impl;

    size_t subscription_count = aws_array_list_length(&subscribe_op->subscriptions);
    for (size_t i = 0; i < subscription_count; ++i) {
        struct aws_mqtt_subscription_set_subscription_record *record = NULL;
        aws_array_list_get_at(&subscribe_op->subscriptions, &record, i);

        aws_mqtt_subscription_set_subscription_record_destroy(record);
    }
    aws_array_list_clean_up(&subscribe_op->subscriptions);

    struct aws_mqtt_client_connection_5_impl *adapter_to_release = NULL;
    if (subscribe_op->base.holding_adapter_ref) {
        adapter_to_release = subscribe_op->base.adapter;
    }

    /* We're going away before our MQTT5 operation, make sure it doesn't try to call us back when it completes */
    if (subscribe_op->subscribe_op != NULL) {
        subscribe_op->subscribe_op->completion_options.completion_callback = NULL;
        subscribe_op->subscribe_op->completion_options.completion_user_data = NULL;

        aws_mqtt5_operation_release(&subscribe_op->subscribe_op->base);
    }

    aws_mem_release(operation->allocator, operation);

    if (adapter_to_release != NULL) {
        aws_ref_count_release(&adapter_to_release->internal_refs);
    }
}

static enum aws_mqtt_qos s_convert_mqtt5_suback_reason_code_to_mqtt3_granted_qos(
    enum aws_mqtt5_suback_reason_code reason_code) {
    switch (reason_code) {
        case AWS_MQTT5_SARC_GRANTED_QOS_0:
        case AWS_MQTT5_SARC_GRANTED_QOS_1:
        case AWS_MQTT5_SARC_GRANTED_QOS_2:
            return (enum aws_mqtt_qos)reason_code;

        default:
            return AWS_MQTT_QOS_FAILURE;
    }
}

static void s_aws_mqtt3_to_mqtt5_adapter_subscribe_completion_fn(
    const struct aws_mqtt5_packet_suback_view *suback,
    int error_code,
    void *complete_ctx) {
    (void)suback;

    struct aws_mqtt3_to_mqtt5_adapter_operation_subscribe *subscribe_op = complete_ctx;
    struct aws_mqtt_client_connection_5_impl *adapter = subscribe_op->base.adapter;

    if (subscribe_op->on_suback != NULL) {
        struct aws_byte_cursor topic_filter;
        AWS_ZERO_STRUCT(topic_filter);
        enum aws_mqtt_qos granted_qos = AWS_MQTT_QOS_AT_MOST_ONCE;

        size_t subscription_count = aws_array_list_length(&subscribe_op->subscriptions);
        if (subscription_count > 0) {
            struct aws_mqtt_subscription_set_subscription_record *record = NULL;
            aws_array_list_get_at(&subscribe_op->subscriptions, &record, 0);

            topic_filter = record->subscription_view.topic_filter;
        }

        if (suback->reason_code_count > 0) {
            granted_qos = s_convert_mqtt5_suback_reason_code_to_mqtt3_granted_qos(suback->reason_codes[0]);
        }

        (*subscribe_op->on_suback)(
            &adapter->base,
            subscribe_op->base.id,
            &topic_filter,
            granted_qos,
            error_code,
            subscribe_op->on_suback_user_data);
    }

    if (subscribe_op->on_multi_suback != NULL) {
        AWS_VARIABLE_LENGTH_ARRAY(
            struct aws_mqtt_topic_subscription, multi_sub_subscription_buf, suback->reason_code_count);
        AWS_VARIABLE_LENGTH_ARRAY(
            struct aws_mqtt_topic_subscription *, multi_sub_subscription_ptr_buf, suback->reason_code_count);
        struct aws_mqtt_topic_subscription *subscription_ptr =
            (struct aws_mqtt_topic_subscription *)multi_sub_subscription_buf;

        struct aws_array_list multi_sub_list;
        aws_array_list_init_static(
            &multi_sub_list,
            multi_sub_subscription_ptr_buf,
            suback->reason_code_count,
            sizeof(struct aws_mqtt_topic_subscription *));

        size_t subscription_count = aws_array_list_length(&subscribe_op->subscriptions);

        for (size_t i = 0; i < suback->reason_code_count; ++i) {
            struct aws_mqtt_topic_subscription *subscription = subscription_ptr + i;
            AWS_ZERO_STRUCT(*subscription);

            subscription->qos = s_convert_mqtt5_suback_reason_code_to_mqtt3_granted_qos(suback->reason_codes[i]);

            if (i < subscription_count) {
                struct aws_mqtt_subscription_set_subscription_record *record = NULL;
                aws_array_list_get_at(&subscribe_op->subscriptions, &record, i);

                subscription->topic = record->subscription_view.topic_filter;
                subscription->on_publish = record->subscription_view.on_publish_received;
                subscription->on_publish_ud = record->subscription_view.callback_user_data;
                subscription->on_cleanup = record->subscription_view.on_cleanup;
            }

            aws_array_list_push_back(&multi_sub_list, &subscription);
        }

        (*subscribe_op->on_multi_suback)(
            &adapter->base,
            subscribe_op->base.id,
            &multi_sub_list,
            error_code,
            subscribe_op->on_multi_suback_user_data);
    }

    aws_mqtt3_to_mqtt5_adapter_operation_table_remove_operation(
        &subscribe_op->base.adapter->operational_state, subscribe_op->base.id);
}

<<<<<<< HEAD
static int s_validate_adapter_subscribe_options(const struct aws_mqtt3_to_mqtt5_adapter_subscribe_options *options) {
    for (size_t i = 0; i < options->subscription_count; ++i) {
        struct aws_mqtt_topic_subscription *subscription_options = &options->subscriptions[i];
        enum aws_mqtt_qos qos = subscription_options->qos;
        if (qos < AWS_MQTT_QOS_AT_MOST_ONCE || qos > AWS_MQTT_QOS_EXACTLY_ONCE) {
            return aws_raise_error(AWS_ERROR_INVALID_ARGUMENT);
        }
    }

    return AWS_OP_SUCCESS;
}

static int s_aws_mqtt3_to_mqtt5_adapter_build_subscribe(
    struct aws_mqtt3_to_mqtt5_adapter_operation_subscribe *subscribe_op,
    size_t subscription_count,
    struct aws_mqtt_topic_subscription *subscriptions) {
    struct aws_allocator *allocator = subscribe_op->base.allocator;
=======
struct aws_mqtt3_to_mqtt5_adapter_operation_subscribe *aws_mqtt3_to_mqtt5_adapter_operation_new_subscribe(
    struct aws_allocator *allocator,
    const struct aws_mqtt3_to_mqtt5_adapter_subscribe_options *options) {

    struct aws_mqtt3_to_mqtt5_adapter_operation_subscribe *subscribe_op =
        aws_mem_calloc(allocator, 1, sizeof(struct aws_mqtt3_to_mqtt5_adapter_operation_subscribe));

    subscribe_op->base.allocator = allocator;
    aws_ref_count_init(&subscribe_op->base.ref_count, subscribe_op, s_adapter_subscribe_operation_destroy);
    subscribe_op->base.impl = subscribe_op;
    subscribe_op->base.type = AWS_MQTT3TO5_AOT_SUBSCRIBE;
    subscribe_op->base.adapter = options->adapter;
    subscribe_op->base.holding_adapter_ref = false;
>>>>>>> 547edad4

    /* make persistent adapter sub array */
    aws_array_list_init_dynamic(
        &subscribe_op->subscriptions,
        allocator,
        subscription_count,
        sizeof(struct aws_mqtt_subscription_set_subscription_record *));
    for (size_t i = 0; i < subscription_count; ++i) {
        struct aws_mqtt_topic_subscription *subscription_options = &subscriptions[i];

        struct aws_mqtt_subscription_set_subscription_options subscription_record_options = {
            .topic_filter = subscription_options->topic,
            .qos = (enum aws_mqtt5_qos)subscription_options->qos,
            .on_publish_received = subscription_options->on_publish,
            .callback_user_data = subscription_options->on_publish_ud,
            .on_cleanup = subscription_options->on_cleanup,
        };
        struct aws_mqtt_subscription_set_subscription_record *record =
            aws_mqtt_subscription_set_subscription_record_new(allocator, &subscription_record_options);

        aws_array_list_push_back(&subscribe_op->subscriptions, &record);
    }

    /* make temp mqtt5 subscription view array */
    AWS_VARIABLE_LENGTH_ARRAY(struct aws_mqtt5_subscription_view, mqtt5_subscription_buffer, subscription_count);
    struct aws_mqtt5_subscription_view *subscription_ptr = mqtt5_subscription_buffer;
    for (size_t i = 0; i < subscription_count; ++i) {
        struct aws_mqtt5_subscription_view *subscription = subscription_ptr + i;
        AWS_ZERO_STRUCT(*subscription);

        subscription->topic_filter = subscriptions[i].topic;
        subscription->qos = (enum aws_mqtt5_qos)subscriptions[i].qos;
    }

    struct aws_mqtt5_packet_subscribe_view subscribe_view = {
        .subscriptions = subscription_ptr,
        .subscription_count = subscription_count,
    };

    struct aws_mqtt5_subscribe_completion_options subscribe_completion_options = {
        .completion_callback = s_aws_mqtt3_to_mqtt5_adapter_subscribe_completion_fn,
        .completion_user_data = subscribe_op,
    };

    subscribe_op->subscribe_op = aws_mqtt5_operation_subscribe_new(
        allocator, subscribe_op->base.adapter->client, &subscribe_view, &subscribe_completion_options);

    if (subscribe_op->subscribe_op == NULL) {
        /* subscribe options validation will have been raised as the error */
        return AWS_OP_ERR;
    }

    return AWS_OP_SUCCESS;
}

struct aws_mqtt3_to_mqtt5_adapter_operation_subscribe *aws_mqtt3_to_mqtt5_adapter_operation_new_subscribe(
    struct aws_allocator *allocator,
    const struct aws_mqtt3_to_mqtt5_adapter_subscribe_options *options) {

    if (s_validate_adapter_subscribe_options(options)) {
        return NULL;
    }

    struct aws_mqtt3_to_mqtt5_adapter_operation_subscribe *subscribe_op =
        aws_mem_calloc(allocator, 1, sizeof(struct aws_mqtt3_to_mqtt5_adapter_operation_subscribe));

    subscribe_op->base.allocator = allocator;
    aws_ref_count_init(&subscribe_op->base.ref_count, subscribe_op, s_adapter_subscribe_operation_destroy);
    subscribe_op->base.impl = subscribe_op;
    subscribe_op->base.type = AWS_MQTT3TO5_AOT_SUBSCRIBE;
    subscribe_op->base.adapter = options->adapter;
    subscribe_op->base.holding_adapter_ref = false;

    /*
     * If we're a regular subscribe, build the mqtt5 operation now.  Otherwise, we have to wait until
     * we're on the event loop thread and it's safe to query the subscription set.
     */
    if (options->subscription_count > 0) {
        if (s_aws_mqtt3_to_mqtt5_adapter_build_subscribe(
                subscribe_op, options->subscription_count, options->subscriptions)) {
            goto error;
        }
    }

    subscribe_op->on_suback = options->on_suback;
    subscribe_op->on_suback_user_data = options->on_suback_user_data;
    subscribe_op->on_multi_suback = options->on_multi_suback;
    subscribe_op->on_multi_suback_user_data = options->on_multi_suback_user_data;

    return subscribe_op;

error:

    aws_mqtt3_to_mqtt5_adapter_operation_release(&subscribe_op->base);

    return NULL;
}

static int s_aws_mqtt3_to_mqtt5_adapter_build_resubscribe(
    struct aws_mqtt3_to_mqtt5_adapter_operation_subscribe *subscribe_op,
    struct aws_array_list *full_subscriptions) {
    size_t subscription_count = aws_array_list_length(full_subscriptions);

    AWS_VARIABLE_LENGTH_ARRAY(struct aws_mqtt_topic_subscription, multi_sub_subscriptions, subscription_count);

    for (size_t i = 0; i < subscription_count; ++i) {
        struct aws_mqtt_subscription_set_subscription_options *existing_subscription = NULL;
        aws_array_list_get_at_ptr(full_subscriptions, (void **)&existing_subscription, i);

        multi_sub_subscriptions[i].topic = existing_subscription->topic_filter;
        multi_sub_subscriptions[i].qos = (enum aws_mqtt_qos)existing_subscription->qos;
        multi_sub_subscriptions[i].on_publish = existing_subscription->on_publish_received;
        multi_sub_subscriptions[i].on_cleanup = existing_subscription->on_cleanup;
        multi_sub_subscriptions[i].on_publish_ud = existing_subscription->callback_user_data;
    }

    return s_aws_mqtt3_to_mqtt5_adapter_build_subscribe(subscribe_op, subscription_count, multi_sub_subscriptions);
}

void s_adapter_subscribe_submission_fn(struct aws_task *task, void *arg, enum aws_task_status status) {
    (void)task;

    struct aws_mqtt3_to_mqtt5_adapter_operation_subscribe *operation = arg;
    struct aws_mqtt_client_connection_5_impl *adapter = operation->base.adapter;

    struct aws_array_list full_subscriptions;
    AWS_ZERO_STRUCT(full_subscriptions);

    /* If we're a re-subscribe, it's now safe to build the subscription set and MQTT5 subscribe op */
    if (operation->subscribe_op == NULL) {
        aws_mqtt_subscription_set_get_subscriptions(adapter->subscriptions, &full_subscriptions);
        size_t subscription_count = aws_array_list_length(&full_subscriptions);
        if (subscription_count == 0 || s_aws_mqtt3_to_mqtt5_adapter_build_resubscribe(operation, &full_subscriptions)) {
            /* There's either nothing to do (no subscriptions) or we failed to build the op (should never happen) */
            int error_code = aws_last_error();
            if (subscription_count == 0) {
                error_code = AWS_ERROR_MQTT_CONNECTION_RESUBSCRIBE_NO_TOPICS;
            }

            if (operation->on_multi_suback) {
                (*operation->on_multi_suback)(
                    &adapter->base, operation->base.id, NULL, error_code, operation->on_multi_suback_user_data);
            }

            /*
             * Remove the persistent ref represented by being seated in the incomplete operations table.
             * The other (transient) ref gets released at the end of the function.
             */
            aws_mqtt3_to_mqtt5_adapter_operation_table_remove_operation(
                &adapter->operational_state, operation->base.id);
            goto complete;
        }
    }

    size_t subscription_count = aws_array_list_length(&operation->subscriptions);
    for (size_t i = 0; i < subscription_count; ++i) {
        struct aws_mqtt_subscription_set_subscription_record *record = NULL;
        aws_array_list_get_at(&operation->subscriptions, &record, i);

        aws_mqtt_subscription_set_add_subscription(adapter->subscriptions, &record->subscription_view);
    }

    aws_mqtt5_client_submit_operation_internal(
        adapter->client, &operation->subscribe_op->base, status != AWS_TASK_STATUS_RUN_READY);

<<<<<<< HEAD
complete:

    aws_array_list_clean_up(&full_subscriptions);

    /* release the transient adapter reference for the move to the event loop */
    aws_mqtt3_to_mqtt5_adapter_operation_dereference_adapter(&operation->base);

    /* release the transient operation reference for the move to the event loop */
    aws_mqtt3_to_mqtt5_adapter_operation_release(&operation->base);
=======
    /*
     * The operation has been submitted in-thread.  We can release the transient refs (operation, adapter) needed to
     * keep things alive during the handover
     */
    s_aws_mqtt3_to_mqtt5_adapter_operation_release_cross_thread_refs(&operation->base);
>>>>>>> 547edad4
}

static uint16_t s_aws_mqtt_client_connection_5_subscribe(
    void *impl,
    const struct aws_byte_cursor *topic_filter,
    enum aws_mqtt_qos qos,
    aws_mqtt_client_publish_received_fn *on_publish,
    void *on_publish_ud,
    aws_mqtt_userdata_cleanup_fn *on_ud_cleanup,
    aws_mqtt_suback_fn *on_suback,
    void *on_suback_user_data) {

    struct aws_mqtt_client_connection_5_impl *adapter = impl;

    struct aws_mqtt_topic_subscription subscription = {
        .topic = *topic_filter,
        .qos = qos,
        .on_publish = on_publish,
        .on_cleanup = on_ud_cleanup,
        .on_publish_ud = on_publish_ud,
    };

    struct aws_mqtt3_to_mqtt5_adapter_subscribe_options subscribe_options = {
        .adapter = adapter,
        .subscriptions = &subscription,
        .subscription_count = 1,
        .on_suback = on_suback,
        .on_suback_user_data = on_suback_user_data,
    };

    struct aws_mqtt3_to_mqtt5_adapter_operation_subscribe *operation =
        aws_mqtt3_to_mqtt5_adapter_operation_new_subscribe(adapter->allocator, &subscribe_options);
    if (operation == NULL) {
        return 0;
    }

    if (aws_mqtt3_to_mqtt5_adapter_operation_table_add_operation(&adapter->operational_state, &operation->base)) {
        goto error;
    }

    uint16_t synthetic_id = operation->base.id;

    /*
     * While in-transit to the adapter event loop, we take refs to both the operation and the adapter so that we
     * are guaranteed they are still alive when the cross-thread submission task is run.
     */
    s_aws_mqtt3_to_mqtt5_adapter_operation_acquire_cross_thread_refs(&operation->base);

    aws_task_init(
        &operation->base.submission_task,
        s_adapter_subscribe_submission_fn,
        operation,
        "Mqtt3ToMqtt5AdapterSubscribeSubmission");

    aws_event_loop_schedule_task_now(adapter->loop, &operation->base.submission_task);

    return synthetic_id;

error:

    aws_mqtt3_to_mqtt5_adapter_operation_release(&operation->base);

    return 0;
}

static uint16_t s_aws_mqtt_client_connection_5_subscribe_multiple(
    void *impl,
    const struct aws_array_list *topic_filters,
    aws_mqtt_suback_multi_fn *on_suback,
    void *on_suback_user_data) {

    struct aws_mqtt_client_connection_5_impl *adapter = impl;

    struct aws_mqtt_topic_subscription *subscriptions = topic_filters->data;

    struct aws_mqtt3_to_mqtt5_adapter_subscribe_options subscribe_options = {
        .adapter = adapter,
        .subscriptions = subscriptions,
        .subscription_count = aws_array_list_length(topic_filters),
        .on_multi_suback = on_suback,
        .on_multi_suback_user_data = on_suback_user_data,
    };

    struct aws_mqtt3_to_mqtt5_adapter_operation_subscribe *operation =
        aws_mqtt3_to_mqtt5_adapter_operation_new_subscribe(adapter->allocator, &subscribe_options);
    if (operation == NULL) {
        return 0;
    }

    if (aws_mqtt3_to_mqtt5_adapter_operation_table_add_operation(&adapter->operational_state, &operation->base)) {
        goto error;
    }

    uint16_t synthetic_id = operation->base.id;

    /*
     * While in-transit to the adapter event loop, we take refs to both the operation and the adapter so that we
     * are guaranteed they are still alive when the cross-thread submission task is run.
     */
    s_aws_mqtt3_to_mqtt5_adapter_operation_acquire_cross_thread_refs(&operation->base);

    aws_task_init(
        &operation->base.submission_task,
        s_adapter_subscribe_submission_fn,
        operation,
        "Mqtt3ToMqtt5AdapterSubscribeMultipleSubmission");

    aws_event_loop_schedule_task_now(adapter->loop, &operation->base.submission_task);

    return synthetic_id;

error:

    aws_mqtt3_to_mqtt5_adapter_operation_release(&operation->base);

    return 0;
}

static void s_adapter_unsubscribe_operation_destroy(void *context) {
    struct aws_mqtt3_to_mqtt5_adapter_operation_base *operation = context;
    if (operation == NULL) {
        return;
    }

    struct aws_mqtt3_to_mqtt5_adapter_operation_unsubscribe *unsubscribe_op = operation->impl;

    aws_byte_buf_clean_up(&unsubscribe_op->topic_filter);

    struct aws_mqtt_client_connection_5_impl *adapter_to_release = NULL;
    if (unsubscribe_op->base.holding_adapter_ref) {
        adapter_to_release = unsubscribe_op->base.adapter;
    }

    /* We're going away before our MQTT5 operation, make sure it doesn't try to call us back when it completes */
    unsubscribe_op->unsubscribe_op->completion_options.completion_callback = NULL;
    unsubscribe_op->unsubscribe_op->completion_options.completion_user_data = NULL;

    aws_mqtt5_operation_release(&unsubscribe_op->unsubscribe_op->base);

    aws_mem_release(operation->allocator, operation);

    if (adapter_to_release != NULL) {
        aws_ref_count_release(&adapter_to_release->internal_refs);
    }
}

static void s_aws_mqtt3_to_mqtt5_adapter_unsubscribe_completion_fn(
    const struct aws_mqtt5_packet_unsuback_view *unsuback,
    int error_code,
    void *complete_ctx) {
    (void)unsuback;

    struct aws_mqtt3_to_mqtt5_adapter_operation_unsubscribe *unsubscribe_op = complete_ctx;

    if (unsubscribe_op->on_unsuback != NULL) {
        (*unsubscribe_op->on_unsuback)(
            &unsubscribe_op->base.adapter->base,
            unsubscribe_op->base.id,
            error_code,
            unsubscribe_op->on_unsuback_user_data);
    }

    aws_mqtt3_to_mqtt5_adapter_operation_table_remove_operation(
        &unsubscribe_op->base.adapter->operational_state, unsubscribe_op->base.id);
}

struct aws_mqtt3_to_mqtt5_adapter_operation_unsubscribe *aws_mqtt3_to_mqtt5_adapter_operation_new_unsubscribe(
    struct aws_allocator *allocator,
    const struct aws_mqtt3_to_mqtt5_adapter_unsubscribe_options *options) {

    struct aws_mqtt3_to_mqtt5_adapter_operation_unsubscribe *unsubscribe_op =
        aws_mem_calloc(allocator, 1, sizeof(struct aws_mqtt3_to_mqtt5_adapter_operation_unsubscribe));

    unsubscribe_op->base.allocator = allocator;
    aws_ref_count_init(&unsubscribe_op->base.ref_count, unsubscribe_op, s_adapter_unsubscribe_operation_destroy);
    unsubscribe_op->base.impl = unsubscribe_op;
    unsubscribe_op->base.type = AWS_MQTT3TO5_AOT_UNSUBSCRIBE;
    unsubscribe_op->base.adapter = options->adapter;
    unsubscribe_op->base.holding_adapter_ref = false;

    struct aws_mqtt5_packet_unsubscribe_view unsubscribe_view = {
        .topic_filters = &options->topic_filter,
        .topic_filter_count = 1,
    };

    struct aws_mqtt5_unsubscribe_completion_options unsubscribe_completion_options = {
        .completion_callback = s_aws_mqtt3_to_mqtt5_adapter_unsubscribe_completion_fn,
        .completion_user_data = unsubscribe_op,
    };

    unsubscribe_op->unsubscribe_op = aws_mqtt5_operation_unsubscribe_new(
        allocator, options->adapter->client, &unsubscribe_view, &unsubscribe_completion_options);
    if (unsubscribe_op->unsubscribe_op == NULL) {
        goto error;
    }

    unsubscribe_op->on_unsuback = options->on_unsuback;
    unsubscribe_op->on_unsuback_user_data = options->on_unsuback_user_data;

    aws_byte_buf_init_copy_from_cursor(&unsubscribe_op->topic_filter, allocator, options->topic_filter);

    return unsubscribe_op;

error:

    aws_mqtt3_to_mqtt5_adapter_operation_release(&unsubscribe_op->base);

    return NULL;
}

void s_adapter_unsubscribe_submission_fn(struct aws_task *task, void *arg, enum aws_task_status status) {
    (void)task;

    struct aws_mqtt3_to_mqtt5_adapter_operation_unsubscribe *operation = arg;

    struct aws_mqtt_client_connection_5_impl *adapter = operation->base.adapter;

    aws_mqtt_subscription_set_remove_subscription(
        adapter->subscriptions, aws_byte_cursor_from_buf(&operation->topic_filter));

    aws_mqtt5_client_submit_operation_internal(
        adapter->client, &operation->unsubscribe_op->base, status != AWS_TASK_STATUS_RUN_READY);

    /*
     * The operation has been submitted in-thread.  We can release the transient refs (operation, adapter) needed to
     * keep things alive during the handover
     */
    s_aws_mqtt3_to_mqtt5_adapter_operation_release_cross_thread_refs(&operation->base);
}

static uint16_t s_aws_mqtt_client_connection_5_unsubscribe(
    void *impl,
    const struct aws_byte_cursor *topic_filter,
    aws_mqtt_op_complete_fn *on_unsuback,
    void *on_unsuback_user_data) {

    if (!aws_mqtt_is_valid_topic_filter(topic_filter)) {
        aws_raise_error(AWS_ERROR_MQTT_INVALID_TOPIC);
        return 0;
    }

    struct aws_mqtt_client_connection_5_impl *adapter = impl;

    struct aws_mqtt3_to_mqtt5_adapter_unsubscribe_options unsubscribe_options = {
        .adapter = adapter,
        .topic_filter = *topic_filter,
        .on_unsuback = on_unsuback,
        .on_unsuback_user_data = on_unsuback_user_data,
    };

    struct aws_mqtt3_to_mqtt5_adapter_operation_unsubscribe *operation =
        aws_mqtt3_to_mqtt5_adapter_operation_new_unsubscribe(adapter->allocator, &unsubscribe_options);
    if (operation == NULL) {
        return 0;
    }

    if (aws_mqtt3_to_mqtt5_adapter_operation_table_add_operation(&adapter->operational_state, &operation->base)) {
        goto error;
    }

    uint16_t synthetic_id = operation->base.id;

    /*
     * While in-transit to the adapter event loop, we take refs to both the operation and the adapter so that we
     * are guaranteed they are still alive when the cross-thread submission task is run.
     */
    s_aws_mqtt3_to_mqtt5_adapter_operation_acquire_cross_thread_refs(&operation->base);

    aws_task_init(
        &operation->base.submission_task,
        s_adapter_unsubscribe_submission_fn,
        operation,
        "Mqtt3ToMqtt5AdapterUnsubscribeSubmission");

    aws_event_loop_schedule_task_now(adapter->loop, &operation->base.submission_task);

    return synthetic_id;

error:

    aws_mqtt3_to_mqtt5_adapter_operation_release(&operation->base);

    return 0;
}

static int s_aws_mqtt_client_connection_5_reconnect(
    void *impl,
    aws_mqtt_client_on_connection_complete_fn *on_connection_complete,
    void *userdata) {
    (void)impl;
    (void)on_connection_complete;
    (void)userdata;

    /* DEPRECATED, connection will reconnect automatically now. */
    AWS_LOGF_ERROR(AWS_LS_MQTT_CLIENT, "aws_mqtt_client_connection_reconnect has been DEPRECATED.");
    return aws_raise_error(AWS_ERROR_UNSUPPORTED_OPERATION);
}

static int s_aws_mqtt_client_connection_5_get_stats(
    void *impl,
    struct aws_mqtt_connection_operation_statistics *stats) {

    struct aws_mqtt_client_connection_5_impl *adapter = impl;

    // Error checking
    if (!adapter) {
        AWS_LOGF_ERROR(AWS_LS_MQTT_CLIENT, "Invalid MQTT3-to-5 adapter used when trying to get operation statistics");
        return aws_raise_error(AWS_ERROR_INVALID_ARGUMENT);
    }

    if (!stats) {
        AWS_LOGF_ERROR(
            AWS_LS_MQTT_CLIENT,
            "id=%p: Invalid MQTT311 statistics struct used when trying to get operation statistics",
            (void *)adapter);
        return aws_raise_error(AWS_ERROR_INVALID_ARGUMENT);
    }

    struct aws_mqtt5_client_operation_statistics mqtt5_stats;
    AWS_ZERO_STRUCT(mqtt5_stats);
    aws_mqtt5_client_get_stats(adapter->client, &mqtt5_stats);

    stats->incomplete_operation_count = mqtt5_stats.incomplete_operation_count;
    stats->incomplete_operation_size = mqtt5_stats.incomplete_operation_size;
    stats->unacked_operation_count = mqtt5_stats.unacked_operation_count;
    stats->unacked_operation_size = mqtt5_stats.unacked_operation_size;

    return AWS_OP_SUCCESS;
}

static uint16_t s_aws_mqtt_5_resubscribe_existing_topics(
    void *impl,
    aws_mqtt_suback_multi_fn *on_suback,
    void *on_suback_user_data) {

    struct aws_mqtt_client_connection_5_impl *adapter = impl;

    struct aws_mqtt3_to_mqtt5_adapter_subscribe_options subscribe_options = {
        .adapter = adapter,
        .subscriptions = NULL,
        .subscription_count = 0,
        .on_multi_suback = on_suback,
        .on_multi_suback_user_data = on_suback_user_data,
    };

    struct aws_mqtt3_to_mqtt5_adapter_operation_subscribe *operation =
        aws_mqtt3_to_mqtt5_adapter_operation_new_subscribe(adapter->allocator, &subscribe_options);
    if (operation == NULL) {
        return 0;
    }

    if (aws_mqtt3_to_mqtt5_adapter_operation_table_add_operation(&adapter->operational_state, &operation->base)) {
        goto error;
    }

    uint16_t synthetic_id = operation->base.id;

    /* add a transient reference to the adapter until this operation is passed into the event loop */
    aws_mqtt3_to_mqtt5_adapter_operation_reference_adapter(&operation->base);

    /* add a transient reference to the operation until this operation is passed into the event loop */
    aws_mqtt3_to_mqtt5_adapter_operation_acquire(&operation->base);

    aws_task_init(
        &operation->base.submission_task,
        s_adapter_subscribe_submission_fn,
        operation,
        "Mqtt3ToMqtt5AdapterSubscribeResubscribe");

    aws_event_loop_schedule_task_now(adapter->loop, &operation->base.submission_task);

    return synthetic_id;

error:

    aws_mqtt3_to_mqtt5_adapter_operation_release(&operation->base);

    return 0;
}

static struct aws_mqtt_client_connection_vtable s_aws_mqtt_client_connection_5_vtable = {
    .acquire_fn = s_aws_mqtt_client_connection_5_acquire,
    .release_fn = s_aws_mqtt_client_connection_5_release,
    .set_will_fn = s_aws_mqtt_client_connection_5_set_will,
    .set_login_fn = s_aws_mqtt_client_connection_5_set_login,
    .use_websockets_fn = s_aws_mqtt_client_connection_5_use_websockets,
    .set_http_proxy_options_fn = s_aws_mqtt_client_connection_5_set_http_proxy_options,
    .set_host_resolution_options_fn = s_aws_mqtt_client_connection_5_set_host_resolution_options,
    .set_reconnect_timeout_fn = s_aws_mqtt_client_connection_5_set_reconnect_timeout,
    .set_connection_result_handlers = NULL, // TODO: Need update with introduction of mqtt5 lifeCycleEventCallback
    .set_connection_interruption_handlers_fn = s_aws_mqtt_client_connection_5_set_interruption_handlers,
    .set_connection_closed_handler_fn = s_aws_mqtt_client_connection_5_set_on_closed_handler,
    .set_on_any_publish_handler_fn = s_aws_mqtt_client_connection_5_set_on_any_publish_handler,
    .connect_fn = s_aws_mqtt_client_connection_5_connect,
    .reconnect_fn = s_aws_mqtt_client_connection_5_reconnect,
    .disconnect_fn = s_aws_mqtt_client_connection_5_disconnect,
    .subscribe_multiple_fn = s_aws_mqtt_client_connection_5_subscribe_multiple,
    .subscribe_fn = s_aws_mqtt_client_connection_5_subscribe,
    .resubscribe_existing_topics_fn = s_aws_mqtt_5_resubscribe_existing_topics,
    .unsubscribe_fn = s_aws_mqtt_client_connection_5_unsubscribe,
    .publish_fn = s_aws_mqtt_client_connection_5_publish,
    .get_stats_fn = s_aws_mqtt_client_connection_5_get_stats,
};

static struct aws_mqtt_client_connection_vtable *s_aws_mqtt_client_connection_5_vtable_ptr =
    &s_aws_mqtt_client_connection_5_vtable;

struct aws_mqtt_client_connection *aws_mqtt_client_connection_new_from_mqtt5_client(struct aws_mqtt5_client *client) {
    struct aws_allocator *allocator = client->allocator;
    struct aws_mqtt_client_connection_5_impl *adapter =
        aws_mem_calloc(allocator, 1, sizeof(struct aws_mqtt_client_connection_5_impl));

    adapter->allocator = allocator;

    adapter->base.vtable = s_aws_mqtt_client_connection_5_vtable_ptr;
    adapter->base.impl = adapter;

    adapter->client = aws_mqtt5_client_acquire(client);
    adapter->loop = client->loop;
    adapter->adapter_state = AWS_MQTT_AS_STAY_DISCONNECTED;

    aws_ref_count_init(&adapter->external_refs, adapter, s_aws_mqtt3_to_mqtt5_adapter_on_zero_external_refs);
    aws_ref_count_init(&adapter->internal_refs, adapter, s_aws_mqtt3_to_mqtt5_adapter_on_zero_internal_refs);

    aws_rw_lock_init(&adapter->lock);

    aws_mqtt3_to_mqtt5_adapter_operation_table_init(&adapter->operational_state, allocator);

    adapter->subscriptions = aws_mqtt_subscription_set_new(allocator);

    /*
     * We start disabled to handle the case where someone passes in an mqtt5 client that is already "live."
     * We'll enable the adapter as soon as they try to connect via the 311 interface.  This
     * also ties in to how we simulate the 311 implementation's don't-reconnect-if-initial-connect-fails logic.
     * The 5 client will continue to try and reconnect, but the adapter will go disabled making it seem to the 311
     * user that it is offline.
     */
    adapter->synced_data.terminated = false;

    struct aws_mqtt5_listener_config listener_config = {
        .client = client,
        .listener_callbacks =
            {
                .listener_publish_received_handler = s_aws_mqtt5_listener_publish_received_adapter,
                .listener_publish_received_handler_user_data = adapter,
                .lifecycle_event_handler = s_aws_mqtt5_client_lifecycle_event_callback_adapter,
                .lifecycle_event_handler_user_data = adapter,
            },
        .termination_callback = s_aws_mqtt3_to_mqtt5_adapter_on_listener_detached,
        .termination_callback_user_data = adapter,
    };
    adapter->listener = aws_mqtt5_listener_new(allocator, &listener_config);

    return &adapter->base;
}

#define DEFAULT_MQTT_ADAPTER_OPERATION_TABLE_SIZE 100

void aws_mqtt3_to_mqtt5_adapter_operation_table_init(
    struct aws_mqtt3_to_mqtt5_adapter_operation_table *table,
    struct aws_allocator *allocator) {
    aws_mutex_init(&table->lock);
    aws_hash_table_init(
        &table->operations,
        allocator,
        DEFAULT_MQTT_ADAPTER_OPERATION_TABLE_SIZE,
        aws_mqtt_hash_uint16_t,
        aws_mqtt_compare_uint16_t_eq,
        NULL,
        NULL);
    table->next_id = 1;
}

static int s_adapter_operation_clean_up(void *context, struct aws_hash_element *operation_element) {
    (void)context;

    struct aws_mqtt3_to_mqtt5_adapter_operation_base *operation = operation_element->value;

    aws_mqtt3_to_mqtt5_adapter_operation_release(operation);

    return AWS_COMMON_HASH_TABLE_ITER_CONTINUE;
}

void aws_mqtt3_to_mqtt5_adapter_operation_table_clean_up(struct aws_mqtt3_to_mqtt5_adapter_operation_table *table) {
    aws_hash_table_foreach(&table->operations, s_adapter_operation_clean_up, table);

    aws_hash_table_clean_up(&table->operations);

    aws_mutex_clean_up(&table->lock);
}

static uint16_t s_next_adapter_id(uint16_t current_id) {
    if (++current_id == 0) {
        current_id = 1;
    }

    return current_id;
}

int aws_mqtt3_to_mqtt5_adapter_operation_table_add_operation(
    struct aws_mqtt3_to_mqtt5_adapter_operation_table *table,
    struct aws_mqtt3_to_mqtt5_adapter_operation_base *operation) {

    operation->id = 0;

    aws_mutex_lock(&table->lock);

    uint16_t current_id = table->next_id;
    struct aws_hash_element *elem = NULL;
    for (uint16_t i = 0; i < UINT16_MAX; ++i) {
        aws_hash_table_find(&table->operations, &current_id, &elem);

        if (elem == NULL) {
            operation->id = current_id;
            table->next_id = s_next_adapter_id(current_id);

            if (aws_hash_table_put(&table->operations, &operation->id, operation, NULL)) {
                operation->id = 0;
            }

            goto done;
        }

        current_id = s_next_adapter_id(current_id);
    }

done:

    aws_mutex_unlock(&table->lock);

    return (operation->id != 0) ? AWS_OP_SUCCESS : aws_raise_error(AWS_ERROR_MQTT_QUEUE_FULL);
}

void aws_mqtt3_to_mqtt5_adapter_operation_table_remove_operation(
    struct aws_mqtt3_to_mqtt5_adapter_operation_table *table,
    uint16_t operation_id) {
    struct aws_hash_element existing_element;
    AWS_ZERO_STRUCT(existing_element);

    aws_mutex_lock(&table->lock);
    aws_hash_table_remove(&table->operations, &operation_id, &existing_element, NULL);
    aws_mutex_unlock(&table->lock);

    struct aws_mqtt3_to_mqtt5_adapter_operation_base *operation = existing_element.value;
    if (operation != NULL) {
        aws_mqtt3_to_mqtt5_adapter_operation_release(operation);
    }
}

struct aws_mqtt3_to_mqtt5_adapter_operation_base *aws_mqtt3_to_mqtt5_adapter_operation_release(
    struct aws_mqtt3_to_mqtt5_adapter_operation_base *operation) {
    if (operation != NULL) {
        aws_ref_count_release(&operation->ref_count);
    }

    return NULL;
}

struct aws_mqtt3_to_mqtt5_adapter_operation_base *aws_mqtt3_to_mqtt5_adapter_operation_acquire(
    struct aws_mqtt3_to_mqtt5_adapter_operation_base *operation) {
    if (operation != NULL) {
        aws_ref_count_acquire(&operation->ref_count);
    }

    return operation;
}<|MERGE_RESOLUTION|>--- conflicted
+++ resolved
@@ -1846,39 +1846,11 @@
         &subscribe_op->base.adapter->operational_state, subscribe_op->base.id);
 }
 
-<<<<<<< HEAD
-static int s_validate_adapter_subscribe_options(const struct aws_mqtt3_to_mqtt5_adapter_subscribe_options *options) {
-    for (size_t i = 0; i < options->subscription_count; ++i) {
-        struct aws_mqtt_topic_subscription *subscription_options = &options->subscriptions[i];
-        enum aws_mqtt_qos qos = subscription_options->qos;
-        if (qos < AWS_MQTT_QOS_AT_MOST_ONCE || qos > AWS_MQTT_QOS_EXACTLY_ONCE) {
-            return aws_raise_error(AWS_ERROR_INVALID_ARGUMENT);
-        }
-    }
-
-    return AWS_OP_SUCCESS;
-}
-
 static int s_aws_mqtt3_to_mqtt5_adapter_build_subscribe(
     struct aws_mqtt3_to_mqtt5_adapter_operation_subscribe *subscribe_op,
     size_t subscription_count,
     struct aws_mqtt_topic_subscription *subscriptions) {
     struct aws_allocator *allocator = subscribe_op->base.allocator;
-=======
-struct aws_mqtt3_to_mqtt5_adapter_operation_subscribe *aws_mqtt3_to_mqtt5_adapter_operation_new_subscribe(
-    struct aws_allocator *allocator,
-    const struct aws_mqtt3_to_mqtt5_adapter_subscribe_options *options) {
-
-    struct aws_mqtt3_to_mqtt5_adapter_operation_subscribe *subscribe_op =
-        aws_mem_calloc(allocator, 1, sizeof(struct aws_mqtt3_to_mqtt5_adapter_operation_subscribe));
-
-    subscribe_op->base.allocator = allocator;
-    aws_ref_count_init(&subscribe_op->base.ref_count, subscribe_op, s_adapter_subscribe_operation_destroy);
-    subscribe_op->base.impl = subscribe_op;
-    subscribe_op->base.type = AWS_MQTT3TO5_AOT_SUBSCRIBE;
-    subscribe_op->base.adapter = options->adapter;
-    subscribe_op->base.holding_adapter_ref = false;
->>>>>>> 547edad4
 
     /* make persistent adapter sub array */
     aws_array_list_init_dynamic(
@@ -1937,10 +1909,6 @@
 struct aws_mqtt3_to_mqtt5_adapter_operation_subscribe *aws_mqtt3_to_mqtt5_adapter_operation_new_subscribe(
     struct aws_allocator *allocator,
     const struct aws_mqtt3_to_mqtt5_adapter_subscribe_options *options) {
-
-    if (s_validate_adapter_subscribe_options(options)) {
-        return NULL;
-    }
 
     struct aws_mqtt3_to_mqtt5_adapter_operation_subscribe *subscribe_op =
         aws_mem_calloc(allocator, 1, sizeof(struct aws_mqtt3_to_mqtt5_adapter_operation_subscribe));
@@ -2044,23 +2012,15 @@
     aws_mqtt5_client_submit_operation_internal(
         adapter->client, &operation->subscribe_op->base, status != AWS_TASK_STATUS_RUN_READY);
 
-<<<<<<< HEAD
 complete:
 
     aws_array_list_clean_up(&full_subscriptions);
 
-    /* release the transient adapter reference for the move to the event loop */
-    aws_mqtt3_to_mqtt5_adapter_operation_dereference_adapter(&operation->base);
-
-    /* release the transient operation reference for the move to the event loop */
-    aws_mqtt3_to_mqtt5_adapter_operation_release(&operation->base);
-=======
     /*
      * The operation has been submitted in-thread.  We can release the transient refs (operation, adapter) needed to
      * keep things alive during the handover
      */
     s_aws_mqtt3_to_mqtt5_adapter_operation_release_cross_thread_refs(&operation->base);
->>>>>>> 547edad4
 }
 
 static uint16_t s_aws_mqtt_client_connection_5_subscribe(
@@ -2418,11 +2378,11 @@
 
     uint16_t synthetic_id = operation->base.id;
 
-    /* add a transient reference to the adapter until this operation is passed into the event loop */
-    aws_mqtt3_to_mqtt5_adapter_operation_reference_adapter(&operation->base);
-
-    /* add a transient reference to the operation until this operation is passed into the event loop */
-    aws_mqtt3_to_mqtt5_adapter_operation_acquire(&operation->base);
+    /*
+     * While in-transit to the adapter event loop, we take refs to both the operation and the adapter so that we
+     * are guaranteed they are still alive when the cross-thread submission task is run.
+     */
+    s_aws_mqtt3_to_mqtt5_adapter_operation_acquire_cross_thread_refs(&operation->base);
 
     aws_task_init(
         &operation->base.submission_task,
