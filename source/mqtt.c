/**
 * Copyright Amazon.com, Inc. or its affiliates. All Rights Reserved.
 * SPDX-License-Identifier: Apache-2.0.
 */

#include <aws/mqtt/mqtt.h>

#include <aws/common/encoding.h>
#include <aws/http/http.h>
#include <aws/io/logging.h>

/*******************************************************************************
 * Topic Validation
 ******************************************************************************/

static bool s_is_valid_topic(const struct aws_byte_cursor *topic, bool is_filter) {
    if (topic == NULL) {
        return false;
    }

    /* [MQTT-4.7.3-1] Check existance and length */
    if (!topic->ptr || !topic->len) {
        return false;
    }

    if (aws_mqtt_validate_utf8_text(*topic) == AWS_OP_ERR) {
        return false;
    }

    /* [MQTT-4.7.3-2] Check for the null character */
    if (memchr(topic->ptr, 0, topic->len)) {
        return false;
    }

    /* [MQTT-4.7.3-3] Topic must not be too long */
    if (topic->len > 65535) {
        return false;
    }

    bool saw_hash = false;

    struct aws_byte_cursor topic_part;
    AWS_ZERO_STRUCT(topic_part);
    while (aws_byte_cursor_next_split(topic, '/', &topic_part)) {

        if (saw_hash) {
            /* [MQTT-4.7.1-2] If last part was a '#' and there's still another part, it's an invalid topic */
            return false;
        }

        if (topic_part.len == 0) {
            /* 0 length parts are fine */
            continue;
        }

        /* Check single level wildcard */
        if (memchr(topic_part.ptr, '+', topic_part.len)) {
            if (!is_filter) {
                /* [MQTT-4.7.1-3] + only allowed on filters */
                return false;
            }
            if (topic_part.len > 1) {
                /* topic part must be 1 character long */
                return false;
            }
        }

        /* Check multi level wildcard */
        if (memchr(topic_part.ptr, '#', topic_part.len)) {
            if (!is_filter) {
                /* [MQTT-4.7.1-2] # only allowed on filters */
                return false;
            }
            if (topic_part.len > 1) {
                /* topic part must be 1 character long */
                return false;
            }
            saw_hash = true;
        }
    }

    return true;
}

bool aws_mqtt_is_valid_topic(const struct aws_byte_cursor *topic) {

    return s_is_valid_topic(topic, false);
}
bool aws_mqtt_is_valid_topic_filter(const struct aws_byte_cursor *topic_filter) {

    return s_is_valid_topic(topic_filter, true);
}

/*******************************************************************************
 * Library Init
 ******************************************************************************/

#define AWS_DEFINE_ERROR_INFO_MQTT(C, ES) AWS_DEFINE_ERROR_INFO(C, ES, "libaws-c-mqtt")
/* clang-format off */
        static struct aws_error_info s_errors[] = {
            AWS_DEFINE_ERROR_INFO_MQTT(
                AWS_ERROR_MQTT_INVALID_RESERVED_BITS,
                "Bits marked as reserved in the MQTT spec were incorrectly set."),
            AWS_DEFINE_ERROR_INFO_MQTT(
                AWS_ERROR_MQTT_BUFFER_TOO_BIG,
                "[MQTT-1.5.3] Encoded UTF-8 buffers may be no bigger than 65535 bytes."),
            AWS_DEFINE_ERROR_INFO_MQTT(
                AWS_ERROR_MQTT_INVALID_REMAINING_LENGTH,
                "[MQTT-2.2.3] Encoded remaining length field is malformed."),
            AWS_DEFINE_ERROR_INFO_MQTT(
                AWS_ERROR_MQTT_UNSUPPORTED_PROTOCOL_NAME,
                "[MQTT-3.1.2-1] Protocol name specified is unsupported."),
            AWS_DEFINE_ERROR_INFO_MQTT(
                AWS_ERROR_MQTT_UNSUPPORTED_PROTOCOL_LEVEL,
                "[MQTT-3.1.2-2] Protocol level specified is unsupported."),
            AWS_DEFINE_ERROR_INFO_MQTT(
                AWS_ERROR_MQTT_INVALID_CREDENTIALS,
                "[MQTT-3.1.2-21] Connect packet may not include password when no username is present."),
            AWS_DEFINE_ERROR_INFO_MQTT(
                AWS_ERROR_MQTT_INVALID_QOS,
                "Both bits in a QoS field must not be set."),
            AWS_DEFINE_ERROR_INFO_MQTT(
                AWS_ERROR_MQTT_INVALID_PACKET_TYPE,
                "Packet type in packet fixed header is invalid."),
            AWS_DEFINE_ERROR_INFO_MQTT(
                AWS_ERROR_MQTT_INVALID_TOPIC,
                "Topic or filter is invalid."),
            AWS_DEFINE_ERROR_INFO_MQTT(
                AWS_ERROR_MQTT_TIMEOUT,
                "Time limit between request and response has been exceeded."),
            AWS_DEFINE_ERROR_INFO_MQTT(
                AWS_ERROR_MQTT_PROTOCOL_ERROR,
                "Protocol error occurred."),
            AWS_DEFINE_ERROR_INFO_MQTT(
                AWS_ERROR_MQTT_NOT_CONNECTED,
                "The requested operation is invalid as the connection is not open."),
            AWS_DEFINE_ERROR_INFO_MQTT(
                AWS_ERROR_MQTT_ALREADY_CONNECTED,
                "The requested operation is invalid as the connection is already open."),
            AWS_DEFINE_ERROR_INFO_MQTT(
                AWS_ERROR_MQTT_BUILT_WITHOUT_WEBSOCKETS,
                "Library built without MQTT_WITH_WEBSOCKETS option."),
            AWS_DEFINE_ERROR_INFO_MQTT(
                AWS_ERROR_MQTT_UNEXPECTED_HANGUP,
                "The connection was closed unexpectedly."),
            AWS_DEFINE_ERROR_INFO_MQTT(
                AWS_ERROR_MQTT_CONNECTION_SHUTDOWN,
                "MQTT operation interrupted by connection shutdown."),
            AWS_DEFINE_ERROR_INFO_MQTT(
                AWS_ERROR_MQTT_CONNECTION_DESTROYED,
                "Connection has started destroying process, all uncompleted requests will fail."),
            AWS_DEFINE_ERROR_INFO_MQTT(
                AWS_ERROR_MQTT_CONNECTION_DISCONNECTING,
                "Connection is disconnecting, it's not safe to do this operation until the connection finishes shutdown."),
            AWS_DEFINE_ERROR_INFO_MQTT(
                AWS_ERROR_MQTT_CANCELLED_FOR_CLEAN_SESSION,
                "Old requests from the previous session are cancelled, and offline request will not be accept."),
            AWS_DEFINE_ERROR_INFO_MQTT(
                AWS_ERROR_MQTT_QUEUE_FULL,
                "MQTT request queue is full."),
            AWS_DEFINE_ERROR_INFO_MQTT(
                AWS_ERROR_MQTT5_CLIENT_OPTIONS_VALIDATION,
                "Invalid mqtt5 client options value."),
            AWS_DEFINE_ERROR_INFO_MQTT(
                AWS_ERROR_MQTT5_CONNECT_OPTIONS_VALIDATION,
                "Invalid mqtt5 connect packet options value."),
            AWS_DEFINE_ERROR_INFO_MQTT(
                AWS_ERROR_MQTT5_DISCONNECT_OPTIONS_VALIDATION,
                "Invalid mqtt5 disconnect packet options value."),
            AWS_DEFINE_ERROR_INFO_MQTT(
                AWS_ERROR_MQTT5_PUBLISH_OPTIONS_VALIDATION,
                "Invalid mqtt5 publish packet options value."),
            AWS_DEFINE_ERROR_INFO_MQTT(
                AWS_ERROR_MQTT5_SUBSCRIBE_OPTIONS_VALIDATION,
                "Invalid mqtt5 subscribe packet options value."),
            AWS_DEFINE_ERROR_INFO_MQTT(
                AWS_ERROR_MQTT5_UNSUBSCRIBE_OPTIONS_VALIDATION,
                "Invalid mqtt5 unsubscribe packet options value."),
            AWS_DEFINE_ERROR_INFO_MQTT(
                AWS_ERROR_MQTT5_USER_PROPERTY_VALIDATION,
                "Invalid mqtt5 user property value."),
            AWS_DEFINE_ERROR_INFO_MQTT(
                AWS_ERROR_MQTT5_PACKET_VALIDATION,
                "General mqtt5 packet validation error"),
            AWS_DEFINE_ERROR_INFO_MQTT(
                AWS_ERROR_MQTT5_ENCODE_FAILURE,
                "Error occurred while encoding an outgoing mqtt5 packet"),
            AWS_DEFINE_ERROR_INFO_MQTT(
                AWS_ERROR_MQTT5_DECODE_PROTOCOL_ERROR,
                "Mqtt5 decoder received an invalid packet that broke mqtt5 protocol rules"),
            AWS_DEFINE_ERROR_INFO_MQTT(
                AWS_ERROR_MQTT5_CONNACK_CONNECTION_REFUSED,
                "Remote endpoint rejected the CONNECT attempt by returning an unsuccessful CONNACK"),
            AWS_DEFINE_ERROR_INFO_MQTT(
                AWS_ERROR_MQTT5_CONNACK_TIMEOUT,
                "Remote endpoint did not respond to a CONNECT request before timeout exceeded"),
            AWS_DEFINE_ERROR_INFO_MQTT(
                AWS_ERROR_MQTT5_PING_RESPONSE_TIMEOUT,
                "Remote endpoint did not respond to a PINGREQ before timeout exceeded"),
            AWS_DEFINE_ERROR_INFO_MQTT(
                AWS_ERROR_MQTT5_USER_REQUESTED_STOP,
                "Mqtt5 client connection interrupted by user request."),
            AWS_DEFINE_ERROR_INFO_MQTT(
                AWS_ERROR_MQTT5_DISCONNECT_RECEIVED,
                "Mqtt5 client connection interrupted by server DISCONNECT."),
            AWS_DEFINE_ERROR_INFO_MQTT(
                AWS_ERROR_MQTT5_CLIENT_TERMINATED,
                "Mqtt5 client terminated by user request."),
            AWS_DEFINE_ERROR_INFO_MQTT(
                AWS_ERROR_MQTT5_OPERATION_FAILED_DUE_TO_OFFLINE_QUEUE_POLICY,
                "Mqtt5 operation failed due to a disconnection event in conjunction with the client's offline queue retention policy."),
            AWS_DEFINE_ERROR_INFO_MQTT(
                AWS_ERROR_MQTT5_ENCODE_SIZE_UNSUPPORTED_PACKET_TYPE,
                "Unsupported packet type for encode size calculation"),
            AWS_DEFINE_ERROR_INFO_MQTT(
                AWS_ERROR_MQTT5_OPERATION_PROCESSING_FAILURE,
                "Error while processing mqtt5 operational state"),
            AWS_DEFINE_ERROR_INFO_MQTT(
                AWS_ERROR_MQTT5_INVALID_INBOUND_TOPIC_ALIAS,
                "Incoming publish contained an invalid (too large or unknown) topic alias"),
            AWS_DEFINE_ERROR_INFO_MQTT(
                AWS_ERROR_MQTT5_INVALID_OUTBOUND_TOPIC_ALIAS,
                "Outgoing publish contained an invalid (too large or unknown) topic alias"),
            AWS_DEFINE_ERROR_INFO_MQTT(
                AWS_ERROR_MQTT5_INVALID_UTF8_STRING,
                "Outbound packet contains invalid utf-8 data in a field that must be utf-8"),
            AWS_DEFINE_ERROR_INFO_MQTT(
                AWS_ERROR_MQTT_CONNECTION_RESET_FOR_ADAPTER_CONNECT,
                "Mqtt5 connection was reset by the Mqtt3 adapter in order to guarantee correct connection configuration"),
            AWS_DEFINE_ERROR_INFO_MQTT(
                AWS_ERROR_MQTT_CONNECTION_RESUBSCRIBE_NO_TOPICS,
                "Resubscribe was called when there were no subscriptions"),
            AWS_DEFINE_ERROR_INFO_MQTT(
                AWS_ERROR_MQTT_CONNECTION_SUBSCRIBE_FAILURE,
                "MQTT subscribe operation failed"),
            AWS_DEFINE_ERROR_INFO_MQTT(
<<<<<<< HEAD
                AWS_ERROR_MQTT_PROTOCOL_ADAPTER_FAILING_REASON_CODE,
                "MQTT operation returned a failing reason code"),
            AWS_DEFINE_ERROR_INFO_MQTT(
                AWS_ERROR_MQTT_REQUEST_RESPONSE_CLIENT_SHUT_DOWN,
                "Request operation failed due to client shut down"),
            AWS_DEFINE_ERROR_INFO_MQTT(
                AWS_ERROR_MQTT_REQUEST_RESPONSE_TIMEOUT,
                "Request operation failed due to timeout"),
            AWS_DEFINE_ERROR_INFO_MQTT(
                AWS_ERROR_MQTT_REQUEST_RESPONSE_NO_SUBSCRIPTION_CAPACITY,
                "Streaming request operation failed because there was no space for the subscription"),
            AWS_DEFINE_ERROR_INFO_MQTT(
                AWS_ERROR_MQTT_REQUEST_RESPONSE_SUBSCRIBE_FAILURE,
                "Request operation failed because the associated subscribe failed synchronously"),
            AWS_DEFINE_ERROR_INFO_MQTT(
                AWS_ERROR_MQTT_REQUEST_RESPONSE_INTERNAL_ERROR,
                "Request operation failed due to a non-specific internal error within the client."),
            AWS_DEFINE_ERROR_INFO_MQTT(
                AWS_ERROR_MQTT_REQUEST_RESPONSE_PUBLISH_FAILURE,
                "Request-response operation failed because the associated publish failed synchronously."),
            AWS_DEFINE_ERROR_INFO_MQTT(
                AWS_ERROR_MQTT_REUQEST_RESPONSE_STREAM_ALREADY_ACTIVATED,
                "Streaming operation activation failed because the operaation had already been activated."),

=======
                AWS_ERROR_MQTT_ACK_REASON_CODE_FAILURE,
                "MQTT ack packet received with a failing reason code"),
>>>>>>> 2eccff72
        };
/* clang-format on */
#undef AWS_DEFINE_ERROR_INFO_MQTT

static struct aws_error_info_list s_error_list = {
    .error_list = s_errors,
    .count = AWS_ARRAY_SIZE(s_errors),
};

/* clang-format off */
        static struct aws_log_subject_info s_logging_subjects[] = {
            DEFINE_LOG_SUBJECT_INFO(AWS_LS_MQTT_GENERAL, "mqtt", "Misc MQTT logging"),
            DEFINE_LOG_SUBJECT_INFO(AWS_LS_MQTT_CLIENT, "mqtt-client", "MQTT client and connections"),
            DEFINE_LOG_SUBJECT_INFO(AWS_LS_MQTT_TOPIC_TREE, "mqtt-topic-tree", "MQTT subscription tree"),
            DEFINE_LOG_SUBJECT_INFO(AWS_LS_MQTT5_GENERAL, "mqtt5-general", "Misc MQTT5 logging"),
            DEFINE_LOG_SUBJECT_INFO(AWS_LS_MQTT5_CLIENT, "mqtt5-client", "MQTT5 client and connections"),
            DEFINE_LOG_SUBJECT_INFO(AWS_LS_MQTT5_CANARY, "mqtt5-canary", "MQTT5 canary logging"),
            DEFINE_LOG_SUBJECT_INFO(AWS_LS_MQTT5_TO_MQTT3_ADAPTER, "mqtt5-to-mqtt3-adapter", "MQTT5-To-MQTT3 adapter logging"),
            DEFINE_LOG_SUBJECT_INFO(AWS_LS_MQTT_REQUEST_RESPONSE, "mqtt-request-response-systems", "MQTT request-response systems logging"),
        };
/* clang-format on */

static struct aws_log_subject_info_list s_logging_subjects_list = {
    .subject_list = s_logging_subjects,
    .count = AWS_ARRAY_SIZE(s_logging_subjects),
};

static bool s_mqtt_library_initialized = false;

void aws_mqtt_library_init(struct aws_allocator *allocator) {

    (void)allocator;

    if (!s_mqtt_library_initialized) {
        s_mqtt_library_initialized = true;
        aws_io_library_init(allocator);
        aws_http_library_init(allocator);

        aws_register_error_info(&s_error_list);
        aws_register_log_subject_info_list(&s_logging_subjects_list);
    }
}

void aws_mqtt_library_clean_up(void) {
    if (s_mqtt_library_initialized) {
        s_mqtt_library_initialized = false;
        aws_thread_join_all_managed();
        aws_unregister_error_info(&s_error_list);
        aws_unregister_log_subject_info_list(&s_logging_subjects_list);

        aws_http_library_clean_up();
        aws_io_library_clean_up();
    }
}

void aws_mqtt_fatal_assert_library_initialized(void) {
    if (!s_mqtt_library_initialized) {
        AWS_LOGF_FATAL(
            AWS_LS_MQTT_GENERAL,
            "aws_mqtt_library_init() must be called before using any functionality in aws-c-mqtt.");

        AWS_FATAL_ASSERT(s_mqtt_library_initialized);
    }
}

/* UTF-8 encoded string validation respect to [MQTT-1.5.3-2]. */
static int aws_mqtt_utf8_decoder(uint32_t codepoint, void *user_data) {
    (void)user_data;
    /* U+0000 - A UTF-8 Encoded String MUST NOT include an encoding of the null character U+0000. [MQTT-1.5.4-2]
     * U+0001..U+001F control characters are not valid
     */
    if (AWS_UNLIKELY(codepoint <= 0x001F)) {
        return aws_raise_error(AWS_ERROR_MQTT5_INVALID_UTF8_STRING);
    }

    /* U+007F..U+009F control characters are not valid */
    if (AWS_UNLIKELY((codepoint >= 0x007F) && (codepoint <= 0x009F))) {
        return aws_raise_error(AWS_ERROR_MQTT5_INVALID_UTF8_STRING);
    }

    /* Unicode non-characters are not valid: https://www.unicode.org/faq/private_use.html#nonchar1 */
    if (AWS_UNLIKELY((codepoint & 0x00FFFF) >= 0x00FFFE)) {
        return aws_raise_error(AWS_ERROR_MQTT5_INVALID_UTF8_STRING);
    }
    if (AWS_UNLIKELY(codepoint >= 0xFDD0 && codepoint <= 0xFDEF)) {
        return aws_raise_error(AWS_ERROR_MQTT5_INVALID_UTF8_STRING);
    }

    return AWS_OP_SUCCESS;
}

static struct aws_utf8_decoder_options s_aws_mqtt_utf8_decoder_options = {
    .on_codepoint = aws_mqtt_utf8_decoder,
};

int aws_mqtt_validate_utf8_text(struct aws_byte_cursor text) {
    return aws_decode_utf8(text, &s_aws_mqtt_utf8_decoder_options);
}<|MERGE_RESOLUTION|>--- conflicted
+++ resolved
@@ -234,7 +234,9 @@
                 AWS_ERROR_MQTT_CONNECTION_SUBSCRIBE_FAILURE,
                 "MQTT subscribe operation failed"),
             AWS_DEFINE_ERROR_INFO_MQTT(
-<<<<<<< HEAD
+                AWS_ERROR_MQTT_ACK_REASON_CODE_FAILURE,
+                "MQTT ack packet received with a failing reason code"),
+            AWS_DEFINE_ERROR_INFO_MQTT(
                 AWS_ERROR_MQTT_PROTOCOL_ADAPTER_FAILING_REASON_CODE,
                 "MQTT operation returned a failing reason code"),
             AWS_DEFINE_ERROR_INFO_MQTT(
@@ -258,11 +260,6 @@
             AWS_DEFINE_ERROR_INFO_MQTT(
                 AWS_ERROR_MQTT_REUQEST_RESPONSE_STREAM_ALREADY_ACTIVATED,
                 "Streaming operation activation failed because the operaation had already been activated."),
-
-=======
-                AWS_ERROR_MQTT_ACK_REASON_CODE_FAILURE,
-                "MQTT ack packet received with a failing reason code"),
->>>>>>> 2eccff72
         };
 /* clang-format on */
 #undef AWS_DEFINE_ERROR_INFO_MQTT
