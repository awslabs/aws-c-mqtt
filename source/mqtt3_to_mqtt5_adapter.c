--- conflicted
+++ resolved
@@ -562,17 +562,6 @@
     return AWS_OP_SUCCESS;
 }
 
-<<<<<<< HEAD
-static int s_aws_mqtt_client_connection_5_set_host_resolution_options(
-    void *impl,
-    struct aws_host_resolution_config *host_resolution_config) {
-
-    (void)impl;
-    (void)host_resolution_config;
-
-    /* No CRTs use this function */
-    return aws_raise_error(AWS_ERROR_UNIMPLEMENTED);
-=======
 struct aws_mqtt_set_host_resolution_task {
     struct aws_task task;
     struct aws_allocator *allocator;
@@ -633,7 +622,6 @@
     aws_event_loop_schedule_task_now(adapter->loop, &task->task);
 
     return AWS_OP_SUCCESS;
->>>>>>> 305239f9
 }
 
 struct aws_mqtt_set_will_task {
@@ -791,7 +779,6 @@
 
     if (set_task->username_buffer.len > 0) {
         new_connect_view.username = &username_cursor;
-<<<<<<< HEAD
     } else {
         new_connect_view.username = NULL;
     }
@@ -806,22 +793,6 @@
         goto done;
     }
 
-=======
-    } else {
-        new_connect_view.username = NULL;
-    }
-
-    if (set_task->password_buffer.len > 0) {
-        new_connect_view.password = &password_cursor;
-    } else {
-        new_connect_view.password = NULL;
-    }
-
-    if (aws_mqtt5_packet_connect_view_validate(&new_connect_view)) {
-        goto done;
-    }
-
->>>>>>> 305239f9
     struct aws_mqtt5_packet_connect_storage *new_connect =
         aws_mem_calloc(connection->allocator, 1, sizeof(struct aws_mqtt5_packet_connect_storage));
     aws_mqtt5_packet_connect_storage_init(new_connect, connection->allocator, &new_connect_view);
