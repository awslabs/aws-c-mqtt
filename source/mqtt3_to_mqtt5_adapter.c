/**
 * Copyright Amazon.com, Inc. or its affiliates. All Rights Reserved.
 * SPDX-License-Identifier: Apache-2.0.
 */

#include <aws/mqtt/mqtt.h>
#include <aws/mqtt/private/client_impl_shared.h>
#include <aws/mqtt/private/v5/mqtt5_client_impl.h>
#include <aws/mqtt/v5/mqtt5_listener.h>

enum aws_mqtt5_adapter_state {
    AWS_MQTT5_AS_ENABLED,
    AWS_MQTT5_AS_DISABLED,
    AWS_MQTT5_AS_TERMINATED,
};

struct aws_mqtt_client_connection_5_impl {
    struct aws_allocator *allocator;

    struct aws_mqtt_client_connection base;

    struct aws_mqtt5_client *client;
    struct aws_mqtt5_listener *listener;
    struct aws_event_loop *loop;

    struct aws_mutex lock;

    struct {
        enum aws_mqtt5_adapter_state state;
        uint64_t ref_count;
    } synced_data;

    /* 311 interface callbacks */
    aws_mqtt_client_on_connection_interrupted_fn *on_interrupted;
    void *on_interrupted_user_data;

    aws_mqtt_client_on_connection_resumed_fn *on_resumed;
    void *on_resumed_user_data;

    aws_mqtt_client_on_connection_closed_fn *on_closed;
    void *on_closed_user_data;

    aws_mqtt_client_publish_received_fn *on_any_publish;
    void *on_any_publish_user_data;

    aws_mqtt_transform_websocket_handshake_fn *websocket_handshake_transformer;
    void *websocket_handshake_transformer_user_data;

    aws_mqtt5_transform_websocket_handshake_complete_fn *mqtt5_websocket_handshake_completion_function;
    void *mqtt5_websocket_handshake_completion_user_data;
};

static void s_aws_mqtt5_client_connection_event_callback_adapter(const struct aws_mqtt5_client_lifecycle_event *event) {
    (void)event;
}

static bool s_aws_mqtt5_listener_publish_received_adapter(
    const struct aws_mqtt5_packet_publish_view *publish,
    void *user_data) {
    (void)publish;
    (void)user_data;

    return false;
}

static void s_mqtt_client_connection_5_impl_finish_destroy(void *context) {
    struct aws_mqtt_client_connection_5_impl *adapter = context;

    if (adapter->client->config->websocket_handshake_transform_user_data == adapter) {
        /*
         * If the mqtt5 client is pointing to us for websocket transform, then erase that.  The callback
         * is invoked from our pinned event loop so this is safe.
         */
        adapter->client->config->websocket_handshake_transform = NULL;
        adapter->client->config->websocket_handshake_transform_user_data = NULL;
    }

    adapter->client = aws_mqtt5_client_release(adapter->client);
    aws_mutex_clean_up(&adapter->lock);

    aws_mem_release(adapter->allocator, adapter);
}

struct aws_mqtt_set_interruption_handlers_task {
    struct aws_task task;
    struct aws_allocator *allocator;
    struct aws_mqtt_client_connection *connection;

    aws_mqtt_client_on_connection_interrupted_fn *on_interrupted;
    void *on_interrupted_user_data;

    aws_mqtt_client_on_connection_resumed_fn *on_resumed;
    void *on_resumed_user_data;
};

static void s_set_interruption_handlers_task_fn(struct aws_task *task, void *arg, enum aws_task_status status) {
    (void)task;

    struct aws_mqtt_set_interruption_handlers_task *set_task = arg;
    if (status != AWS_TASK_STATUS_RUN_READY) {
        goto done;
    }

    struct aws_mqtt_client_connection_5_impl *adapter = set_task->connection->impl;

<<<<<<< HEAD
    adapter->on_interrupted = set_task->on_interrupted;
    adapter->on_interrupted_ud = set_task->on_interrupted_ud;
    adapter->on_resumed = set_task->on_resumed;
    adapter->on_resumed_ud = set_task->on_resumed_ud;
=======
    connection->on_interrupted = set_task->on_interrupted;
    connection->on_interrupted_user_data = set_task->on_interrupted_user_data;
    connection->on_resumed = set_task->on_resumed;
    connection->on_resumed_user_data = set_task->on_resumed_user_data;
>>>>>>> 17711391

done:

    aws_mqtt_client_connection_release(set_task->connection);

    aws_mem_release(set_task->allocator, set_task);
}

static struct aws_mqtt_set_interruption_handlers_task *s_aws_mqtt_set_interruption_handlers_task_new(
    struct aws_allocator *allocator,
    struct aws_mqtt_client_connection_5_impl *adapter,
    aws_mqtt_client_on_connection_interrupted_fn *on_interrupted,
    void *on_interrupted_user_data,
    aws_mqtt_client_on_connection_resumed_fn *on_resumed,
    void *on_resumed_user_data) {

    struct aws_mqtt_set_interruption_handlers_task *set_task =
        aws_mem_calloc(allocator, 1, sizeof(struct aws_mqtt_set_interruption_handlers_task));

    aws_task_init(
        &set_task->task, s_set_interruption_handlers_task_fn, (void *)set_task, "SetInterruptionHandlersTask");
    set_task->allocator = adapter->allocator;
    set_task->connection = aws_mqtt_client_connection_acquire(&adapter->base);
    set_task->on_interrupted = on_interrupted;
    set_task->on_interrupted_user_data = on_interrupted_user_data;
    set_task->on_resumed = on_resumed;
    set_task->on_resumed_user_data = on_resumed_user_data;

    return set_task;
}

static int s_aws_mqtt_client_connection_5_set_interruption_handlers(
    void *impl,
    aws_mqtt_client_on_connection_interrupted_fn *on_interrupted,
    void *on_interrupted_user_data,
    aws_mqtt_client_on_connection_resumed_fn *on_resumed,
<<<<<<< HEAD
    void *on_resumed_ud) {
    struct aws_mqtt_client_connection_5_impl *adapter = impl;

    struct aws_mqtt_set_interruption_handlers_task *task = s_aws_mqtt_set_interruption_handlers_task_new(
        adapter->allocator, adapter, on_interrupted, on_interrupted_ud, on_resumed, on_resumed_ud);
=======
    void *on_resumed_user_data) {
    struct aws_mqtt_client_connection_5_impl *connection = impl;

    struct aws_mqtt_set_interruption_handlers_task *task = s_aws_mqtt_set_interruption_handlers_task_new(
        connection->allocator, connection, on_interrupted, on_interrupted_user_data, on_resumed, on_resumed_user_data);
>>>>>>> 17711391
    if (task == NULL) {
        AWS_LOGF_ERROR(AWS_LS_MQTT_CLIENT, "id=%p: failed to create set interruption handlers task", (void *)adapter);
        return AWS_OP_ERR;
    }

    aws_event_loop_schedule_task_now(adapter->loop, &task->task);

    return AWS_OP_SUCCESS;
}

struct aws_mqtt_set_on_closed_handler_task {
    struct aws_task task;
    struct aws_allocator *allocator;
    struct aws_mqtt_client_connection *connection;

    aws_mqtt_client_on_connection_closed_fn *on_closed;
    void *on_closed_user_data;
};

static void s_set_on_closed_handler_task_fn(struct aws_task *task, void *arg, enum aws_task_status status) {
    (void)task;

    struct aws_mqtt_set_on_closed_handler_task *set_task = arg;
    if (status != AWS_TASK_STATUS_RUN_READY) {
        goto done;
    }

    struct aws_mqtt_client_connection_5_impl *adapter = set_task->connection->impl;

<<<<<<< HEAD
    adapter->on_closed = set_task->on_closed;
    adapter->on_closed_ud = set_task->on_closed_ud;
=======
    connection->on_closed = set_task->on_closed;
    connection->on_closed_user_data = set_task->on_closed_user_data;
>>>>>>> 17711391

done:

    aws_mqtt_client_connection_release(set_task->connection);

    aws_mem_release(set_task->allocator, set_task);
}

static struct aws_mqtt_set_on_closed_handler_task *s_aws_mqtt_set_on_closed_handler_task_new(
    struct aws_allocator *allocator,
    struct aws_mqtt_client_connection_5_impl *adapter,
    aws_mqtt_client_on_connection_closed_fn *on_closed,
    void *on_closed_user_data) {

    struct aws_mqtt_set_on_closed_handler_task *set_task =
        aws_mem_calloc(allocator, 1, sizeof(struct aws_mqtt_set_on_closed_handler_task));

    aws_task_init(&set_task->task, s_set_on_closed_handler_task_fn, (void *)set_task, "SetOnClosedHandlerTask");
    set_task->allocator = adapter->allocator;
    set_task->connection = aws_mqtt_client_connection_acquire(&adapter->base);
    set_task->on_closed = on_closed;
    set_task->on_closed_user_data = on_closed_user_data;

    return set_task;
}

static int s_aws_mqtt_client_connection_5_set_on_closed_handler(
    void *impl,
    aws_mqtt_client_on_connection_closed_fn *on_closed,
<<<<<<< HEAD
    void *on_closed_ud) {
    struct aws_mqtt_client_connection_5_impl *adapter = impl;

    struct aws_mqtt_set_on_closed_handler_task *task =
        s_aws_mqtt_set_on_closed_handler_task_new(adapter->allocator, adapter, on_closed, on_closed_ud);
=======
    void *on_closed_user_data) {
    struct aws_mqtt_client_connection_5_impl *connection = impl;

    struct aws_mqtt_set_on_closed_handler_task *task =
        s_aws_mqtt_set_on_closed_handler_task_new(connection->allocator, connection, on_closed, on_closed_user_data);
>>>>>>> 17711391
    if (task == NULL) {
        AWS_LOGF_ERROR(AWS_LS_MQTT_CLIENT, "id=%p: failed to create set on closed handler task", (void *)adapter);
        return AWS_OP_ERR;
    }

    aws_event_loop_schedule_task_now(adapter->loop, &task->task);

    return AWS_OP_SUCCESS;
}

struct aws_mqtt_set_on_any_publish_handler_task {
    struct aws_task task;
    struct aws_allocator *allocator;
    struct aws_mqtt_client_connection *connection;

    aws_mqtt_client_publish_received_fn *on_any_publish;
    void *on_any_publish_user_data;
};

static void s_set_on_any_publish_handler_task_fn(struct aws_task *task, void *arg, enum aws_task_status status) {
    (void)task;

    struct aws_mqtt_set_on_any_publish_handler_task *set_task = arg;
    if (status != AWS_TASK_STATUS_RUN_READY) {
        goto done;
    }

    struct aws_mqtt_client_connection_5_impl *adapter = set_task->connection->impl;

<<<<<<< HEAD
    adapter->on_any_publish = set_task->on_any_publish;
    adapter->on_any_publish_ud = set_task->on_any_publish_ud;
=======
    connection->on_any_publish = set_task->on_any_publish;
    connection->on_any_publish_user_data = set_task->on_any_publish_user_data;
>>>>>>> 17711391

done:

    aws_mqtt_client_connection_release(set_task->connection);

    aws_mem_release(set_task->allocator, set_task);
}

static struct aws_mqtt_set_on_any_publish_handler_task *s_aws_mqtt_set_on_any_publish_handler_task_new(
    struct aws_allocator *allocator,
    struct aws_mqtt_client_connection_5_impl *adapter,
    aws_mqtt_client_publish_received_fn *on_any_publish,
    void *on_any_publish_user_data) {

    struct aws_mqtt_set_on_any_publish_handler_task *set_task =
        aws_mem_calloc(allocator, 1, sizeof(struct aws_mqtt_set_on_any_publish_handler_task));

    aws_task_init(
        &set_task->task, s_set_on_any_publish_handler_task_fn, (void *)set_task, "SetOnAnyPublishHandlerTask");
    set_task->allocator = adapter->allocator;
    set_task->connection = aws_mqtt_client_connection_acquire(&adapter->base);
    set_task->on_any_publish = on_any_publish;
    set_task->on_any_publish_user_data = on_any_publish_user_data;

    return set_task;
}

static int s_aws_mqtt_client_connection_5_set_on_any_publish_handler(
    void *impl,
    aws_mqtt_client_publish_received_fn *on_any_publish,
<<<<<<< HEAD
    void *on_any_publish_ud) {
    struct aws_mqtt_client_connection_5_impl *adapter = impl;

    struct aws_mqtt_set_on_any_publish_handler_task *task =
        s_aws_mqtt_set_on_any_publish_handler_task_new(adapter->allocator, adapter, on_any_publish, on_any_publish_ud);
=======
    void *on_any_publish_user_data) {
    struct aws_mqtt_client_connection_5_impl *connection = impl;

    struct aws_mqtt_set_on_any_publish_handler_task *task = s_aws_mqtt_set_on_any_publish_handler_task_new(
        connection->allocator, connection, on_any_publish, on_any_publish_user_data);
>>>>>>> 17711391
    if (task == NULL) {
        AWS_LOGF_ERROR(AWS_LS_MQTT_CLIENT, "id=%p: failed to create set on any publish task", (void *)adapter);
        return AWS_OP_ERR;
    }

    aws_event_loop_schedule_task_now(adapter->loop, &task->task);

    return AWS_OP_SUCCESS;
}

struct aws_mqtt_set_reconnect_timeout_task {
    struct aws_task task;
    struct aws_allocator *allocator;
    struct aws_mqtt_client_connection *connection;

    uint64_t min_timeout;
    uint64_t max_timeout;
};

static void s_set_reconnect_timeout_task_fn(struct aws_task *task, void *arg, enum aws_task_status status) {
    (void)task;

    struct aws_mqtt_set_reconnect_timeout_task *set_task = arg;
    if (status != AWS_TASK_STATUS_RUN_READY) {
        goto done;
    }

    struct aws_mqtt_client_connection_5_impl *adapter = set_task->connection->impl;

    /* we're in the mqtt5 client's event loop; it's safe to access internal state */
    adapter->client->config->min_reconnect_delay_ms = set_task->min_timeout;
    adapter->client->config->max_reconnect_delay_ms = set_task->max_timeout;
    adapter->client->current_reconnect_delay_ms = set_task->min_timeout;

done:

    aws_mqtt_client_connection_release(set_task->connection);

    aws_mem_release(set_task->allocator, set_task);
}

static struct aws_mqtt_set_reconnect_timeout_task *s_aws_mqtt_set_reconnect_timeout_task_new(
    struct aws_allocator *allocator,
    struct aws_mqtt_client_connection_5_impl *adapter,
    uint64_t min_timeout,
    uint64_t max_timeout) {

    struct aws_mqtt_set_reconnect_timeout_task *set_task =
        aws_mem_calloc(allocator, 1, sizeof(struct aws_mqtt_set_reconnect_timeout_task));

    aws_task_init(&set_task->task, s_set_reconnect_timeout_task_fn, (void *)set_task, "SetReconnectTimeoutTask");
    set_task->allocator = adapter->allocator;
    set_task->connection = aws_mqtt_client_connection_acquire(&adapter->base);
    set_task->min_timeout = aws_min_u64(min_timeout, max_timeout);
    set_task->max_timeout = aws_max_u64(min_timeout, max_timeout);

    return set_task;
}

static int s_aws_mqtt_client_connection_5_set_reconnect_timeout(
    void *impl,
    uint64_t min_timeout,
    uint64_t max_timeout) {
    struct aws_mqtt_client_connection_5_impl *adapter = impl;

    struct aws_mqtt_set_reconnect_timeout_task *task =
        s_aws_mqtt_set_reconnect_timeout_task_new(adapter->allocator, adapter, min_timeout, max_timeout);
    if (task == NULL) {
        AWS_LOGF_ERROR(AWS_LS_MQTT_CLIENT, "id=%p: failed to create set reconnect timeout task", (void *)adapter);
        return AWS_OP_ERR;
    }

    aws_event_loop_schedule_task_now(adapter->loop, &task->task);

    return AWS_OP_SUCCESS;
}

struct aws_mqtt_set_http_proxy_options_task {
    struct aws_task task;
    struct aws_allocator *allocator;
    struct aws_mqtt_client_connection *connection;

    struct aws_http_proxy_config *proxy_config;
};

static void s_set_http_proxy_options_task_fn(struct aws_task *task, void *arg, enum aws_task_status status) {
    (void)task;

    struct aws_mqtt_set_http_proxy_options_task *set_task = arg;
    if (status != AWS_TASK_STATUS_RUN_READY) {
        goto done;
    }

    struct aws_mqtt_client_connection_5_impl *adapter = set_task->connection->impl;

    /* we're in the mqtt5 client's event loop; it's safe to access internal state */
    aws_http_proxy_config_destroy(adapter->client->config->http_proxy_config);

    /* move the proxy config from the set task to the client's config */
    adapter->client->config->http_proxy_config = set_task->proxy_config;
    if (adapter->client->config->http_proxy_config != NULL) {
        aws_http_proxy_options_init_from_config(
            &adapter->client->config->http_proxy_options, adapter->client->config->http_proxy_config);
    }

    /* don't clean up the proxy config if it was successfully assigned to the mqtt5 client */
    set_task->proxy_config = NULL;

done:

    aws_mqtt_client_connection_release(set_task->connection);

    /* If the task was canceled we need to clean this up because it didn't get assigned to the mqtt5 client */
    aws_http_proxy_config_destroy(set_task->proxy_config);

    aws_mem_release(set_task->allocator, set_task);
}

static struct aws_mqtt_set_http_proxy_options_task *s_aws_mqtt_set_http_proxy_options_task_new(
    struct aws_allocator *allocator,
    struct aws_mqtt_client_connection_5_impl *adapter,
    struct aws_http_proxy_options *proxy_options) {

    struct aws_http_proxy_config *proxy_config =
        aws_http_proxy_config_new_tunneling_from_proxy_options(allocator, proxy_options);
    if (proxy_config == NULL) {
        aws_raise_error(AWS_ERROR_INVALID_ARGUMENT);
        return NULL;
    }

    struct aws_mqtt_set_http_proxy_options_task *set_task =
        aws_mem_calloc(allocator, 1, sizeof(struct aws_mqtt_set_http_proxy_options_task));

    aws_task_init(&set_task->task, s_set_http_proxy_options_task_fn, (void *)set_task, "SetHttpProxyOptionsTask");
<<<<<<< HEAD
    set_task->allocator = adapter->allocator;
    set_task->connection = aws_mqtt_client_connection_acquire(&adapter->base);
    set_task->proxy_config = aws_http_proxy_config_new_tunneling_from_proxy_options(allocator, proxy_options);
=======
    set_task->allocator = connection->allocator;
    set_task->connection = aws_mqtt_client_connection_acquire(&connection->base);
    set_task->proxy_config = proxy_config;
>>>>>>> 17711391

    return set_task;
}

static int s_aws_mqtt_client_connection_5_set_http_proxy_options(
    void *impl,
    struct aws_http_proxy_options *proxy_options) {

    struct aws_mqtt_client_connection_5_impl *adapter = impl;

    struct aws_mqtt_set_http_proxy_options_task *task =
        s_aws_mqtt_set_http_proxy_options_task_new(adapter->allocator, adapter, proxy_options);
    if (task == NULL) {
        AWS_LOGF_ERROR(AWS_LS_MQTT_CLIENT, "id=%p: failed to create set http proxy options task", (void *)adapter);
        return AWS_OP_ERR;
    }

    aws_event_loop_schedule_task_now(adapter->loop, &task->task);

    return AWS_OP_SUCCESS;
}

struct aws_mqtt_set_use_websockets_task {
    struct aws_task task;
    struct aws_allocator *allocator;
    struct aws_mqtt_client_connection *connection;

    aws_mqtt_transform_websocket_handshake_fn *transformer;
    void *transformer_user_data;
};

static void s_aws_mqtt5_adapter_websocket_handshake_completion_fn(
    struct aws_http_message *request,
    int error_code,
    void *complete_ctx) {

    struct aws_mqtt_client_connection_5_impl *adapter = complete_ctx;

    (*adapter->mqtt5_websocket_handshake_completion_function)(
        request, error_code, adapter->mqtt5_websocket_handshake_completion_user_data);

    aws_mqtt_client_connection_release(&adapter->base);
}

static void s_aws_mqtt5_adapter_transform_websocket_handshake_fn(
    struct aws_http_message *request,
    void *user_data,
    aws_mqtt5_transform_websocket_handshake_complete_fn *complete_fn,
    void *complete_ctx) {

    struct aws_mqtt_client_connection_5_impl *adapter = user_data;

    bool chain_callback = false;
    struct aws_http_message *completion_request = NULL;
    int completion_error_code = AWS_ERROR_SUCCESS;
    aws_mutex_lock(&adapter->lock);

    if (adapter->synced_data.state != AWS_MQTT5_AS_ENABLED) {
        completion_error_code = AWS_ERROR_MQTT5_USER_REQUESTED_STOP;
    } else if (adapter->websocket_handshake_transformer == NULL) {
        completion_request = request;
    } else {
        ++adapter->synced_data.ref_count;
        chain_callback = true;
    }

    aws_mutex_unlock(&adapter->lock);

    if (chain_callback) {
        adapter->mqtt5_websocket_handshake_completion_function = complete_fn;
        adapter->mqtt5_websocket_handshake_completion_user_data = complete_ctx;

        (*adapter->websocket_handshake_transformer)(
            request, user_data, s_aws_mqtt5_adapter_websocket_handshake_completion_fn, adapter);
    } else {
        (*complete_fn)(completion_request, completion_error_code, complete_ctx);
    }
}

static void s_set_use_websockets_task_fn(struct aws_task *task, void *arg, enum aws_task_status status) {
    (void)task;

    struct aws_mqtt_set_use_websockets_task *set_task = arg;
    if (status != AWS_TASK_STATUS_RUN_READY) {
        goto done;
    }

    struct aws_mqtt_client_connection_5_impl *adapter = set_task->connection->impl;

<<<<<<< HEAD
    adapter->websocket_handshake_transformer = set_task->transformer;
    adapter->websocket_handshake_transformer_ud = set_task->transformer_ud;
=======
    connection->websocket_handshake_transformer = set_task->transformer;
    connection->websocket_handshake_transformer_user_data = set_task->transformer_user_data;
>>>>>>> 17711391

    /* we're in the mqtt5 client's event loop; it's safe to access its internal state */
    adapter->client->config->websocket_handshake_transform = s_aws_mqtt5_adapter_transform_websocket_handshake_fn;
    adapter->client->config->websocket_handshake_transform_user_data = adapter;

done:

    aws_mqtt_client_connection_release(set_task->connection);

    aws_mem_release(set_task->allocator, set_task);
}

static struct aws_mqtt_set_use_websockets_task *s_aws_mqtt_set_use_websockets_task_new(
    struct aws_allocator *allocator,
    struct aws_mqtt_client_connection_5_impl *adapter,
    aws_mqtt_transform_websocket_handshake_fn *transformer,
    void *transformer_user_data) {

    struct aws_mqtt_set_use_websockets_task *set_task =
        aws_mem_calloc(allocator, 1, sizeof(struct aws_mqtt_set_use_websockets_task));

    aws_task_init(&set_task->task, s_set_use_websockets_task_fn, (void *)set_task, "SetUseWebsocketsTask");
    set_task->allocator = adapter->allocator;
    set_task->connection = aws_mqtt_client_connection_acquire(&adapter->base);
    set_task->transformer = transformer;
    set_task->transformer_user_data = transformer_user_data;

    return set_task;
}

static int s_aws_mqtt_client_connection_5_use_websockets(
    void *impl,
    aws_mqtt_transform_websocket_handshake_fn *transformer,
    void *transformer_user_data,
    aws_mqtt_validate_websocket_handshake_fn *validator,
    void *validator_user_data) {

    /* mqtt5 doesn't use these */
    (void)validator;
    (void)validator_user_data;

    struct aws_mqtt_client_connection_5_impl *adapter = impl;

    struct aws_mqtt_set_use_websockets_task *task =
<<<<<<< HEAD
        s_aws_mqtt_set_use_websockets_task_new(adapter->allocator, adapter, transformer, transformer_ud);
=======
        s_aws_mqtt_set_use_websockets_task_new(connection->allocator, connection, transformer, transformer_user_data);
>>>>>>> 17711391
    if (task == NULL) {
        AWS_LOGF_ERROR(AWS_LS_MQTT_CLIENT, "id=%p: failed to create set use websockets task", (void *)adapter);
        return AWS_OP_ERR;
    }

    aws_event_loop_schedule_task_now(adapter->loop, &task->task);

    return AWS_OP_SUCCESS;
}

static int s_aws_mqtt_client_connection_5_set_host_resolution_options(
    void *impl,
    struct aws_host_resolution_config *host_resolution_config) {

    (void)impl;
    (void)host_resolution_config;

    /* No CRTs use this function */
    return aws_raise_error(AWS_ERROR_UNIMPLEMENTED);
}

struct aws_mqtt_set_will_task {
    struct aws_task task;
    struct aws_allocator *allocator;
    struct aws_mqtt_client_connection *connection;

    struct aws_byte_buf topic_buffer;
    enum aws_mqtt_qos qos;
    bool retain;
    struct aws_byte_buf payload_buffer;
};

static void s_aws_mqtt_set_will_task_destroy(struct aws_mqtt_set_will_task *task) {
    if (task == NULL) {
        return;
    }

    aws_byte_buf_clean_up(&task->topic_buffer);
    aws_byte_buf_clean_up(&task->payload_buffer);

    aws_mem_release(task->allocator, task);
}

static void s_set_will_task_fn(struct aws_task *task, void *arg, enum aws_task_status status) {
    (void)task;

    struct aws_mqtt_set_will_task *set_task = arg;
    if (status != AWS_TASK_STATUS_RUN_READY) {
        goto done;
    }

    struct aws_mqtt_client_connection_5_impl *adapter = set_task->connection->impl;

    /* we're in the mqtt5 client's event loop; it's safe to access internal state */
    struct aws_mqtt5_packet_connect_storage *connect = adapter->client->config->connect;

    /* clean up the old will if necessary */
    if (connect->will != NULL) {
        aws_mqtt5_packet_publish_storage_clean_up(connect->will);
        aws_mem_release(connect->allocator, connect->will);
        connect->will = NULL;
    }

    struct aws_mqtt5_packet_publish_view will = {
        .topic = aws_byte_cursor_from_buf(&set_task->topic_buffer),
        .qos = (enum aws_mqtt5_qos)set_task->qos,
        .retain = set_task->retain,
        .payload = aws_byte_cursor_from_buf(&set_task->payload_buffer),
    };

    /* make a new will */
    connect->will = aws_mem_calloc(connect->allocator, 1, sizeof(struct aws_mqtt5_packet_publish_storage));
    aws_mqtt5_packet_publish_storage_init(connect->will, connect->allocator, &will);

    /* manually update the storage view's will reference */
    connect->storage_view.will = &connect->will->storage_view;

done:

    aws_mqtt_client_connection_release(set_task->connection);

    s_aws_mqtt_set_will_task_destroy(set_task);
}

static struct aws_mqtt_set_will_task *s_aws_mqtt_set_will_task_new(
    struct aws_allocator *allocator,
    struct aws_mqtt_client_connection_5_impl *adapter,
    const struct aws_byte_cursor *topic,
    enum aws_mqtt_qos qos,
    bool retain,
    const struct aws_byte_cursor *payload) {

    if (topic == NULL) {
        return NULL;
    }

    struct aws_mqtt_set_will_task *set_task = aws_mem_calloc(allocator, 1, sizeof(struct aws_mqtt_set_will_task));

    aws_task_init(&set_task->task, s_set_will_task_fn, (void *)set_task, "SetWillTask");
    set_task->allocator = adapter->allocator;
    set_task->connection = aws_mqtt_client_connection_acquire(&adapter->base);

    set_task->qos = qos;
    set_task->retain = retain;
    aws_byte_buf_init_copy_from_cursor(&set_task->topic_buffer, allocator, *topic);
    if (payload != NULL) {
        aws_byte_buf_init_copy_from_cursor(&set_task->payload_buffer, allocator, *payload);
    }

    return set_task;
}

static int s_aws_mqtt_client_connection_5_set_will(
    void *impl,
    const struct aws_byte_cursor *topic,
    enum aws_mqtt_qos qos,
    bool retain,
    const struct aws_byte_cursor *payload) {

    struct aws_mqtt_client_connection_5_impl *adapter = impl;

    struct aws_mqtt_set_will_task *task =
        s_aws_mqtt_set_will_task_new(adapter->allocator, adapter, topic, qos, retain, payload);
    if (task == NULL) {
        AWS_LOGF_ERROR(AWS_LS_MQTT_CLIENT, "id=%p: failed to create set will task", (void *)adapter);
        return AWS_OP_ERR;
    }

    aws_event_loop_schedule_task_now(adapter->loop, &task->task);

    return AWS_OP_SUCCESS;
}

struct aws_mqtt_set_login_task {
    struct aws_task task;
    struct aws_allocator *allocator;
    struct aws_mqtt_client_connection *connection;

    struct aws_byte_buf username_buffer;
    struct aws_byte_buf password_buffer;
};

static void s_aws_mqtt_set_login_task_destroy(struct aws_mqtt_set_login_task *task) {
    if (task == NULL) {
        return;
    }

    aws_byte_buf_clean_up_secure(&task->username_buffer);
    aws_byte_buf_clean_up_secure(&task->password_buffer);

    aws_mem_release(task->allocator, task);
}

static void s_set_login_task_fn(struct aws_task *task, void *arg, enum aws_task_status status) {
    (void)task;

    struct aws_mqtt_set_login_task *set_task = arg;
    if (status != AWS_TASK_STATUS_RUN_READY) {
        goto done;
    }

    struct aws_mqtt_client_connection_5_impl *adapter = set_task->connection->impl;
    struct aws_byte_cursor username_cursor = aws_byte_cursor_from_buf(&set_task->username_buffer);
    struct aws_byte_cursor password_cursor = aws_byte_cursor_from_buf(&set_task->password_buffer);

    /* we're in the mqtt5 client's event loop; it's safe to access internal state */
    struct aws_mqtt5_packet_connect_storage *old_connect = adapter->client->config->connect;

    /*
     * Packet storage stores binary data in a single buffer.  The safest way to replace some binary data is
     * to make a new storage from the old storage, deleting the old storage after construction is complete.
     */
    struct aws_mqtt5_packet_connect_view new_connect_view = old_connect->storage_view;

    if (set_task->username_buffer.len > 0) {
        new_connect_view.username = &username_cursor;
    } else {
        new_connect_view.username = NULL;
    }

    if (set_task->password_buffer.len > 0) {
        new_connect_view.password = &password_cursor;
    } else {
        new_connect_view.password = NULL;
    }

    if (aws_mqtt5_packet_connect_view_validate(&new_connect_view)) {
        goto done;
    }

    struct aws_mqtt5_packet_connect_storage *new_connect =
        aws_mem_calloc(adapter->allocator, 1, sizeof(struct aws_mqtt5_packet_connect_storage));
    aws_mqtt5_packet_connect_storage_init(new_connect, adapter->allocator, &new_connect_view);

    adapter->client->config->connect = new_connect;
    aws_mqtt5_packet_connect_storage_clean_up(old_connect);
    aws_mem_release(old_connect->allocator, old_connect);

done:

    aws_mqtt_client_connection_release(set_task->connection);

    s_aws_mqtt_set_login_task_destroy(set_task);
}

static struct aws_mqtt_set_login_task *s_aws_mqtt_set_login_task_new(
    struct aws_allocator *allocator,
    struct aws_mqtt_client_connection_5_impl *adapter,
    const struct aws_byte_cursor *username,
    const struct aws_byte_cursor *password) {

    struct aws_mqtt_set_login_task *set_task = aws_mem_calloc(allocator, 1, sizeof(struct aws_mqtt_set_login_task));

    aws_task_init(&set_task->task, s_set_login_task_fn, (void *)set_task, "SetLoginTask");
    set_task->allocator = adapter->allocator;
    set_task->connection = aws_mqtt_client_connection_acquire(&adapter->base);

    if (username != NULL) {
        aws_byte_buf_init_copy_from_cursor(&set_task->username_buffer, allocator, *username);
    }

    if (password != NULL) {
        aws_byte_buf_init_copy_from_cursor(&set_task->password_buffer, allocator, *password);
    }

    return set_task;
}

static int s_aws_mqtt_client_connection_5_set_login(
    void *impl,
    const struct aws_byte_cursor *username,
    const struct aws_byte_cursor *password) {

    struct aws_mqtt_client_connection_5_impl *adapter = impl;

    struct aws_mqtt_set_login_task *task =
        s_aws_mqtt_set_login_task_new(adapter->allocator, adapter, username, password);
    if (task == NULL) {
        AWS_LOGF_ERROR(AWS_LS_MQTT_CLIENT, "id=%p: failed to create set login task", (void *)adapter);
        return AWS_OP_ERR;
    }

    aws_event_loop_schedule_task_now(adapter->loop, &task->task);

    return AWS_OP_SUCCESS;
}

static struct aws_mqtt_client_connection *s_aws_mqtt_client_connection_5_acquire(void *impl) {
    struct aws_mqtt_client_connection_5_impl *adapter = impl;

    aws_mutex_lock(&adapter->lock);
    AWS_FATAL_ASSERT(adapter->synced_data.ref_count > 0);
    ++adapter->synced_data.ref_count;
    aws_mutex_unlock(&adapter->lock);

    return &adapter->base;
}

/*
 * The lock is held during callbacks to prevent invoking into something that is in the process of
 * destruction.  In general this isn't a performance worry since callbacks are invoked from a single
 * thread: the event loop that the client and adapter are seated on.
 *
 * But since we don't have recursive mutexes on all platforms, we need to be careful about the shutdown
 * process since if we naively always locked, then an adapter release inside a callback would deadlock.
 *
 * On the surface, it seems reasonable that if we're in the event loop thread we could just skip
 * locking entirely (because we've already locked it at the start of the callback).  Unfortunately, this isn't safe
 * because we don't actually truly know we're in our mqtt5 client's callback; we could be in some other
 * client/connection's callback that happens to be seated on the same event loop.  And while it's true that because
 * of the thread seating, nothing will be interfering with our shared state manipulation, there's one final
 * consideration which forces us to *try* to lock:
 *
 * Dependent on the memory model of the CPU architecture, changes to shared state, even if "safe" from data
 * races across threads, may not become visible to other cores on the same CPU unless some kind of synchronization
 * primitive (memory barrier) is invoked.  So in this extremely unlikely case, we use try-lock to guarantee that a
 * synchronization primitive is invoked when disable is coming through a callback from something else on the same
 * event loop.
 *
 * In the case that we're in our mqtt5 client's callback, the lock is already held, try fails, and the unlock at
 * the end of the callback will suffice for cache flush and synchronization.
 *
 * In the case that we're in something else's callback on the same thread, the try succeeds and its followup
 * unlock here will suffice for cache flush and synchronization.
 *
 * Some after-the-fact analysis hints that this extra step (in the case where we are in the event loop) may
 * be unnecessary because the only reader of the state change is the event loop thread itself.  I don't feel
 * confident enough in the memory semantics of thread<->CPU core bindings to relax this though.
 */
static void s_aws_mqtt_client_connection_5_release(void *impl) {
    struct aws_mqtt_client_connection_5_impl *adapter = impl;

    bool start_shutdown = false;
    bool lock_succeeded = aws_mutex_try_lock(&adapter->lock) == AWS_OP_SUCCESS;

    AWS_FATAL_ASSERT(adapter->synced_data.ref_count > 0);
    --adapter->synced_data.ref_count;
    if (adapter->synced_data.ref_count == 0) {
        adapter->synced_data.state = AWS_MQTT5_AS_TERMINATED;
        start_shutdown = true;
    }

    if (lock_succeeded) {
        aws_mutex_unlock(&adapter->lock);
    }

    if (start_shutdown) {
        /*
         * When the adapter's ref count goes to zero, here's what we want to do:
         *
         *  (1) Put the adapter into the disabled mode, which tells it to stop processing callbacks from the mqtt5
         *      client
         *  (2) Release the client listener, starting its asynchronous shutdown process (since we're the only user
         *      of it)
         *  (3) Wait for the client listener to notify us that asynchronous shutdown is over.  At this point we
         *      are guaranteed that no more callbacks from the mqtt5 client will reach us.  We can safely release the
         *      mqtt5 client.
         *  (4) Synchronously clean up all further resources.
         *
         *  Step (1) was done within the lock above.
         *  Step (2) is done here.
         *  Steps (3) and (4) are accomplished via s_mqtt_client_connection_5_impl_finish_destroy.
         */
        aws_mqtt5_listener_release(adapter->listener);
    }
}

static struct aws_mqtt_client_connection_vtable s_aws_mqtt_client_connection_5_vtable = {
    .acquire_fn = s_aws_mqtt_client_connection_5_acquire,
    .release_fn = s_aws_mqtt_client_connection_5_release,
    .set_will_fn = s_aws_mqtt_client_connection_5_set_will,
    .set_login_fn = s_aws_mqtt_client_connection_5_set_login,
    .use_websockets_fn = s_aws_mqtt_client_connection_5_use_websockets,
    .set_http_proxy_options_fn = s_aws_mqtt_client_connection_5_set_http_proxy_options,
    .set_host_resolution_options_fn = s_aws_mqtt_client_connection_5_set_host_resolution_options,
    .set_reconnect_timeout_fn = s_aws_mqtt_client_connection_5_set_reconnect_timeout,
    .set_connection_interruption_handlers_fn = s_aws_mqtt_client_connection_5_set_interruption_handlers,
    .set_connection_closed_handler_fn = s_aws_mqtt_client_connection_5_set_on_closed_handler,
    .set_on_any_publish_handler_fn = s_aws_mqtt_client_connection_5_set_on_any_publish_handler,
    .connect_fn = NULL,
    .reconnect_fn = NULL,
    .disconnect_fn = NULL,
    .subscribe_multiple_fn = NULL,
    .subscribe_fn = NULL,
    .subscribe_local_fn = NULL,
    .resubscribe_existing_topics_fn = NULL,
    .unsubscribe_fn = NULL,
    .publish_fn = NULL,
    .get_stats_fn = NULL,
};

static struct aws_mqtt_client_connection_vtable *s_aws_mqtt_client_connection_5_vtable_ptr =
    &s_aws_mqtt_client_connection_5_vtable;

struct aws_mqtt_client_connection *aws_mqtt_client_connection_new_from_mqtt5_client(struct aws_mqtt5_client *client) {
    struct aws_allocator *allocator = client->allocator;
    struct aws_mqtt_client_connection_5_impl *adapter =
        aws_mem_calloc(allocator, 1, sizeof(struct aws_mqtt_client_connection_5_impl));

    adapter->allocator = allocator;

    adapter->base.vtable = s_aws_mqtt_client_connection_5_vtable_ptr;
    adapter->base.impl = adapter;

    adapter->client = aws_mqtt5_client_acquire(client);
    adapter->loop = client->loop;

    aws_mutex_init(&adapter->lock);

    /*
     * We start disabled to handle the case where someone passes in an mqtt5 client that is already "live."
     * We'll enable the adapter as soon as they try to connect via the 311 interface.  This
     * also ties in to how we simulate the 311 implementation's don't-reconnect-if-initial-connect-fails logic.
     * The 5 client will continue to try and reconnect, but the adapter will go disabled making it seem to the 311
     * user that is is offline.
     */
    adapter->synced_data.state = AWS_MQTT5_AS_DISABLED;
    adapter->synced_data.ref_count = 1;

    struct aws_mqtt5_listener_config listener_config = {
        .client = client,
        .listener_callbacks =
            {
                .listener_publish_received_handler = s_aws_mqtt5_listener_publish_received_adapter,
                .listener_publish_received_handler_user_data = adapter,
                .lifecycle_event_handler = s_aws_mqtt5_client_connection_event_callback_adapter,
                .lifecycle_event_handler_user_data = adapter,
            },
        .termination_callback = s_mqtt_client_connection_5_impl_finish_destroy,
        .termination_callback_user_data = adapter,
    };
    adapter->listener = aws_mqtt5_listener_new(allocator, &listener_config);

    return &adapter->base;
}<|MERGE_RESOLUTION|>--- conflicted
+++ resolved
@@ -103,17 +103,10 @@
 
     struct aws_mqtt_client_connection_5_impl *adapter = set_task->connection->impl;
 
-<<<<<<< HEAD
     adapter->on_interrupted = set_task->on_interrupted;
-    adapter->on_interrupted_ud = set_task->on_interrupted_ud;
+    adapter->on_interrupted_user_data = set_task->on_interrupted_user_data;
     adapter->on_resumed = set_task->on_resumed;
-    adapter->on_resumed_ud = set_task->on_resumed_ud;
-=======
-    connection->on_interrupted = set_task->on_interrupted;
-    connection->on_interrupted_user_data = set_task->on_interrupted_user_data;
-    connection->on_resumed = set_task->on_resumed;
-    connection->on_resumed_user_data = set_task->on_resumed_user_data;
->>>>>>> 17711391
+    adapter->on_resumed_user_data = set_task->on_resumed_user_data;
 
 done:
 
@@ -150,19 +143,11 @@
     aws_mqtt_client_on_connection_interrupted_fn *on_interrupted,
     void *on_interrupted_user_data,
     aws_mqtt_client_on_connection_resumed_fn *on_resumed,
-<<<<<<< HEAD
-    void *on_resumed_ud) {
+    void *on_resumed_user_data) {
     struct aws_mqtt_client_connection_5_impl *adapter = impl;
 
     struct aws_mqtt_set_interruption_handlers_task *task = s_aws_mqtt_set_interruption_handlers_task_new(
-        adapter->allocator, adapter, on_interrupted, on_interrupted_ud, on_resumed, on_resumed_ud);
-=======
-    void *on_resumed_user_data) {
-    struct aws_mqtt_client_connection_5_impl *connection = impl;
-
-    struct aws_mqtt_set_interruption_handlers_task *task = s_aws_mqtt_set_interruption_handlers_task_new(
-        connection->allocator, connection, on_interrupted, on_interrupted_user_data, on_resumed, on_resumed_user_data);
->>>>>>> 17711391
+        adapter->allocator, adapter, on_interrupted, on_interrupted_user_data, on_resumed, on_resumed_user_data);
     if (task == NULL) {
         AWS_LOGF_ERROR(AWS_LS_MQTT_CLIENT, "id=%p: failed to create set interruption handlers task", (void *)adapter);
         return AWS_OP_ERR;
@@ -192,13 +177,8 @@
 
     struct aws_mqtt_client_connection_5_impl *adapter = set_task->connection->impl;
 
-<<<<<<< HEAD
     adapter->on_closed = set_task->on_closed;
-    adapter->on_closed_ud = set_task->on_closed_ud;
-=======
-    connection->on_closed = set_task->on_closed;
-    connection->on_closed_user_data = set_task->on_closed_user_data;
->>>>>>> 17711391
+    adapter->on_closed_user_data = set_task->on_closed_user_data;
 
 done:
 
@@ -228,19 +208,11 @@
 static int s_aws_mqtt_client_connection_5_set_on_closed_handler(
     void *impl,
     aws_mqtt_client_on_connection_closed_fn *on_closed,
-<<<<<<< HEAD
-    void *on_closed_ud) {
+    void *on_closed_user_data) {
     struct aws_mqtt_client_connection_5_impl *adapter = impl;
 
     struct aws_mqtt_set_on_closed_handler_task *task =
-        s_aws_mqtt_set_on_closed_handler_task_new(adapter->allocator, adapter, on_closed, on_closed_ud);
-=======
-    void *on_closed_user_data) {
-    struct aws_mqtt_client_connection_5_impl *connection = impl;
-
-    struct aws_mqtt_set_on_closed_handler_task *task =
-        s_aws_mqtt_set_on_closed_handler_task_new(connection->allocator, connection, on_closed, on_closed_user_data);
->>>>>>> 17711391
+        s_aws_mqtt_set_on_closed_handler_task_new(adapter->allocator, adapter, on_closed, on_closed_user_data);
     if (task == NULL) {
         AWS_LOGF_ERROR(AWS_LS_MQTT_CLIENT, "id=%p: failed to create set on closed handler task", (void *)adapter);
         return AWS_OP_ERR;
@@ -270,13 +242,8 @@
 
     struct aws_mqtt_client_connection_5_impl *adapter = set_task->connection->impl;
 
-<<<<<<< HEAD
     adapter->on_any_publish = set_task->on_any_publish;
-    adapter->on_any_publish_ud = set_task->on_any_publish_ud;
-=======
-    connection->on_any_publish = set_task->on_any_publish;
-    connection->on_any_publish_user_data = set_task->on_any_publish_user_data;
->>>>>>> 17711391
+    adapter->on_any_publish_user_data = set_task->on_any_publish_user_data;
 
 done:
 
@@ -307,19 +274,11 @@
 static int s_aws_mqtt_client_connection_5_set_on_any_publish_handler(
     void *impl,
     aws_mqtt_client_publish_received_fn *on_any_publish,
-<<<<<<< HEAD
-    void *on_any_publish_ud) {
+    void *on_any_publish_user_data) {
     struct aws_mqtt_client_connection_5_impl *adapter = impl;
 
-    struct aws_mqtt_set_on_any_publish_handler_task *task =
-        s_aws_mqtt_set_on_any_publish_handler_task_new(adapter->allocator, adapter, on_any_publish, on_any_publish_ud);
-=======
-    void *on_any_publish_user_data) {
-    struct aws_mqtt_client_connection_5_impl *connection = impl;
-
     struct aws_mqtt_set_on_any_publish_handler_task *task = s_aws_mqtt_set_on_any_publish_handler_task_new(
-        connection->allocator, connection, on_any_publish, on_any_publish_user_data);
->>>>>>> 17711391
+        adapter->allocator, adapter, on_any_publish, on_any_publish_user_data);
     if (task == NULL) {
         AWS_LOGF_ERROR(AWS_LS_MQTT_CLIENT, "id=%p: failed to create set on any publish task", (void *)adapter);
         return AWS_OP_ERR;
@@ -454,15 +413,9 @@
         aws_mem_calloc(allocator, 1, sizeof(struct aws_mqtt_set_http_proxy_options_task));
 
     aws_task_init(&set_task->task, s_set_http_proxy_options_task_fn, (void *)set_task, "SetHttpProxyOptionsTask");
-<<<<<<< HEAD
     set_task->allocator = adapter->allocator;
     set_task->connection = aws_mqtt_client_connection_acquire(&adapter->base);
-    set_task->proxy_config = aws_http_proxy_config_new_tunneling_from_proxy_options(allocator, proxy_options);
-=======
-    set_task->allocator = connection->allocator;
-    set_task->connection = aws_mqtt_client_connection_acquire(&connection->base);
     set_task->proxy_config = proxy_config;
->>>>>>> 17711391
 
     return set_task;
 }
@@ -552,13 +505,8 @@
 
     struct aws_mqtt_client_connection_5_impl *adapter = set_task->connection->impl;
 
-<<<<<<< HEAD
     adapter->websocket_handshake_transformer = set_task->transformer;
-    adapter->websocket_handshake_transformer_ud = set_task->transformer_ud;
-=======
-    connection->websocket_handshake_transformer = set_task->transformer;
-    connection->websocket_handshake_transformer_user_data = set_task->transformer_user_data;
->>>>>>> 17711391
+    adapter->websocket_handshake_transformer_user_data = set_task->transformer_user_data;
 
     /* we're in the mqtt5 client's event loop; it's safe to access its internal state */
     adapter->client->config->websocket_handshake_transform = s_aws_mqtt5_adapter_transform_websocket_handshake_fn;
@@ -603,11 +551,7 @@
     struct aws_mqtt_client_connection_5_impl *adapter = impl;
 
     struct aws_mqtt_set_use_websockets_task *task =
-<<<<<<< HEAD
-        s_aws_mqtt_set_use_websockets_task_new(adapter->allocator, adapter, transformer, transformer_ud);
-=======
-        s_aws_mqtt_set_use_websockets_task_new(connection->allocator, connection, transformer, transformer_user_data);
->>>>>>> 17711391
+        s_aws_mqtt_set_use_websockets_task_new(adapter->allocator, adapter, transformer, transformer_user_data);
     if (task == NULL) {
         AWS_LOGF_ERROR(AWS_LS_MQTT_CLIENT, "id=%p: failed to create set use websockets task", (void *)adapter);
         return AWS_OP_ERR;
