--- conflicted
+++ resolved
@@ -347,11 +347,7 @@
 
     struct aws_mqtt_protocol_adapter_311_impl *adapter = userdata;
 
-<<<<<<< HEAD
-    struct aws_mqtt_request_response_publish_event publish_event = {
-=======
-    struct aws_mqtt_rr_incoming_publish_event publish_event = {
->>>>>>> 9fc2f573
+    struct aws_protocol_adapter_incoming_publish_event publish_event = {
         .topic = *topic,
         .payload = *payload,
     };
@@ -807,11 +803,7 @@
     void *user_data) {
     struct aws_mqtt_protocol_adapter_5_impl *adapter = user_data;
 
-<<<<<<< HEAD
-    struct aws_mqtt_request_response_publish_event publish_event = {
-=======
-    struct aws_mqtt_rr_incoming_publish_event publish_event = {
->>>>>>> 9fc2f573
+    struct aws_protocol_adapter_incoming_publish_event publish_event = {
         .topic = publish->topic,
         .payload = publish->payload,
         .content_type = publish->content_type,
