--- conflicted
+++ resolved
@@ -782,28 +782,9 @@
 }
 
 static void s_apply_publish_to_streaming_operation_list(
-<<<<<<< HEAD
     struct aws_rr_operation_list_topic_filter_entry *entry,
-    const struct aws_mqtt_request_response_publish_event *publish_event) {
+    const struct aws_protocol_adapter_incoming_publish_event *publish_event) {
     AWS_FATAL_ASSERT(entry != NULL);
-=======
-    const struct aws_linked_list *operations,
-    const struct aws_byte_cursor *topic_filter,
-    const struct aws_mqtt_rr_incoming_publish_event *publish_event,
-    void *user_data) {
-
-    AWS_FATAL_ASSERT(operations != NULL);
-
-    struct aws_mqtt_request_response_client *rr_client = user_data;
->>>>>>> 9fc2f573
-
-    AWS_LOGF_DEBUG(
-        AWS_LS_MQTT_REQUEST_RESPONSE,
-        "id=%p: request-response client incoming publish on topic '" PRInSTR
-        "' matches streaming subscription on topic filter '" PRInSTR "'",
-        (void *)rr_client,
-        AWS_BYTE_CURSOR_PRI(publish_event->topic),
-        AWS_BYTE_CURSOR_PRI(*topic_filter));
 
     struct aws_linked_list_node *node = aws_linked_list_begin(operations);
     while (node != aws_linked_list_end(operations)) {
@@ -825,13 +806,8 @@
             continue;
         }
 
-<<<<<<< HEAD
         void *user_data = operation->storage.streaming_storage.options.user_data;
-        (*incoming_publish_callback)(publish_event, user_data);
-=======
-        void *operation_user_data = operation->storage.streaming_storage.options.user_data;
-        (*incoming_publish_callback)(publish_event, operation_user_data);
->>>>>>> 9fc2f573
+        (*incoming_publish_callback)(publish_event->payload, publish_event->topic, user_data);
 
         AWS_LOGF_DEBUG(
             AWS_LS_MQTT_REQUEST_RESPONSE,
@@ -846,11 +822,7 @@
 static void s_complete_operation_with_correlation_token(
     struct aws_mqtt_request_response_client *rr_client,
     struct aws_byte_cursor correlation_token,
-<<<<<<< HEAD
-    const struct aws_mqtt_request_response_publish_event *publish_event) {
-=======
-    const struct aws_mqtt_rr_incoming_publish_event *publish_event) {
->>>>>>> 9fc2f573
+    const struct aws_protocol_adapter_incoming_publish_event *publish_event) {
     struct aws_hash_element *hash_element = NULL;
 
     if (aws_hash_table_find(&rr_client->operations_by_correlation_tokens, &correlation_token, &hash_element)) {
@@ -901,20 +873,7 @@
 
 static void s_apply_publish_to_response_path_entry(
     struct aws_rr_response_path_entry *entry,
-<<<<<<< HEAD
-    const struct aws_mqtt_request_response_publish_event *publish_event) {
-=======
-    const struct aws_mqtt_rr_incoming_publish_event *publish_event,
-    void *user_data) {
-
-    struct aws_mqtt_request_response_client *rr_client = user_data;
-
-    AWS_LOGF_DEBUG(
-        AWS_LS_MQTT_REQUEST_RESPONSE,
-        "id=%p: request-response client incoming publish on topic '" PRInSTR "' matches response path",
-        (void *)rr_client,
-        AWS_BYTE_CURSOR_PRI(publish_event->topic));
->>>>>>> 9fc2f573
+    const struct aws_protocol_adapter_incoming_publish_event *publish_event) {
 
     struct aws_json_value *json_payload = NULL;
 
@@ -993,11 +952,7 @@
 }
 
 static void s_aws_rr_client_protocol_adapter_incoming_publish_callback(
-<<<<<<< HEAD
-    const struct aws_mqtt_request_response_publish_event *publish_event,
-=======
-    const struct aws_mqtt_rr_incoming_publish_event *publish_event,
->>>>>>> 9fc2f573
+    const struct aws_protocol_adapter_incoming_publish_event *publish_event,
     void *user_data) {
 
     struct aws_mqtt_request_response_client *rr_client = user_data;
