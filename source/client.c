/**
 * Copyright Amazon.com, Inc. or its affiliates. All Rights Reserved.
 * SPDX-License-Identifier: Apache-2.0.
 */
#include <aws/mqtt/client.h>

#include <aws/mqtt/private/client_impl.h>
#include <aws/mqtt/private/mqtt_client_test_helper.h>
#include <aws/mqtt/private/packets.h>
#include <aws/mqtt/private/shared_constants.h>
#include <aws/mqtt/private/topic_tree.h>

#include <aws/http/proxy.h>

#include <aws/io/channel_bootstrap.h>
#include <aws/io/event_loop.h>
#include <aws/io/socket.h>
#include <aws/io/tls_channel_handler.h>
#include <aws/io/uri.h>

#include <aws/common/clock.h>
#include <aws/common/task_scheduler.h>

#include <inttypes.h>

#ifdef AWS_MQTT_WITH_WEBSOCKETS
#    include <aws/http/request_response.h>
#    include <aws/http/websocket.h>
#endif

#ifdef _MSC_VER
#    pragma warning(disable : 4204)
#endif

/* 3 seconds */
static const uint64_t s_default_ping_timeout_ns = 3000000000;

/* 20 minutes - This is the default (and max) for AWS IoT as of 2020.02.18 */
static const uint16_t s_default_keep_alive_sec = 1200;

static int s_mqtt_client_connect(
    struct aws_mqtt_client_connection *connection,
    aws_mqtt_client_on_connection_complete_fn *on_connection_complete,
    void *userdata);
/*******************************************************************************
 * Helper functions
 ******************************************************************************/

void mqtt_connection_lock_synced_data(struct aws_mqtt_client_connection *connection) {
    int err = aws_mutex_lock(&connection->synced_data.lock);
    AWS_ASSERT(!err);
    (void)err;
}

void mqtt_connection_unlock_synced_data(struct aws_mqtt_client_connection *connection) {
    ASSERT_SYNCED_DATA_LOCK_HELD(connection);

    int err = aws_mutex_unlock(&connection->synced_data.lock);
    AWS_ASSERT(!err);
    (void)err;
}

static void s_aws_mqtt_schedule_reconnect_task(struct aws_mqtt_client_connection *connection) {
    uint64_t next_attempt_ns = 0;
    aws_high_res_clock_get_ticks(&next_attempt_ns);
    next_attempt_ns += aws_timestamp_convert(
        connection->reconnect_timeouts.current_sec, AWS_TIMESTAMP_SECS, AWS_TIMESTAMP_NANOS, NULL);
    aws_event_loop_schedule_task_future(connection->loop, &connection->reconnect_task->task, next_attempt_ns);
    AWS_LOGF_TRACE(
        AWS_LS_MQTT_CLIENT,
        "id=%p: Scheduling reconnect, for %" PRIu64 " on event-loop %p",
        (void *)connection,
        next_attempt_ns,
        (void *)connection->loop);
}

static void s_aws_mqtt_client_destroy(struct aws_mqtt_client *client) {

    AWS_LOGF_DEBUG(AWS_LS_MQTT_CLIENT, "client=%p: Cleaning up MQTT client", (void *)client);
    aws_client_bootstrap_release(client->bootstrap);

    aws_mem_release(client->allocator, client);
}

void mqtt_connection_set_state(
    struct aws_mqtt_client_connection *connection,
    enum aws_mqtt_client_connection_state state) {
    ASSERT_SYNCED_DATA_LOCK_HELD(connection);
    if (connection->synced_data.state == state) {
        AWS_LOGF_DEBUG(AWS_LS_MQTT_CLIENT, "id=%p: MQTT connection already in state %d", (void *)connection, state);
        return;
    }
    connection->synced_data.state = state;
}

struct request_timeout_wrapper;

/* used for timeout task */
struct request_timeout_task_arg {
    uint16_t packet_id;
    struct aws_mqtt_client_connection *connection;
    struct request_timeout_wrapper *task_arg_wrapper;
};

/*
 * We want the timeout task to be able to destroy the forward reference from the operation's task arg structure
 * to the timeout task.  But the operation task arg structures don't have any data structure in common.  So to allow
 * the timeout to refer back to a zero-able forward pointer, we wrap a pointer to the timeout task and embed it
 * in every operation's task arg that needs to create a timeout.
 */
struct request_timeout_wrapper {
    struct request_timeout_task_arg *timeout_task_arg;
};

static void s_request_timeout(struct aws_channel_task *channel_task, void *arg, enum aws_task_status status) {
    (void)channel_task;
    struct request_timeout_task_arg *timeout_task_arg = arg;
    struct aws_mqtt_client_connection *connection = timeout_task_arg->connection;

    if (status == AWS_TASK_STATUS_RUN_READY) {
        if (timeout_task_arg->task_arg_wrapper != NULL) {
            mqtt_request_complete(connection, AWS_ERROR_MQTT_TIMEOUT, timeout_task_arg->packet_id);
        }
    }

    /*
     * Whether cancelled or run, if we have a back pointer to the operation's task arg, we must zero it out
     * so that when it completes it does not try to cancel us, because we will already be freed.
     *
     * If we don't have a back pointer to the operation's task arg, that means it already ran and completed.
     */
    if (timeout_task_arg->task_arg_wrapper != NULL) {
        timeout_task_arg->task_arg_wrapper->timeout_task_arg = NULL;
        timeout_task_arg->task_arg_wrapper = NULL;
    }

    aws_mem_release(connection->allocator, timeout_task_arg);
}

static struct request_timeout_task_arg *s_schedule_timeout_task(
    struct aws_mqtt_client_connection *connection,
    uint16_t packet_id) {
    /* schedule a timeout task to run, in case server consider the publish is not received */
    struct aws_channel_task *request_timeout_task = NULL;
    struct request_timeout_task_arg *timeout_task_arg = NULL;
    if (!aws_mem_acquire_many(
            connection->allocator,
            2,
            &timeout_task_arg,
            sizeof(struct request_timeout_task_arg),
            &request_timeout_task,
            sizeof(struct aws_channel_task))) {
        return NULL;
    }
    aws_channel_task_init(request_timeout_task, s_request_timeout, timeout_task_arg, "mqtt_request_timeout");
    AWS_ZERO_STRUCT(*timeout_task_arg);
    timeout_task_arg->connection = connection;
    timeout_task_arg->packet_id = packet_id;
    uint64_t timestamp = 0;
    if (aws_channel_current_clock_time(connection->slot->channel, &timestamp)) {
        aws_mem_release(connection->allocator, timeout_task_arg);
        return NULL;
    }
    timestamp = aws_add_u64_saturating(timestamp, connection->operation_timeout_ns);
    aws_channel_schedule_task_future(connection->slot->channel, request_timeout_task, timestamp);
    return timeout_task_arg;
}

static void s_init_statistics(struct aws_mqtt_connection_operation_statistics_impl *stats) {
    aws_atomic_store_int(&stats->incomplete_operation_count_atomic, 0);
    aws_atomic_store_int(&stats->incomplete_operation_size_atomic, 0);
    aws_atomic_store_int(&stats->unacked_operation_count_atomic, 0);
    aws_atomic_store_int(&stats->unacked_operation_size_atomic, 0);
}

/*******************************************************************************
 * Client Init
 ******************************************************************************/
struct aws_mqtt_client *aws_mqtt_client_new(struct aws_allocator *allocator, struct aws_client_bootstrap *bootstrap) {

    aws_mqtt_fatal_assert_library_initialized();

    struct aws_mqtt_client *client = aws_mem_calloc(allocator, 1, sizeof(struct aws_mqtt_client));
    if (client == NULL) {
        return NULL;
    }

    AWS_LOGF_DEBUG(AWS_LS_MQTT_CLIENT, "client=%p: Initalizing MQTT client", (void *)client);

    client->allocator = allocator;
    client->bootstrap = aws_client_bootstrap_acquire(bootstrap);
    aws_ref_count_init(&client->ref_count, client, (aws_simple_completion_callback *)s_aws_mqtt_client_destroy);

    return client;
}

struct aws_mqtt_client *aws_mqtt_client_acquire(struct aws_mqtt_client *client) {
    if (client != NULL) {
        aws_ref_count_acquire(&client->ref_count);
    }

    return client;
}

void aws_mqtt_client_release(struct aws_mqtt_client *client) {
    if (client != NULL) {
        aws_ref_count_release(&client->ref_count);
    }
}

#define AWS_RESET_RECONNECT_BACKOFF_DELAY_SECONDS 10

/* At this point, the channel for the MQTT connection has completed its shutdown */
static void s_mqtt_client_shutdown(
    struct aws_client_bootstrap *bootstrap,
    int error_code,
    struct aws_channel *channel,
    void *user_data) {

    (void)bootstrap;
    (void)channel;

    struct aws_mqtt_client_connection *connection = user_data;

    AWS_LOGF_TRACE(
        AWS_LS_MQTT_CLIENT, "id=%p: Channel has been shutdown with error code %d", (void *)connection, error_code);

    enum aws_mqtt_client_connection_state prev_state;
    struct aws_linked_list cancelling_requests;
    aws_linked_list_init(&cancelling_requests);
    bool disconnected_state = false;
    { /* BEGIN CRITICAL SECTION */
        mqtt_connection_lock_synced_data(connection);

        /*
         * On a channel that represents a valid connection (successful connack received),
         * channel_successful_connack_timestamp_ns will be the time the connack was received.  Otherwise it will be
         * zero.
         *
         * Use that fact to determine whether or not we should reset the current reconnect backoff delay.
         *
         * We reset the reconnect backoff if either of:
         *   1) the user called disconnect()
         *   2) a successful connection had lasted longer than our minimum reset time (10s at the moment)
         */
        uint64_t now = 0;
        aws_high_res_clock_get_ticks(&now);
        uint64_t time_diff = now - connection->reconnect_timeouts.channel_successful_connack_timestamp_ns;

        bool was_user_disconnect = connection->synced_data.state == AWS_MQTT_CLIENT_STATE_DISCONNECTING;
        bool was_sufficiently_long_connection =
            (connection->reconnect_timeouts.channel_successful_connack_timestamp_ns != 0) &&
            (time_diff >=
             aws_timestamp_convert(
                 AWS_RESET_RECONNECT_BACKOFF_DELAY_SECONDS, AWS_TIMESTAMP_SECS, AWS_TIMESTAMP_NANOS, NULL));

        if (was_user_disconnect || was_sufficiently_long_connection) {
            connection->reconnect_timeouts.current_sec = connection->reconnect_timeouts.min_sec;
        }
        connection->reconnect_timeouts.channel_successful_connack_timestamp_ns = 0;

        /* Move all the ongoing requests to the pending requests list, because the response they are waiting for will
         * never arrives. Sad. But, we will retry. */
        if (connection->clean_session) {
            /* For a clean session, the Session lasts as long as the Network Connection. Thus, discard the previous
             * session */
            AWS_LOGF_TRACE(
                AWS_LS_MQTT_CLIENT,
                "id=%p: Discard ongoing requests and pending requests when a clean session connection lost.",
                (void *)connection);
            aws_linked_list_move_all_back(&cancelling_requests, &connection->thread_data.ongoing_requests_list);
            aws_linked_list_move_all_back(&cancelling_requests, &connection->synced_data.pending_requests_list);
        } else {
            aws_linked_list_move_all_back(
                &connection->synced_data.pending_requests_list, &connection->thread_data.ongoing_requests_list);
            AWS_LOGF_TRACE(
                AWS_LS_MQTT_CLIENT,
                "id=%p: All subscribe/unsubscribe and publish QoS>0 have been move to pending list",
                (void *)connection);
        }
        prev_state = connection->synced_data.state;
        switch (connection->synced_data.state) {
            case AWS_MQTT_CLIENT_STATE_CONNECTED:
                /* unexpected hangup from broker, try to reconnect */
                mqtt_connection_set_state(connection, AWS_MQTT_CLIENT_STATE_RECONNECTING);
                AWS_LOGF_DEBUG(
                    AWS_LS_MQTT_CLIENT,
                    "id=%p: connection was unexpected interrupted, switch state to RECONNECTING.",
                    (void *)connection);
                break;
            case AWS_MQTT_CLIENT_STATE_DISCONNECTING:
                /* disconnect requested by user */
                /* Successfully shutdown, if cleansession is set, ongoing and pending requests will be cleared */
                disconnected_state = true;
                AWS_LOGF_DEBUG(
                    AWS_LS_MQTT_CLIENT,
                    "id=%p: disconnect finished, switch state to DISCONNECTED.",
                    (void *)connection);
                break;
            case AWS_MQTT_CLIENT_STATE_CONNECTING:
                /* failed to connect */
                disconnected_state = true;
                break;
            case AWS_MQTT_CLIENT_STATE_RECONNECTING:
                /* reconnect failed, schedule the next attempt later, no need to change the state. */
                break;
            default:
                /* AWS_MQTT_CLIENT_STATE_DISCONNECTED */
                break;
        }
        AWS_LOGF_TRACE(
            AWS_LS_MQTT_CLIENT, "id=%p: current state is %d", (void *)connection, (int)connection->synced_data.state);
        /* Always clear slot, as that's what's been shutdown */
        if (connection->slot) {
            aws_channel_slot_remove(connection->slot);
            AWS_LOGF_TRACE(AWS_LS_MQTT_CLIENT, "id=%p: slot is removed successfully", (void *)connection);
            connection->slot = NULL;
        }

        mqtt_connection_unlock_synced_data(connection);
    } /* END CRITICAL SECTION */

    if (!aws_linked_list_empty(&cancelling_requests)) {
        struct aws_linked_list_node *current = aws_linked_list_front(&cancelling_requests);
        const struct aws_linked_list_node *end = aws_linked_list_end(&cancelling_requests);
        while (current != end) {
            struct aws_mqtt_request *request = AWS_CONTAINER_OF(current, struct aws_mqtt_request, list_node);
            if (request->on_complete) {
                request->on_complete(
                    connection,
                    request->packet_id,
                    AWS_ERROR_MQTT_CANCELLED_FOR_CLEAN_SESSION,
                    request->on_complete_ud);
            }
            current = current->next;
        }
        { /* BEGIN CRITICAL SECTION */
            mqtt_connection_lock_synced_data(connection);
            while (!aws_linked_list_empty(&cancelling_requests)) {
                struct aws_linked_list_node *node = aws_linked_list_pop_front(&cancelling_requests);
                struct aws_mqtt_request *request = AWS_CONTAINER_OF(node, struct aws_mqtt_request, list_node);
                aws_hash_table_remove(
                    &connection->synced_data.outstanding_requests_table, &request->packet_id, NULL, NULL);
                aws_memory_pool_release(&connection->synced_data.requests_pool, request);
            }
            mqtt_connection_unlock_synced_data(connection);
        } /* END CRITICAL SECTION */
    }

    /* If there's no error code and this wasn't user-requested, set the error code to something useful */
    if (error_code == AWS_ERROR_SUCCESS) {
        if (prev_state != AWS_MQTT_CLIENT_STATE_DISCONNECTING && prev_state != AWS_MQTT_CLIENT_STATE_DISCONNECTED) {
            error_code = AWS_ERROR_MQTT_UNEXPECTED_HANGUP;
        }
    }
    switch (prev_state) {
        case AWS_MQTT_CLIENT_STATE_RECONNECTING: {
            /* If reconnect attempt failed, schedule the next attempt */
            AWS_LOGF_TRACE(AWS_LS_MQTT_CLIENT, "id=%p: Reconnect failed, retrying", (void *)connection);
            s_aws_mqtt_schedule_reconnect_task(connection);
            break;
        }
        case AWS_MQTT_CLIENT_STATE_CONNECTED: {
            AWS_LOGF_DEBUG(
                AWS_LS_MQTT_CLIENT,
                "id=%p: Connection interrupted, calling callback and attempting reconnect",
                (void *)connection);
            MQTT_CLIENT_CALL_CALLBACK_ARGS(connection, on_interrupted, error_code);

            /* In case user called disconnect from the on_interrupted callback */
            bool stop_reconnect;
            { /* BEGIN CRITICAL SECTION */
                mqtt_connection_lock_synced_data(connection);
                stop_reconnect = connection->synced_data.state == AWS_MQTT_CLIENT_STATE_DISCONNECTING;
                if (stop_reconnect) {
                    disconnected_state = true;
                    AWS_LOGF_DEBUG(
                        AWS_LS_MQTT_CLIENT,
                        "id=%p: disconnect finished, switch state to DISCONNECTED.",
                        (void *)connection);
                }
                mqtt_connection_unlock_synced_data(connection);
            } /* END CRITICAL SECTION */

            if (!stop_reconnect) {
                s_aws_mqtt_schedule_reconnect_task(connection);
            }
            break;
        }
        default:
            break;
    }
    if (disconnected_state) {
        { /* BEGIN CRITICAL SECTION */
            mqtt_connection_lock_synced_data(connection);
            mqtt_connection_set_state(connection, AWS_MQTT_CLIENT_STATE_DISCONNECTED);
            mqtt_connection_unlock_synced_data(connection);
        } /* END CRITICAL SECTION */
        switch (prev_state) {
            case AWS_MQTT_CLIENT_STATE_CONNECTED:
                AWS_LOGF_TRACE(
                    AWS_LS_MQTT_CLIENT,
                    "id=%p: Caller requested disconnect from on_interrupted callback, aborting reconnect",
                    (void *)connection);
                MQTT_CLIENT_CALL_CALLBACK(connection, on_disconnect);
                MQTT_CLIENT_CALL_CALLBACK_ARGS(connection, on_closed, NULL);
                break;
            case AWS_MQTT_CLIENT_STATE_DISCONNECTING:
                AWS_LOGF_DEBUG(
                    AWS_LS_MQTT_CLIENT,
                    "id=%p: Disconnect completed, clearing request queue and calling callback",
                    (void *)connection);
                MQTT_CLIENT_CALL_CALLBACK(connection, on_disconnect);
                MQTT_CLIENT_CALL_CALLBACK_ARGS(connection, on_closed, NULL);
                break;
            case AWS_MQTT_CLIENT_STATE_CONNECTING:
                AWS_LOGF_TRACE(
                    AWS_LS_MQTT_CLIENT,
                    "id=%p: Initial connection attempt failed, calling callback",
                    (void *)connection);
                MQTT_CLIENT_CALL_CALLBACK_ARGS(connection, on_connection_complete, error_code, 0, false);
                break;
            default:
                break;
        }
        /* The connection can die now. Release the refcount */
        aws_mqtt_client_connection_release(connection);
    }
}

/*******************************************************************************
 * Connection New
 ******************************************************************************/
/* The assumption here is that a connection always outlives its channels, and the channel this task was scheduled on
 * always outlives this task, so all we need to do is check the connection state. If we are in a state that waits
 * for a CONNACK, kill it off. In the case that the connection died between scheduling this task and it being executed
 * the status will always be CANCELED because this task will be canceled when the owning channel goes away. */
static void s_connack_received_timeout(struct aws_channel_task *channel_task, void *arg, enum aws_task_status status) {
    struct aws_mqtt_client_connection *connection = arg;

    if (status == AWS_TASK_STATUS_RUN_READY) {
        bool time_out = false;
        { /* BEGIN CRITICAL SECTION */
            mqtt_connection_lock_synced_data(connection);
            time_out =
                (connection->synced_data.state == AWS_MQTT_CLIENT_STATE_CONNECTING ||
                 connection->synced_data.state == AWS_MQTT_CLIENT_STATE_RECONNECTING);
            mqtt_connection_unlock_synced_data(connection);
        } /* END CRITICAL SECTION */
        if (time_out) {
            AWS_LOGF_ERROR(AWS_LS_MQTT_CLIENT, "id=%p: mqtt CONNACK response timeout detected", (void *)connection);
            aws_channel_shutdown(connection->slot->channel, AWS_ERROR_MQTT_TIMEOUT);
        }
    }

    aws_mem_release(connection->allocator, channel_task);
}

/**
 * Channel has been initialized callback. Sets up channel handler and sends out CONNECT packet.
 * The on_connack callback is called with the CONNACK packet is received from the server.
 */
static void s_mqtt_client_init(
    struct aws_client_bootstrap *bootstrap,
    int error_code,
    struct aws_channel *channel,
    void *user_data) {

    (void)bootstrap;
    struct aws_io_message *message = NULL;

    /* Setup callback contract is: if error_code is non-zero then channel is NULL. */
    AWS_FATAL_ASSERT((error_code != 0) == (channel == NULL));

    struct aws_mqtt_client_connection *connection = user_data;

    if (error_code != AWS_OP_SUCCESS) {
        /* client shutdown already handles this case, so just call that. */
        s_mqtt_client_shutdown(bootstrap, error_code, channel, user_data);
        return;
    }

    AWS_FATAL_ASSERT(aws_channel_get_event_loop(channel) == connection->loop);

    /* user requested disconnect before the channel has been set up. Stop installing the slot and sending CONNECT. */
    bool failed_create_slot = false;

    { /* BEGIN CRITICAL SECTION */
        mqtt_connection_lock_synced_data(connection);

        if (connection->synced_data.state == AWS_MQTT_CLIENT_STATE_DISCONNECTING) {
            /* It only happens when the user request disconnect during reconnecting, we don't need to fire any callback.
             * The on_disconnect will be invoked as channel finish shutting down. */
            mqtt_connection_unlock_synced_data(connection);
            aws_channel_shutdown(channel, AWS_ERROR_SUCCESS);
            return;
        }
        /* Create the slot */
        connection->slot = aws_channel_slot_new(channel);
        if (!connection->slot) {
            failed_create_slot = true;
        }
        mqtt_connection_unlock_synced_data(connection);
    } /* END CRITICAL SECTION */

    /* install the slot and handler */
    if (failed_create_slot) {

        AWS_LOGF_ERROR(
            AWS_LS_MQTT_CLIENT,
            "id=%p: Failed to create new slot, something has gone horribly wrong, error %d (%s).",
            (void *)connection,
            aws_last_error(),
            aws_error_name(aws_last_error()));
        goto handle_error;
    }

    if (aws_channel_slot_insert_end(channel, connection->slot)) {
        AWS_LOGF_ERROR(
            AWS_LS_MQTT_CLIENT,
            "id=%p: Failed to insert slot into channel %p, error %d (%s).",
            (void *)connection,
            (void *)channel,
            aws_last_error(),
            aws_error_name(aws_last_error()));
        goto handle_error;
    }

    if (aws_channel_slot_set_handler(connection->slot, &connection->handler)) {
        AWS_LOGF_ERROR(
            AWS_LS_MQTT_CLIENT,
            "id=%p: Failed to set MQTT handler into slot on channel %p, error %d (%s).",
            (void *)connection,
            (void *)channel,
            aws_last_error(),
            aws_error_name(aws_last_error()));

        goto handle_error;
    }

    AWS_LOGF_DEBUG(
        AWS_LS_MQTT_CLIENT, "id=%p: Connection successfully opened, sending CONNECT packet", (void *)connection);

    struct aws_channel_task *connack_task = aws_mem_calloc(connection->allocator, 1, sizeof(struct aws_channel_task));
    if (!connack_task) {
        AWS_LOGF_ERROR(AWS_LS_MQTT_CLIENT, "id=%p: Failed to allocate timeout task.", (void *)connection);
        goto handle_error;
    }

    aws_channel_task_init(connack_task, s_connack_received_timeout, connection, "mqtt_connack_timeout");

    uint64_t now = 0;
    if (aws_channel_current_clock_time(channel, &now)) {
        AWS_LOGF_ERROR(
            AWS_LS_MQTT_CLIENT,
            "static: Failed to setting MQTT handler into slot on channel %p, error %d (%s).",
            (void *)channel,
            aws_last_error(),
            aws_error_name(aws_last_error()));

        goto handle_error;
    }
    now += connection->ping_timeout_ns;
    aws_channel_schedule_task_future(channel, connack_task, now);

    struct aws_byte_cursor client_id_cursor = aws_byte_cursor_from_buf(&connection->client_id);
    AWS_LOGF_DEBUG(
        AWS_LS_MQTT_CLIENT,
        "id=%p: MQTT Connection initializing CONNECT packet for client-id '" PRInSTR "'",
        (void *)connection,
        AWS_BYTE_CURSOR_PRI(client_id_cursor));

    /* Send the connect packet */
    struct aws_mqtt_packet_connect connect;
    aws_mqtt_packet_connect_init(
        &connect, client_id_cursor, connection->clean_session, connection->keep_alive_time_secs);

    if (connection->will.topic.buffer) {
        /* Add will if present */

        struct aws_byte_cursor topic_cur = aws_byte_cursor_from_buf(&connection->will.topic);
        struct aws_byte_cursor payload_cur = aws_byte_cursor_from_buf(&connection->will.payload);

        AWS_LOGF_DEBUG(
            AWS_LS_MQTT_CLIENT,
            "id=%p: Adding will to connection on " PRInSTR " with payload " PRInSTR,
            (void *)connection,
            AWS_BYTE_CURSOR_PRI(topic_cur),
            AWS_BYTE_CURSOR_PRI(payload_cur));
        aws_mqtt_packet_connect_add_will(
            &connect, topic_cur, connection->will.qos, connection->will.retain, payload_cur);
    }

    if (connection->username) {
        struct aws_byte_cursor username_cur = aws_byte_cursor_from_string(connection->username);

        AWS_LOGF_DEBUG(
            AWS_LS_MQTT_CLIENT,
            "id=%p: Adding username " PRInSTR " to connection",
            (void *)connection,
            AWS_BYTE_CURSOR_PRI(username_cur));

        struct aws_byte_cursor password_cur = {
            .ptr = NULL,
            .len = 0,
        };

        if (connection->password) {
            password_cur = aws_byte_cursor_from_string(connection->password);
        }

        aws_mqtt_packet_connect_add_credentials(&connect, username_cur, password_cur);
    }

    message = mqtt_get_message_for_packet(connection, &connect.fixed_header);
    if (!message) {

        AWS_LOGF_ERROR(AWS_LS_MQTT_CLIENT, "id=%p: Failed to get message from pool", (void *)connection);
        goto handle_error;
    }

    if (aws_mqtt_packet_connect_encode(&message->message_data, &connect)) {

        AWS_LOGF_ERROR(AWS_LS_MQTT_CLIENT, "id=%p: Failed to encode CONNECT packet", (void *)connection);
        goto handle_error;
    }

    if (aws_channel_slot_send_message(connection->slot, message, AWS_CHANNEL_DIR_WRITE)) {

        AWS_LOGF_ERROR(AWS_LS_MQTT_CLIENT, "id=%p: Failed to send encoded CONNECT packet upstream", (void *)connection);
        goto handle_error;
    }

    return;

handle_error:
    MQTT_CLIENT_CALL_CALLBACK_ARGS(connection, on_connection_complete, aws_last_error(), 0, false);
    aws_channel_shutdown(channel, aws_last_error());

    if (message) {
        aws_mem_release(message->allocator, message);
    }
}

static void s_attempt_reconnect(struct aws_task *task, void *userdata, enum aws_task_status status) {

    (void)task;

    struct aws_mqtt_reconnect_task *reconnect = userdata;
    struct aws_mqtt_client_connection *connection = aws_atomic_load_ptr(&reconnect->connection_ptr);

    /* If the task is not cancelled and a connection has not succeeded, attempt reconnect */
    if (status == AWS_TASK_STATUS_RUN_READY && connection) {
        mqtt_connection_lock_synced_data(connection);

<<<<<<< HEAD
        /**
         * Check the state and if we are disconnecting (AWS_MQTT_CLIENT_STATE_DISCONNECTING) then we want to skip it
         * and abort the reconnect task (or rather, just do not try to reconnect)
         */
        if (connection->synced_data.state == AWS_MQTT_CLIENT_STATE_DISCONNECTING) {
            AWS_LOGF_TRACE(
                AWS_LS_MQTT_CLIENT, "id=%p: Skipping reconnect: Client is trying to disconnect", (void *)connection);

            /**
             * There is the nasty world where the disconnect task/function is called right when we are "reconnecting" as
             * our state but we have not reconnected. When this happens, the disconnect function doesn't do anything
             * beyond setting the state to AWS_MQTT_CLIENT_STATE_DISCONNECTING (aws_mqtt_client_connection_disconnect),
             * meaning the disconnect callback will NOT be called nor will we release memory.
             * For this reason, we have to do the callback and release of the connection here otherwise the code
             * will DEADLOCK forever and that is bad.
             */
            bool perform_full_destroy = false;
            if (!connection->slot) {
                AWS_LOGF_TRACE(
                    AWS_LS_MQTT_CLIENT,
                    "id=%p: Reconnect task called but client is disconnecting and has no slot. Finishing disconnect",
                    (void *)connection);
                mqtt_connection_set_state(connection, AWS_MQTT_CLIENT_STATE_DISCONNECTED);
                perform_full_destroy = true;
            }

            aws_mem_release(reconnect->allocator, reconnect);
            connection->reconnect_task = NULL;

            /* Unlock the synced data, then potentially call the disconnect callback and release the connection */
            mqtt_connection_unlock_synced_data(connection);
            if (perform_full_destroy) {
                MQTT_CLIENT_CALL_CALLBACK(connection, on_disconnect);
                MQTT_CLIENT_CALL_CALLBACK_ARGS(connection, on_closed, NULL);
                aws_mqtt_client_connection_release(connection);
            }
            return;
        }

        AWS_LOGF_TRACE(
            AWS_LS_MQTT_CLIENT,
            "id=%p: Attempting reconnect, if it fails next attempt will be in %" PRIu64 " seconds",
            (void *)connection,
            connection->reconnect_timeouts.current_sec);

=======
>>>>>>> 7e384c9d
        /* Check before multiplying to avoid potential overflow */
        if (connection->reconnect_timeouts.current_sec > connection->reconnect_timeouts.max_sec / 2) {
            connection->reconnect_timeouts.current_sec = connection->reconnect_timeouts.max_sec;
        } else {
            connection->reconnect_timeouts.current_sec *= 2;
        }

        AWS_LOGF_TRACE(
            AWS_LS_MQTT_CLIENT,
            "id=%p: Attempting reconnect, if it fails next attempt will be in %" PRIu64 " seconds",
            (void *)connection,
            connection->reconnect_timeouts.current_sec);

        mqtt_connection_unlock_synced_data(connection);

        if (s_mqtt_client_connect(
                connection, connection->on_connection_complete, connection->on_connection_complete_ud)) {
            /* If reconnect attempt failed, schedule the next attempt */
            s_aws_mqtt_schedule_reconnect_task(connection);
        } else {
            /* Ideally, it would be nice to move this inside the lock, but I'm unsure of the correctness */
            connection->reconnect_task->task.timestamp = 0;
        }
    } else {
        aws_mem_release(reconnect->allocator, reconnect);
    }
}

void aws_create_reconnect_task(struct aws_mqtt_client_connection *connection) {
    if (connection->reconnect_task == NULL) {
        connection->reconnect_task = aws_mem_calloc(connection->allocator, 1, sizeof(struct aws_mqtt_reconnect_task));
        AWS_FATAL_ASSERT(connection->reconnect_task != NULL);

        aws_atomic_init_ptr(&connection->reconnect_task->connection_ptr, connection);
        connection->reconnect_task->allocator = connection->allocator;
        aws_task_init(
            &connection->reconnect_task->task, s_attempt_reconnect, connection->reconnect_task, "mqtt_reconnect");
    }
}

static uint64_t s_hash_uint16_t(const void *item) {
    return *(uint16_t *)item;
}

static bool s_uint16_t_eq(const void *a, const void *b) {
    return *(uint16_t *)a == *(uint16_t *)b;
}

static void s_mqtt_client_connection_destroy_final(struct aws_mqtt_client_connection *connection) {
    AWS_PRECONDITION(!connection || connection->allocator);
    if (!connection) {
        return;
    }

    /* If the slot is not NULL, the connection is still connected, which should be prevented from calling this function
     */
    AWS_ASSERT(!connection->slot);

    AWS_LOGF_DEBUG(AWS_LS_MQTT_CLIENT, "id=%p: Destroying connection", (void *)connection);

    /* If the reconnect_task isn't freed, free it */
    if (connection->reconnect_task) {
        aws_mem_release(connection->reconnect_task->allocator, connection->reconnect_task);
    }
    aws_string_destroy(connection->host_name);

    /* Clear the credentials */
    if (connection->username) {
        aws_string_destroy_secure(connection->username);
    }
    if (connection->password) {
        aws_string_destroy_secure(connection->password);
    }

    /* Clean up the will */
    aws_byte_buf_clean_up(&connection->will.topic);
    aws_byte_buf_clean_up(&connection->will.payload);

    /* Clear the client_id */
    aws_byte_buf_clean_up(&connection->client_id);

    /* Free all of the active subscriptions */
    aws_mqtt_topic_tree_clean_up(&connection->thread_data.subscriptions);

    aws_hash_table_clean_up(&connection->synced_data.outstanding_requests_table);
    /* clean up the pending_requests if it's not empty */
    while (!aws_linked_list_empty(&connection->synced_data.pending_requests_list)) {
        struct aws_linked_list_node *node = aws_linked_list_pop_front(&connection->synced_data.pending_requests_list);
        struct aws_mqtt_request *request = AWS_CONTAINER_OF(node, struct aws_mqtt_request, list_node);
        /* Fire the callback and clean up the memory, as the connection get destroyed. */
        if (request->on_complete) {
            request->on_complete(
                connection, request->packet_id, AWS_ERROR_MQTT_CONNECTION_DESTROYED, request->on_complete_ud);
        }
        aws_memory_pool_release(&connection->synced_data.requests_pool, request);
    }
    aws_memory_pool_clean_up(&connection->synced_data.requests_pool);

    aws_mutex_clean_up(&connection->synced_data.lock);

    aws_tls_connection_options_clean_up(&connection->tls_options);

    /* Clean up the websocket proxy options */
    if (connection->http_proxy_config) {
        aws_http_proxy_config_destroy(connection->http_proxy_config);
        connection->http_proxy_config = NULL;
    }

    aws_mqtt_client_release(connection->client);

    /* Frees all allocated memory */
    aws_mem_release(connection->allocator, connection);
}

static void s_on_final_disconnect(struct aws_mqtt_client_connection *connection, void *userdata) {
    (void)userdata;

    s_mqtt_client_connection_destroy_final(connection);
}

static void s_mqtt_client_connection_start_destroy(struct aws_mqtt_client_connection *connection) {
    bool call_destroy_final = false;

    AWS_LOGF_DEBUG(
        AWS_LS_MQTT_CLIENT,
        "id=%p: Last refcount on connection has been released, start destroying the connection.",
        (void *)connection);
    { /* BEGIN CRITICAL SECTION */
        mqtt_connection_lock_synced_data(connection);
        if (connection->synced_data.state != AWS_MQTT_CLIENT_STATE_DISCONNECTED) {
            /*
             * We don't call the on_disconnect callback until we've transitioned to the DISCONNECTED state.  So it's
             * safe to change it now while we hold the lock since we know we're not DISCONNECTED yet.
             */
            connection->on_disconnect = s_on_final_disconnect;

            if (connection->synced_data.state != AWS_MQTT_CLIENT_STATE_DISCONNECTING) {
                mqtt_disconnect_impl(connection, AWS_ERROR_SUCCESS);
                AWS_LOGF_DEBUG(
                    AWS_LS_MQTT_CLIENT,
                    "id=%p: final refcount has been released, switch state to DISCONNECTING.",
                    (void *)connection);
                mqtt_connection_set_state(connection, AWS_MQTT_CLIENT_STATE_DISCONNECTING);
            }
        } else {
            call_destroy_final = true;
        }

        mqtt_connection_unlock_synced_data(connection);
    } /* END CRITICAL SECTION */

    if (call_destroy_final) {
        s_mqtt_client_connection_destroy_final(connection);
    }
}

struct aws_mqtt_client_connection *aws_mqtt_client_connection_new(struct aws_mqtt_client *client) {
    AWS_PRECONDITION(client);

    struct aws_mqtt_client_connection *connection =
        aws_mem_calloc(client->allocator, 1, sizeof(struct aws_mqtt_client_connection));
    if (!connection) {
        return NULL;
    }

    AWS_LOGF_DEBUG(AWS_LS_MQTT_CLIENT, "id=%p: Creating new connection", (void *)connection);

    /* Initialize the client */
    connection->allocator = client->allocator;
    aws_ref_count_init(
        &connection->ref_count, connection, (aws_simple_completion_callback *)s_mqtt_client_connection_start_destroy);
    connection->client = aws_mqtt_client_acquire(client);
    AWS_ZERO_STRUCT(connection->synced_data);
    connection->synced_data.state = AWS_MQTT_CLIENT_STATE_DISCONNECTED;
    connection->reconnect_timeouts.min_sec = 1;
    connection->reconnect_timeouts.current_sec = 1;
    connection->reconnect_timeouts.max_sec = 128;
    aws_linked_list_init(&connection->synced_data.pending_requests_list);
    aws_linked_list_init(&connection->thread_data.ongoing_requests_list);
    s_init_statistics(&connection->operation_statistics_impl);

    if (aws_mutex_init(&connection->synced_data.lock)) {
        AWS_LOGF_ERROR(
            AWS_LS_MQTT_CLIENT,
            "id=%p: Failed to initialize mutex, error %d (%s)",
            (void *)connection,
            aws_last_error(),
            aws_error_name(aws_last_error()));
        goto failed_init_mutex;
    }

    if (aws_mqtt_topic_tree_init(&connection->thread_data.subscriptions, connection->allocator)) {

        AWS_LOGF_ERROR(
            AWS_LS_MQTT_CLIENT,
            "id=%p: Failed to initialize subscriptions topic_tree, error %d (%s)",
            (void *)connection,
            aws_last_error(),
            aws_error_name(aws_last_error()));
        goto failed_init_subscriptions;
    }

    if (aws_memory_pool_init(
            &connection->synced_data.requests_pool, connection->allocator, 32, sizeof(struct aws_mqtt_request))) {

        AWS_LOGF_ERROR(
            AWS_LS_MQTT_CLIENT,
            "id=%p: Failed to initialize request pool, error %d (%s)",
            (void *)connection,
            aws_last_error(),
            aws_error_name(aws_last_error()));
        goto failed_init_requests_pool;
    }

    if (aws_hash_table_init(
            &connection->synced_data.outstanding_requests_table,
            connection->allocator,
            sizeof(struct aws_mqtt_request *),
            s_hash_uint16_t,
            s_uint16_t_eq,
            NULL,
            NULL)) {

        AWS_LOGF_ERROR(
            AWS_LS_MQTT_CLIENT,
            "id=%p: Failed to initialize outstanding requests table, error %d (%s)",
            (void *)connection,
            aws_last_error(),
            aws_error_name(aws_last_error()));
        goto failed_init_outstanding_requests_table;
    }

    connection->loop = aws_event_loop_group_get_next_loop(client->bootstrap->event_loop_group);

    /* Initialize the handler */
    connection->handler.alloc = connection->allocator;
    connection->handler.vtable = aws_mqtt_get_client_channel_vtable();
    connection->handler.impl = connection;

    return connection;

failed_init_outstanding_requests_table:
    aws_memory_pool_clean_up(&connection->synced_data.requests_pool);

failed_init_requests_pool:
    aws_mqtt_topic_tree_clean_up(&connection->thread_data.subscriptions);

failed_init_subscriptions:
    aws_mutex_clean_up(&connection->synced_data.lock);

failed_init_mutex:
    aws_mem_release(client->allocator, connection);

    return NULL;
}

struct aws_mqtt_client_connection *aws_mqtt_client_connection_acquire(struct aws_mqtt_client_connection *connection) {
    if (connection != NULL) {
        aws_ref_count_acquire(&connection->ref_count);
    }

    return connection;
}

void aws_mqtt_client_connection_release(struct aws_mqtt_client_connection *connection) {
    if (connection != NULL) {
        aws_ref_count_release(&connection->ref_count);
    }
}

/*******************************************************************************
 * Connection Configuration
 ******************************************************************************/

/* To configure the connection, ensure the state is DISCONNECTED or CONNECTED */
static int s_check_connection_state_for_configuration(struct aws_mqtt_client_connection *connection) {
    int result = AWS_OP_SUCCESS;
    { /* BEGIN CRITICAL SECTION */
        mqtt_connection_lock_synced_data(connection);

        if (connection->synced_data.state != AWS_MQTT_CLIENT_STATE_DISCONNECTED &&
            connection->synced_data.state != AWS_MQTT_CLIENT_STATE_CONNECTED) {
            AWS_LOGF_ERROR(
                AWS_LS_MQTT_CLIENT,
                "id=%p: Connection is currently pending connect/disconnect. Unable to make configuration changes until "
                "pending operation completes.",
                (void *)connection);
            result = AWS_OP_ERR;
        }
        mqtt_connection_unlock_synced_data(connection);
    } /* END CRITICAL SECTION */
    return result;
}

int aws_mqtt_client_connection_set_will(
    struct aws_mqtt_client_connection *connection,
    const struct aws_byte_cursor *topic,
    enum aws_mqtt_qos qos,
    bool retain,
    const struct aws_byte_cursor *payload) {

    AWS_PRECONDITION(connection);
    AWS_PRECONDITION(topic);
    if (s_check_connection_state_for_configuration(connection)) {
        return aws_raise_error(AWS_ERROR_INVALID_STATE);
    }

    int result = AWS_OP_ERR;
    AWS_LOGF_TRACE(
        AWS_LS_MQTT_CLIENT,
        "id=%p: Setting last will with topic \"" PRInSTR "\"",
        (void *)connection,
        AWS_BYTE_CURSOR_PRI(*topic));

    if (!aws_mqtt_is_valid_topic(topic)) {
        AWS_LOGF_ERROR(AWS_LS_MQTT_CLIENT, "id=%p: Will topic is invalid", (void *)connection);
        return aws_raise_error(AWS_ERROR_MQTT_INVALID_TOPIC);
    }

    struct aws_byte_buf local_topic_buf;
    struct aws_byte_buf local_payload_buf;
    AWS_ZERO_STRUCT(local_topic_buf);
    AWS_ZERO_STRUCT(local_payload_buf);
    struct aws_byte_buf topic_buf = aws_byte_buf_from_array(topic->ptr, topic->len);
    if (aws_byte_buf_init_copy(&local_topic_buf, connection->allocator, &topic_buf)) {
        AWS_LOGF_ERROR(AWS_LS_MQTT_CLIENT, "id=%p: Failed to copy will topic", (void *)connection);
        goto cleanup;
    }

    connection->will.qos = qos;
    connection->will.retain = retain;

    struct aws_byte_buf payload_buf = aws_byte_buf_from_array(payload->ptr, payload->len);
    if (aws_byte_buf_init_copy(&local_payload_buf, connection->allocator, &payload_buf)) {
        AWS_LOGF_ERROR(AWS_LS_MQTT_CLIENT, "id=%p: Failed to copy will body", (void *)connection);
        goto cleanup;
    }

    if (connection->will.topic.len) {
        AWS_LOGF_TRACE(AWS_LS_MQTT_CLIENT, "id=%p: Will has been set before, resetting it.", (void *)connection);
    }
    /* Succeed. */
    result = AWS_OP_SUCCESS;

    /* swap the local buffer with connection */
    struct aws_byte_buf temp = local_topic_buf;
    local_topic_buf = connection->will.topic;
    connection->will.topic = temp;
    temp = local_payload_buf;
    local_payload_buf = connection->will.payload;
    connection->will.payload = temp;

cleanup:
    aws_byte_buf_clean_up(&local_topic_buf);
    aws_byte_buf_clean_up(&local_payload_buf);

    return result;
}

int aws_mqtt_client_connection_set_login(
    struct aws_mqtt_client_connection *connection,
    const struct aws_byte_cursor *username,
    const struct aws_byte_cursor *password) {

    AWS_PRECONDITION(connection);
    AWS_PRECONDITION(username);
    if (s_check_connection_state_for_configuration(connection)) {
        return aws_raise_error(AWS_ERROR_INVALID_STATE);
    }

    int result = AWS_OP_ERR;
    AWS_LOGF_TRACE(AWS_LS_MQTT_CLIENT, "id=%p: Setting username and password", (void *)connection);

    struct aws_string *username_string = NULL;
    struct aws_string *password_string = NULL;

    username_string = aws_string_new_from_array(connection->allocator, username->ptr, username->len);
    if (!username_string) {
        AWS_LOGF_ERROR(AWS_LS_MQTT_CLIENT, "id=%p: Failed to copy username", (void *)connection);
        goto cleanup;
    }

    if (password) {
        password_string = aws_string_new_from_array(connection->allocator, password->ptr, password->len);
        if (!password_string) {
            AWS_LOGF_ERROR(AWS_LS_MQTT_CLIENT, "id=%p: Failed to copy password", (void *)connection);
            goto cleanup;
        }
    }

    if (connection->username) {
        AWS_LOGF_TRACE(
            AWS_LS_MQTT_CLIENT, "id=%p: Login information has been set before, resetting it.", (void *)connection);
    }
    /* Succeed. */
    result = AWS_OP_SUCCESS;

    /* swap the local string with connection */
    struct aws_string *temp = username_string;
    username_string = connection->username;
    connection->username = temp;
    temp = password_string;
    password_string = connection->password;
    connection->password = temp;

cleanup:
    aws_string_destroy_secure(username_string);
    aws_string_destroy_secure(password_string);

    return result;
}

int aws_mqtt_client_connection_set_reconnect_timeout(
    struct aws_mqtt_client_connection *connection,
    uint64_t min_timeout,
    uint64_t max_timeout) {

    AWS_PRECONDITION(connection);
    if (s_check_connection_state_for_configuration(connection)) {
        return aws_raise_error(AWS_ERROR_INVALID_STATE);
    }
    AWS_LOGF_TRACE(
        AWS_LS_MQTT_CLIENT,
        "id=%p: Setting reconnect timeouts min: %" PRIu64 " max: %" PRIu64,
        (void *)connection,
        min_timeout,
        max_timeout);
    connection->reconnect_timeouts.min_sec = min_timeout;
    connection->reconnect_timeouts.max_sec = max_timeout;
    connection->reconnect_timeouts.current_sec = min_timeout;

    return AWS_OP_SUCCESS;
}

int aws_mqtt_client_connection_set_connection_interruption_handlers(
    struct aws_mqtt_client_connection *connection,
    aws_mqtt_client_on_connection_interrupted_fn *on_interrupted,
    void *on_interrupted_ud,
    aws_mqtt_client_on_connection_resumed_fn *on_resumed,
    void *on_resumed_ud) {

    AWS_PRECONDITION(connection);
    if (s_check_connection_state_for_configuration(connection)) {
        return aws_raise_error(AWS_ERROR_INVALID_STATE);
    }
    AWS_LOGF_TRACE(
        AWS_LS_MQTT_CLIENT, "id=%p: Setting connection interrupted and resumed handlers", (void *)connection);

    connection->on_interrupted = on_interrupted;
    connection->on_interrupted_ud = on_interrupted_ud;
    connection->on_resumed = on_resumed;
    connection->on_resumed_ud = on_resumed_ud;

    return AWS_OP_SUCCESS;
}

int aws_mqtt_client_connection_set_connection_closed_handler(
    struct aws_mqtt_client_connection *connection,
    aws_mqtt_client_on_connection_closed_fn *on_closed,
    void *on_closed_ud) {

    AWS_PRECONDITION(connection);
    if (s_check_connection_state_for_configuration(connection)) {
        return aws_raise_error(AWS_ERROR_INVALID_STATE);
    }
    AWS_LOGF_TRACE(AWS_LS_MQTT_CLIENT, "id=%p: Setting connection closed handler", (void *)connection);

    connection->on_closed = on_closed;
    connection->on_closed_ud = on_closed_ud;

    return AWS_OP_SUCCESS;
}

int aws_mqtt_client_connection_set_on_any_publish_handler(
    struct aws_mqtt_client_connection *connection,
    aws_mqtt_client_publish_received_fn *on_any_publish,
    void *on_any_publish_ud) {

    AWS_PRECONDITION(connection);
    { /* BEGIN CRITICAL SECTION */
        mqtt_connection_lock_synced_data(connection);

        if (connection->synced_data.state == AWS_MQTT_CLIENT_STATE_CONNECTED) {
            mqtt_connection_unlock_synced_data(connection);
            AWS_LOGF_ERROR(
                AWS_LS_MQTT_CLIENT,
                "id=%p: Connection is connected, publishes may arrive anytime. Unable to set publish handler until "
                "offline.",
                (void *)connection);
            return aws_raise_error(AWS_ERROR_INVALID_STATE);
        }
        mqtt_connection_unlock_synced_data(connection);
    } /* END CRITICAL SECTION */

    AWS_LOGF_TRACE(AWS_LS_MQTT_CLIENT, "id=%p: Setting on_any_publish handler", (void *)connection);

    connection->on_any_publish = on_any_publish;
    connection->on_any_publish_ud = on_any_publish_ud;

    return AWS_OP_SUCCESS;
}

/*******************************************************************************
 * Websockets
 ******************************************************************************/
#ifdef AWS_MQTT_WITH_WEBSOCKETS

int aws_mqtt_client_connection_use_websockets(
    struct aws_mqtt_client_connection *connection,
    aws_mqtt_transform_websocket_handshake_fn *transformer,
    void *transformer_ud,
    aws_mqtt_validate_websocket_handshake_fn *validator,
    void *validator_ud) {

    connection->websocket.handshake_transformer = transformer;
    connection->websocket.handshake_transformer_ud = transformer_ud;
    connection->websocket.handshake_validator = validator;
    connection->websocket.handshake_validator_ud = validator_ud;
    connection->websocket.enabled = true;

    AWS_LOGF_TRACE(AWS_LS_MQTT_CLIENT, "id=%p: Using websockets", (void *)connection);

    return AWS_OP_SUCCESS;
}

int aws_mqtt_client_connection_set_http_proxy_options(
    struct aws_mqtt_client_connection *connection,
    struct aws_http_proxy_options *proxy_options) {

    /* If there is existing proxy options, nuke em */
    if (connection->http_proxy_config) {
        aws_http_proxy_config_destroy(connection->http_proxy_config);
        connection->http_proxy_config = NULL;
    }

    connection->http_proxy_config =
        aws_http_proxy_config_new_tunneling_from_proxy_options(connection->allocator, proxy_options);

    return connection->http_proxy_config != NULL ? AWS_OP_SUCCESS : AWS_OP_ERR;
}

static void s_on_websocket_shutdown(struct aws_websocket *websocket, int error_code, void *user_data) {
    struct aws_mqtt_client_connection *connection = user_data;

    struct aws_channel *channel = connection->slot ? connection->slot->channel : NULL;

    s_mqtt_client_shutdown(connection->client->bootstrap, error_code, channel, connection);

    if (websocket) {
        aws_websocket_release(websocket);
    }
}

static void s_on_websocket_setup(const struct aws_websocket_on_connection_setup_data *setup, void *user_data) {

    /* Setup callback contract is: if error_code is non-zero then websocket is NULL. */
    AWS_FATAL_ASSERT((setup->error_code != 0) == (setup->websocket == NULL));

    struct aws_mqtt_client_connection *connection = user_data;
    struct aws_channel *channel = NULL;

    if (connection->websocket.handshake_request) {
        aws_http_message_release(connection->websocket.handshake_request);
        connection->websocket.handshake_request = NULL;
    }

    if (setup->websocket) {
        channel = aws_websocket_get_channel(setup->websocket);
        AWS_FATAL_ASSERT(channel);
        AWS_FATAL_ASSERT(aws_channel_get_event_loop(channel) == connection->loop);

        /* Websocket must be "converted" before the MQTT handler can be installed next to it. */
        if (aws_websocket_convert_to_midchannel_handler(setup->websocket)) {
            AWS_LOGF_ERROR(
                AWS_LS_MQTT_CLIENT,
                "id=%p: Failed converting websocket, error %d (%s)",
                (void *)connection,
                aws_last_error(),
                aws_error_name(aws_last_error()));

            aws_channel_shutdown(channel, aws_last_error());
            return;
        }

        /* If validation callback is set, let the user accept/reject the handshake */
        if (connection->websocket.handshake_validator) {
            AWS_LOGF_TRACE(AWS_LS_MQTT_CLIENT, "id=%p: Validating websocket handshake response.", (void *)connection);

            if (connection->websocket.handshake_validator(
                    connection,
                    setup->handshake_response_header_array,
                    setup->num_handshake_response_headers,
                    connection->websocket.handshake_validator_ud)) {

                AWS_LOGF_ERROR(
                    AWS_LS_MQTT_CLIENT,
                    "id=%p: Failure reported by websocket handshake validator callback, error %d (%s)",
                    (void *)connection,
                    aws_last_error(),
                    aws_error_name(aws_last_error()));

                aws_channel_shutdown(channel, aws_last_error());
                return;
            }

            AWS_LOGF_TRACE(
                AWS_LS_MQTT_CLIENT, "id=%p: Done validating websocket handshake response.", (void *)connection);
        }
    }

    /* Call into the channel-setup callback, the rest of the logic is the same. */
    s_mqtt_client_init(connection->client->bootstrap, setup->error_code, channel, connection);
}

static aws_mqtt_transform_websocket_handshake_complete_fn s_websocket_handshake_transform_complete; /* fwd declare */

static int s_websocket_connect(struct aws_mqtt_client_connection *connection) {
    AWS_ASSERT(connection->websocket.enabled);

    /* Build websocket handshake request */
    connection->websocket.handshake_request = aws_http_message_new_websocket_handshake_request(
        connection->allocator, *g_websocket_handshake_default_path, aws_byte_cursor_from_string(connection->host_name));

    if (!connection->websocket.handshake_request) {
        AWS_LOGF_ERROR(AWS_LS_MQTT_CLIENT, "id=%p: Failed to generate websocket handshake request", (void *)connection);
        goto error;
    }

    if (aws_http_message_add_header(
            connection->websocket.handshake_request, *g_websocket_handshake_default_protocol_header)) {
        AWS_LOGF_ERROR(AWS_LS_MQTT_CLIENT, "id=%p: Failed to generate websocket handshake request", (void *)connection);
        goto error;
    }

    /* If user registered a transform callback, call it and wait for transform_complete() to be called.
     * If no callback registered, call the transform_complete() function ourselves. */
    if (connection->websocket.handshake_transformer) {
        AWS_LOGF_TRACE(AWS_LS_MQTT_CLIENT, "id=%p: Transforming websocket handshake request.", (void *)connection);

        connection->websocket.handshake_transformer(
            connection->websocket.handshake_request,
            connection->websocket.handshake_transformer_ud,
            s_websocket_handshake_transform_complete,
            connection);

    } else {
        s_websocket_handshake_transform_complete(
            connection->websocket.handshake_request, AWS_ERROR_SUCCESS, connection);
    }

    return AWS_OP_SUCCESS;

error:
    aws_http_message_release(connection->websocket.handshake_request);
    connection->websocket.handshake_request = NULL;
    return AWS_OP_ERR;
}

static void s_websocket_handshake_transform_complete(
    struct aws_http_message *handshake_request,
    int error_code,
    void *complete_ctx) {

    struct aws_mqtt_client_connection *connection = complete_ctx;

    if (error_code) {
        AWS_LOGF_ERROR(
            AWS_LS_MQTT_CLIENT,
            "id=%p: Failure reported by websocket handshake transform callback.",
            (void *)connection);

        goto error;
    }

    if (connection->websocket.handshake_transformer) {
        AWS_LOGF_TRACE(AWS_LS_MQTT_CLIENT, "id=%p: Done transforming websocket handshake request.", (void *)connection);
    }

    /* Call websocket connect() */
    struct aws_websocket_client_connection_options websocket_options = {
        .allocator = connection->allocator,
        .bootstrap = connection->client->bootstrap,
        .socket_options = &connection->socket_options,
        .tls_options = connection->tls_options.ctx ? &connection->tls_options : NULL,
        .host = aws_byte_cursor_from_string(connection->host_name),
        .port = connection->port,
        .handshake_request = handshake_request,
        .initial_window_size = 0, /* Prevent websocket data from arriving before the MQTT handler is installed */
        .user_data = connection,
        .on_connection_setup = s_on_websocket_setup,
        .on_connection_shutdown = s_on_websocket_shutdown,
        .requested_event_loop = connection->loop,
    };

    struct aws_http_proxy_options proxy_options;
    AWS_ZERO_STRUCT(proxy_options);
    if (connection->http_proxy_config != NULL) {
        aws_http_proxy_options_init_from_config(&proxy_options, connection->http_proxy_config);
        websocket_options.proxy_options = &proxy_options;
    }

    if (aws_websocket_client_connect(&websocket_options)) {
        AWS_LOGF_ERROR(AWS_LS_MQTT_CLIENT, "id=%p: Failed to initiate websocket connection.", (void *)connection);
        error_code = aws_last_error();
        goto error;
    }

    /* Success */
    return;

error:;
    /* Proceed to next step, telling it that we failed. */
    struct aws_websocket_on_connection_setup_data websocket_setup = {.error_code = error_code};
    s_on_websocket_setup(&websocket_setup, connection);
}

#else  /* AWS_MQTT_WITH_WEBSOCKETS */
int aws_mqtt_client_connection_use_websockets(
    struct aws_mqtt_client_connection *connection,
    aws_mqtt_transform_websocket_handshake_fn *transformer,
    void *transformer_ud,
    aws_mqtt_validate_websocket_handshake_fn *validator,
    void *validator_ud) {

    (void)connection;
    (void)transformer;
    (void)transformer_ud;
    (void)validator;
    (void)validator_ud;

    AWS_LOGF_ERROR(
        AWS_LS_MQTT_CLIENT,
        "id=%p: Cannot use websockets unless library is built with MQTT_WITH_WEBSOCKETS option.",
        (void *)connection);

    return aws_raise_error(AWS_ERROR_MQTT_BUILT_WITHOUT_WEBSOCKETS);
}

int aws_mqtt_client_connection_set_websocket_proxy_options(
    struct aws_mqtt_client_connection *connection,
    struct aws_http_proxy_options *proxy_options) {

    (void)connection;
    (void)proxy_options;

    AWS_LOGF_ERROR(
        AWS_LS_MQTT_CLIENT,
        "id=%p: Cannot use websockets unless library is built with MQTT_WITH_WEBSOCKETS option.",
        (void *)connection);

    return aws_raise_error(AWS_ERROR_MQTT_BUILT_WITHOUT_WEBSOCKETS);
}
#endif /* AWS_MQTT_WITH_WEBSOCKETS */

/*******************************************************************************
 * Connect
 ******************************************************************************/

int aws_mqtt_client_connection_connect(
    struct aws_mqtt_client_connection *connection,
    const struct aws_mqtt_connection_options *connection_options) {

    /* TODO: Do we need to support resuming the connection if user connect to the same connection & endpoint and the
     * clean_session is false?
     * If not, the broker will resume the connection in this case, and we pretend we are making a new connection, which
     * may cause some confusing behavior. This is basically what we have now. NOTE: The topic_tree is living with the
     * connection right now, which is really confusing.
     * If yes, an edge case will be: User disconnected from the connection with clean_session
     * being false, then connect to another endpoint with the same connection object, we probably need to clear all
     * those states from last connection and create a new "connection". Problem is what if user finish the second
     * connection and reconnect to the first endpoint. There is no way for us to resume the connection in this case. */

    AWS_LOGF_TRACE(AWS_LS_MQTT_CLIENT, "id=%p: Opening connection", (void *)connection);
    { /* BEGIN CRITICAL SECTION */
        mqtt_connection_lock_synced_data(connection);

        if (connection->synced_data.state != AWS_MQTT_CLIENT_STATE_DISCONNECTED) {
            mqtt_connection_unlock_synced_data(connection);
            return aws_raise_error(AWS_ERROR_MQTT_ALREADY_CONNECTED);
        }
        mqtt_connection_set_state(connection, AWS_MQTT_CLIENT_STATE_CONNECTING);
        AWS_LOGF_DEBUG(
            AWS_LS_MQTT_CLIENT, "id=%p: Begin connecting process, switch state to CONNECTING.", (void *)connection);
        mqtt_connection_unlock_synced_data(connection);
    } /* END CRITICAL SECTION */

    if (connection->host_name) {
        aws_string_destroy(connection->host_name);
    }

    connection->host_name = aws_string_new_from_array(
        connection->allocator, connection_options->host_name.ptr, connection_options->host_name.len);
    connection->port = connection_options->port;
    connection->socket_options = *connection_options->socket_options;
    connection->clean_session = connection_options->clean_session;
    connection->keep_alive_time_secs = connection_options->keep_alive_time_secs;
    connection->connection_count = 0;

    if (!connection->keep_alive_time_secs) {
        connection->keep_alive_time_secs = s_default_keep_alive_sec;
    }
    connection->keep_alive_time_ns =
        aws_timestamp_convert(connection->keep_alive_time_secs, AWS_TIMESTAMP_SECS, AWS_TIMESTAMP_NANOS, NULL);

    if (!connection_options->protocol_operation_timeout_ms) {
        connection->operation_timeout_ns = UINT64_MAX;
    } else {
        connection->operation_timeout_ns = aws_timestamp_convert(
            (uint64_t)connection_options->protocol_operation_timeout_ms,
            AWS_TIMESTAMP_MILLIS,
            AWS_TIMESTAMP_NANOS,
            NULL);
    }

    if (!connection_options->ping_timeout_ms) {
        connection->ping_timeout_ns = s_default_ping_timeout_ns;
    } else {
        connection->ping_timeout_ns = aws_timestamp_convert(
            (uint64_t)connection_options->ping_timeout_ms, AWS_TIMESTAMP_MILLIS, AWS_TIMESTAMP_NANOS, NULL);
    }

    /* Keep alive time should always be greater than the timeouts. */
    if (AWS_UNLIKELY(connection->keep_alive_time_ns <= connection->ping_timeout_ns)) {
        AWS_LOGF_FATAL(
            AWS_LS_MQTT_CLIENT,
            "id=%p: Illegal configuration, Connection keep alive %" PRIu64
            "ns must be greater than the request timeouts %" PRIu64 "ns.",
            (void *)connection,
            connection->keep_alive_time_ns,
            connection->ping_timeout_ns);
        AWS_FATAL_ASSERT(connection->keep_alive_time_ns > connection->ping_timeout_ns);
    }

    AWS_LOGF_INFO(
        AWS_LS_MQTT_CLIENT,
        "id=%p: using ping timeout of %" PRIu64 " ns",
        (void *)connection,
        connection->ping_timeout_ns);

    /* Cheat and set the tls_options host_name to our copy if they're the same */
    if (connection_options->tls_options) {
        connection->use_tls = true;
        if (aws_tls_connection_options_copy(&connection->tls_options, connection_options->tls_options)) {

            AWS_LOGF_ERROR(
                AWS_LS_MQTT_CLIENT, "id=%p: Failed to copy TLS Connection Options into connection", (void *)connection);
            return AWS_OP_ERR;
        }

        if (!connection_options->tls_options->server_name) {
            struct aws_byte_cursor host_name_cur = aws_byte_cursor_from_string(connection->host_name);
            if (aws_tls_connection_options_set_server_name(
                    &connection->tls_options, connection->allocator, &host_name_cur)) {

                AWS_LOGF_ERROR(
                    AWS_LS_MQTT_CLIENT, "id=%p: Failed to set TLS Connection Options server name", (void *)connection);
                goto error;
            }
        }

    } else {
        AWS_ZERO_STRUCT(connection->tls_options);
    }

    /* Clean up old client_id */
    if (connection->client_id.buffer) {
        aws_byte_buf_clean_up(&connection->client_id);
    }

    /* Only set connection->client_id if a new one was provided */
    struct aws_byte_buf client_id_buf =
        aws_byte_buf_from_array(connection_options->client_id.ptr, connection_options->client_id.len);
    if (aws_byte_buf_init_copy(&connection->client_id, connection->allocator, &client_id_buf)) {
        AWS_LOGF_ERROR(AWS_LS_MQTT_CLIENT, "id=%p: Failed to copy client_id into connection", (void *)connection);
        goto error;
    }

    struct aws_linked_list cancelling_requests;
    aws_linked_list_init(&cancelling_requests);
    { /* BEGIN CRITICAL SECTION */
        mqtt_connection_lock_synced_data(connection);
        if (connection->clean_session) {
            AWS_LOGF_TRACE(
                AWS_LS_MQTT_CLIENT,
                "id=%p: a clean session connection requested, all the previous requests will fail",
                (void *)connection);
            aws_linked_list_swap_contents(&connection->synced_data.pending_requests_list, &cancelling_requests);
        }
        mqtt_connection_unlock_synced_data(connection);
    } /* END CRITICAL SECTION */

    if (!aws_linked_list_empty(&cancelling_requests)) {

        struct aws_linked_list_node *current = aws_linked_list_front(&cancelling_requests);
        const struct aws_linked_list_node *end = aws_linked_list_end(&cancelling_requests);
        /* invoke all the complete callback for requests from previous session */
        while (current != end) {
            struct aws_mqtt_request *request = AWS_CONTAINER_OF(current, struct aws_mqtt_request, list_node);
            AWS_LOGF_TRACE(
                AWS_LS_MQTT_CLIENT,
                "id=%p: Establishing a new clean session connection, discard the previous request %" PRIu16,
                (void *)connection,
                request->packet_id);
            if (request->on_complete) {
                request->on_complete(
                    connection,
                    request->packet_id,
                    AWS_ERROR_MQTT_CANCELLED_FOR_CLEAN_SESSION,
                    request->on_complete_ud);
            }
            current = current->next;
        }
        /* free the resource */
        { /* BEGIN CRITICAL SECTION */
            mqtt_connection_lock_synced_data(connection);
            while (!aws_linked_list_empty(&cancelling_requests)) {
                struct aws_linked_list_node *node = aws_linked_list_pop_front(&cancelling_requests);
                struct aws_mqtt_request *request = AWS_CONTAINER_OF(node, struct aws_mqtt_request, list_node);
                aws_hash_table_remove(
                    &connection->synced_data.outstanding_requests_table, &request->packet_id, NULL, NULL);
                aws_memory_pool_release(&connection->synced_data.requests_pool, request);
            }
            mqtt_connection_unlock_synced_data(connection);
        } /* END CRITICAL SECTION */
    }

    /* Begin the connecting process, acquire the connection to keep it alive until we disconnected */
    aws_mqtt_client_connection_acquire(connection);

    if (s_mqtt_client_connect(connection, connection_options->on_connection_complete, connection_options->user_data)) {
        /*
         * An error calling s_mqtt_client_connect should (must) be mutually exclusive with s_mqtt_client_shutdown().
         * So it should be safe and correct to call release now to undo the pinning we did a few lines above.
         */
        aws_mqtt_client_connection_release(connection);

        /* client_id has been updated with something but it will get cleaned up when the connection gets cleaned up
         * so we don't need to worry about it here*/
        if (connection->clean_session) {
            AWS_LOGF_WARN(
                AWS_LS_MQTT_CLIENT, "id=%p: The previous session has been cleaned up and losted!", (void *)connection);
        }
        goto error;
    }

    return AWS_OP_SUCCESS;

error:
    aws_tls_connection_options_clean_up(&connection->tls_options);
    AWS_ZERO_STRUCT(connection->tls_options);
    { /* BEGIN CRITICAL SECTION */
        mqtt_connection_lock_synced_data(connection);
        mqtt_connection_set_state(connection, AWS_MQTT_CLIENT_STATE_DISCONNECTED);
        mqtt_connection_unlock_synced_data(connection);
    } /* END CRITICAL SECTION */
    return AWS_OP_ERR;
}

static int s_mqtt_client_connect(
    struct aws_mqtt_client_connection *connection,
    aws_mqtt_client_on_connection_complete_fn *on_connection_complete,
    void *userdata) {
    connection->on_connection_complete = on_connection_complete;
    connection->on_connection_complete_ud = userdata;

    int result = 0;
#ifdef AWS_MQTT_WITH_WEBSOCKETS
    if (connection->websocket.enabled) {
        result = s_websocket_connect(connection);
    } else
#endif /* AWS_MQTT_WITH_WEBSOCKETS */
    {
        struct aws_socket_channel_bootstrap_options channel_options;
        AWS_ZERO_STRUCT(channel_options);
        channel_options.bootstrap = connection->client->bootstrap;
        channel_options.host_name = aws_string_c_str(connection->host_name);
        channel_options.port = connection->port;
        channel_options.socket_options = &connection->socket_options;
        channel_options.tls_options = connection->use_tls ? &connection->tls_options : NULL;
        channel_options.setup_callback = &s_mqtt_client_init;
        channel_options.shutdown_callback = &s_mqtt_client_shutdown;
        channel_options.user_data = connection;
        channel_options.requested_event_loop = connection->loop;

        if (connection->http_proxy_config == NULL) {
            result = aws_client_bootstrap_new_socket_channel(&channel_options);
        } else {
            struct aws_http_proxy_options proxy_options;
            AWS_ZERO_STRUCT(proxy_options);

            aws_http_proxy_options_init_from_config(&proxy_options, connection->http_proxy_config);
            result = aws_http_proxy_new_socket_channel(&channel_options, &proxy_options);
        }
    }

    if (result) {
        /* Connection attempt failed */
        AWS_LOGF_ERROR(
            AWS_LS_MQTT_CLIENT,
            "id=%p: Failed to begin connection routine, error %d (%s).",
            (void *)connection,
            aws_last_error(),
            aws_error_name(aws_last_error()));
        return AWS_OP_ERR;
    }

    return AWS_OP_SUCCESS;
}

/*******************************************************************************
 * Reconnect  DEPRECATED
 ******************************************************************************/

int aws_mqtt_client_connection_reconnect(
    struct aws_mqtt_client_connection *connection,
    aws_mqtt_client_on_connection_complete_fn *on_connection_complete,
    void *userdata) {
    (void)connection;
    (void)on_connection_complete;
    (void)userdata;

    /* DEPRECATED, connection will reconnect automatically now. */
    AWS_LOGF_ERROR(AWS_LS_MQTT_CLIENT, "aws_mqtt_client_connection_reconnect has been DEPRECATED.");
    return aws_raise_error(AWS_ERROR_UNSUPPORTED_OPERATION);
}

/*******************************************************************************
 * Disconnect
 ******************************************************************************/

int aws_mqtt_client_connection_disconnect(
    struct aws_mqtt_client_connection *connection,
    aws_mqtt_client_on_disconnect_fn *on_disconnect,
    void *userdata) {

    AWS_LOGF_DEBUG(AWS_LS_MQTT_CLIENT, "id=%p: user called disconnect.", (void *)connection);

    { /* BEGIN CRITICAL SECTION */
        mqtt_connection_lock_synced_data(connection);

        if (connection->synced_data.state != AWS_MQTT_CLIENT_STATE_CONNECTED &&
            connection->synced_data.state != AWS_MQTT_CLIENT_STATE_RECONNECTING) {
            mqtt_connection_unlock_synced_data(connection);
            AWS_LOGF_ERROR(
                AWS_LS_MQTT_CLIENT, "id=%p: Connection is not open, and may not be closed", (void *)connection);
            aws_raise_error(AWS_ERROR_MQTT_NOT_CONNECTED);
            return AWS_OP_ERR;
        }
        mqtt_connection_set_state(connection, AWS_MQTT_CLIENT_STATE_DISCONNECTING);
        AWS_LOGF_DEBUG(
            AWS_LS_MQTT_CLIENT,
            "id=%p: User requests disconnecting, switch state to DISCONNECTING.",
            (void *)connection);
        connection->on_disconnect = on_disconnect;
        connection->on_disconnect_ud = userdata;
        mqtt_connection_unlock_synced_data(connection);
    } /* END CRITICAL SECTION */

    AWS_LOGF_DEBUG(AWS_LS_MQTT_CLIENT, "id=%p: Closing connection", (void *)connection);

    mqtt_disconnect_impl(connection, AWS_OP_SUCCESS);

    return AWS_OP_SUCCESS;
}

/*******************************************************************************
 * Subscribe
 ******************************************************************************/

static void s_on_publish_client_wrapper(
    const struct aws_byte_cursor *topic,
    const struct aws_byte_cursor *payload,
    bool dup,
    enum aws_mqtt_qos qos,
    bool retain,
    void *userdata) {

    struct subscribe_task_topic *task_topic = userdata;

    /* Call out to the user callback */
    if (task_topic->request.on_publish) {
        task_topic->request.on_publish(
            task_topic->connection, topic, payload, dup, qos, retain, task_topic->request.on_publish_ud);
    }
}

static void s_task_topic_release(void *userdata) {
    struct subscribe_task_topic *task_topic = userdata;
    if (task_topic != NULL) {
        aws_ref_count_release(&task_topic->ref_count);
    }
}

static void s_task_topic_clean_up(void *userdata) {

    struct subscribe_task_topic *task_topic = userdata;

    if (task_topic->request.on_cleanup) {
        task_topic->request.on_cleanup(task_topic->request.on_publish_ud);
    }
    aws_string_destroy(task_topic->filter);
    aws_mem_release(task_topic->connection->allocator, task_topic);
}

static enum aws_mqtt_client_request_state s_subscribe_send(uint16_t packet_id, bool is_first_attempt, void *userdata) {

    (void)is_first_attempt;

    struct subscribe_task_arg *task_arg = userdata;
    bool initing_packet = task_arg->subscribe.fixed_header.packet_type == 0;
    struct aws_io_message *message = NULL;

    AWS_LOGF_TRACE(
        AWS_LS_MQTT_CLIENT,
        "id=%p: Attempting send of subscribe %" PRIu16 " (%s)",
        (void *)task_arg->connection,
        packet_id,
        is_first_attempt ? "first attempt" : "resend");

    if (initing_packet) {
        /* Init the subscribe packet */
        if (aws_mqtt_packet_subscribe_init(&task_arg->subscribe, task_arg->connection->allocator, packet_id)) {
            return AWS_MQTT_CLIENT_REQUEST_ERROR;
        }
    }

    const size_t num_topics = aws_array_list_length(&task_arg->topics);
    if (num_topics <= 0) {
        aws_raise_error(AWS_ERROR_MQTT_INVALID_TOPIC);
        return AWS_MQTT_CLIENT_REQUEST_ERROR;
    }

    AWS_VARIABLE_LENGTH_ARRAY(uint8_t, transaction_buf, num_topics * aws_mqtt_topic_tree_action_size);
    struct aws_array_list transaction;
    aws_array_list_init_static(&transaction, transaction_buf, num_topics, aws_mqtt_topic_tree_action_size);

    for (size_t i = 0; i < num_topics; ++i) {

        struct subscribe_task_topic *topic = NULL;
        aws_array_list_get_at(&task_arg->topics, &topic, i);
        AWS_ASSUME(topic); /* We know we're within bounds */

        if (initing_packet) {
            if (aws_mqtt_packet_subscribe_add_topic(&task_arg->subscribe, topic->request.topic, topic->request.qos)) {
                goto handle_error;
            }
        }

        if (!task_arg->tree_updated) {
            if (aws_mqtt_topic_tree_transaction_insert(
                    &task_arg->connection->thread_data.subscriptions,
                    &transaction,
                    topic->filter,
                    topic->request.qos,
                    s_on_publish_client_wrapper,
                    s_task_topic_release,
                    topic)) {

                goto handle_error;
            }
            /* If insert succeed, acquire the refcount */
            aws_ref_count_acquire(&topic->ref_count);
        }
    }

    message = mqtt_get_message_for_packet(task_arg->connection, &task_arg->subscribe.fixed_header);
    if (!message) {

        goto handle_error;
    }

    if (aws_mqtt_packet_subscribe_encode(&message->message_data, &task_arg->subscribe)) {

        goto handle_error;
    }

    /* This is not necessarily a fatal error; if the subscribe fails, it'll just retry. Still need to clean up though.
     */
    if (aws_channel_slot_send_message(task_arg->connection->slot, message, AWS_CHANNEL_DIR_WRITE)) {
        aws_mem_release(message->allocator, message);
    }

    if (!task_arg->tree_updated) {
        aws_mqtt_topic_tree_transaction_commit(&task_arg->connection->thread_data.subscriptions, &transaction);
        task_arg->tree_updated = true;
    }

    aws_array_list_clean_up(&transaction);
    return AWS_MQTT_CLIENT_REQUEST_ONGOING;

handle_error:

    if (message) {
        aws_mem_release(message->allocator, message);
    }
    if (!task_arg->tree_updated) {
        aws_mqtt_topic_tree_transaction_roll_back(&task_arg->connection->thread_data.subscriptions, &transaction);
    }

    aws_array_list_clean_up(&transaction);
    return AWS_MQTT_CLIENT_REQUEST_ERROR;
}

static void s_subscribe_complete(
    struct aws_mqtt_client_connection *connection,
    uint16_t packet_id,
    int error_code,
    void *userdata) {

    struct subscribe_task_arg *task_arg = userdata;

    struct subscribe_task_topic *topic = NULL;
    aws_array_list_get_at(&task_arg->topics, &topic, 0);
    AWS_ASSUME(topic);

    AWS_LOGF_DEBUG(
        AWS_LS_MQTT_CLIENT,
        "id=%p: Subscribe %" PRIu16 " completed with error_code %d",
        (void *)connection,
        packet_id,
        error_code);

    size_t list_len = aws_array_list_length(&task_arg->topics);
    if (task_arg->on_suback.multi) {
        /* create a list of aws_mqtt_topic_subscription pointers from topics for the callback */
        AWS_VARIABLE_LENGTH_ARRAY(uint8_t, cb_list_buf, list_len * sizeof(void *));
        struct aws_array_list cb_list;
        aws_array_list_init_static(&cb_list, cb_list_buf, list_len, sizeof(void *));
        int err = 0;
        for (size_t i = 0; i < list_len; i++) {
            err |= aws_array_list_get_at(&task_arg->topics, &topic, i);
            struct aws_mqtt_topic_subscription *subscription = &topic->request;
            err |= aws_array_list_push_back(&cb_list, &subscription);
        }
        AWS_ASSUME(!err);
        task_arg->on_suback.multi(connection, packet_id, &cb_list, error_code, task_arg->on_suback_ud);
        aws_array_list_clean_up(&cb_list);
    } else if (task_arg->on_suback.single) {
        task_arg->on_suback.single(
            connection, packet_id, &topic->request.topic, topic->request.qos, error_code, task_arg->on_suback_ud);
    }
    for (size_t i = 0; i < list_len; i++) {
        aws_array_list_get_at(&task_arg->topics, &topic, i);
        s_task_topic_release(topic);
    }
    aws_array_list_clean_up(&task_arg->topics);
    aws_mqtt_packet_subscribe_clean_up(&task_arg->subscribe);
    aws_mem_release(task_arg->connection->allocator, task_arg);
}

uint16_t aws_mqtt_client_connection_subscribe_multiple(
    struct aws_mqtt_client_connection *connection,
    const struct aws_array_list *topic_filters,
    aws_mqtt_suback_multi_fn *on_suback,
    void *on_suback_ud) {

    AWS_PRECONDITION(connection);

    struct subscribe_task_arg *task_arg = aws_mem_calloc(connection->allocator, 1, sizeof(struct subscribe_task_arg));
    if (!task_arg) {
        return 0;
    }

    task_arg->connection = connection;
    task_arg->on_suback.multi = on_suback;
    task_arg->on_suback_ud = on_suback_ud;

    const size_t num_topics = aws_array_list_length(topic_filters);

    if (aws_array_list_init_dynamic(&task_arg->topics, connection->allocator, num_topics, sizeof(void *))) {
        goto handle_error;
    }

    AWS_LOGF_DEBUG(AWS_LS_MQTT_CLIENT, "id=%p: Starting multi-topic subscribe", (void *)connection);

    /* Calculate the size of the subscribe packet
     * The fixed header is 2 bytes and the packet ID is 2 bytes.
     * Note: The size of the topic filter(s) are calculated in the loop below */
    uint64_t subscribe_packet_size = 4;

    for (size_t i = 0; i < num_topics; ++i) {

        struct aws_mqtt_topic_subscription *request = NULL;
        aws_array_list_get_at_ptr(topic_filters, (void **)&request, i);

        if (!aws_mqtt_is_valid_topic_filter(&request->topic)) {
            aws_raise_error(AWS_ERROR_MQTT_INVALID_TOPIC);
            goto handle_error;
        }

        struct subscribe_task_topic *task_topic =
            aws_mem_calloc(connection->allocator, 1, sizeof(struct subscribe_task_topic));
        if (!task_topic) {
            goto handle_error;
        }
        aws_ref_count_init(&task_topic->ref_count, task_topic, (aws_simple_completion_callback *)s_task_topic_clean_up);

        task_topic->connection = connection;
        task_topic->request = *request;

        task_topic->filter = aws_string_new_from_array(
            connection->allocator, task_topic->request.topic.ptr, task_topic->request.topic.len);
        if (!task_topic->filter) {
            aws_mem_release(connection->allocator, task_topic);
            goto handle_error;
        }

        /* Update request topic cursor to refer to owned string */
        task_topic->request.topic = aws_byte_cursor_from_string(task_topic->filter);

        AWS_LOGF_DEBUG(
            AWS_LS_MQTT_CLIENT,
            "id=%p:     Adding topic \"" PRInSTR "\"",
            (void *)connection,
            AWS_BYTE_CURSOR_PRI(task_topic->request.topic));

        /* Push into the list */
        aws_array_list_push_back(&task_arg->topics, &task_topic);

        /* Subscribe topic filter is: always 3 bytes (1 for QoS, 2 for Length MSB/LSB) + the size of the topic filter */
        subscribe_packet_size += 3 + task_topic->request.topic.len;
    }

    uint16_t packet_id = mqtt_create_request(
        task_arg->connection,
        &s_subscribe_send,
        task_arg,
        &s_subscribe_complete,
        task_arg,
        false, /* noRetry */
        subscribe_packet_size);

    if (packet_id == 0) {
        AWS_LOGF_ERROR(
            AWS_LS_MQTT_CLIENT,
            "id=%p: Failed to kick off multi-topic subscribe, with error %s",
            (void *)connection,
            aws_error_debug_str(aws_last_error()));
        goto handle_error;
    }

    AWS_LOGF_DEBUG(AWS_LS_MQTT_CLIENT, "id=%p: Sending multi-topic subscribe %" PRIu16, (void *)connection, packet_id);
    return packet_id;

handle_error:

    if (task_arg) {

        if (task_arg->topics.data) {

            const size_t num_added_topics = aws_array_list_length(&task_arg->topics);
            for (size_t i = 0; i < num_added_topics; ++i) {

                struct subscribe_task_topic *task_topic = NULL;
                aws_array_list_get_at(&task_arg->topics, (void **)&task_topic, i);
                AWS_ASSUME(task_topic);

                aws_string_destroy(task_topic->filter);
                aws_mem_release(connection->allocator, task_topic);
            }

            aws_array_list_clean_up(&task_arg->topics);
        }

        aws_mem_release(connection->allocator, task_arg);
    }
    return 0;
}

/*******************************************************************************
 * Subscribe Single
 ******************************************************************************/

static void s_subscribe_single_complete(
    struct aws_mqtt_client_connection *connection,
    uint16_t packet_id,
    int error_code,
    void *userdata) {

    struct subscribe_task_arg *task_arg = userdata;

    AWS_LOGF_DEBUG(
        AWS_LS_MQTT_CLIENT,
        "id=%p: Subscribe %" PRIu16 " completed with error code %d",
        (void *)connection,
        packet_id,
        error_code);

    AWS_ASSERT(aws_array_list_length(&task_arg->topics) == 1);
    struct subscribe_task_topic *topic = NULL;
    aws_array_list_get_at(&task_arg->topics, &topic, 0);
    AWS_ASSUME(topic); /* There needs to be exactly 1 topic in this list */
    if (task_arg->on_suback.single) {
        AWS_ASSUME(aws_string_is_valid(topic->filter));
        aws_mqtt_suback_fn *suback = task_arg->on_suback.single;
        suback(connection, packet_id, &topic->request.topic, topic->request.qos, error_code, task_arg->on_suback_ud);
    }
    s_task_topic_release(topic);
    aws_array_list_clean_up(&task_arg->topics);
    aws_mqtt_packet_subscribe_clean_up(&task_arg->subscribe);
    aws_mem_release(task_arg->connection->allocator, task_arg);
}

uint16_t aws_mqtt_client_connection_subscribe(
    struct aws_mqtt_client_connection *connection,
    const struct aws_byte_cursor *topic_filter,
    enum aws_mqtt_qos qos,
    aws_mqtt_client_publish_received_fn *on_publish,
    void *on_publish_ud,
    aws_mqtt_userdata_cleanup_fn *on_ud_cleanup,
    aws_mqtt_suback_fn *on_suback,
    void *on_suback_ud) {

    AWS_PRECONDITION(connection);

    if (!aws_mqtt_is_valid_topic_filter(topic_filter)) {
        aws_raise_error(AWS_ERROR_MQTT_INVALID_TOPIC);
        return 0;
    }

    /* Because we know we're only going to have 1 topic, we can cheat and allocate the array_list in the same block as
     * the task argument. */
    void *task_topic_storage = NULL;
    struct subscribe_task_topic *task_topic = NULL;
    struct subscribe_task_arg *task_arg = aws_mem_acquire_many(
        connection->allocator,
        2,
        &task_arg,
        sizeof(struct subscribe_task_arg),
        &task_topic_storage,
        sizeof(struct subscribe_task_topic *));

    if (!task_arg) {
        goto handle_error;
    }
    AWS_ZERO_STRUCT(*task_arg);

    task_arg->connection = connection;
    task_arg->on_suback.single = on_suback;
    task_arg->on_suback_ud = on_suback_ud;

    /* It stores the pointer */
    aws_array_list_init_static(&task_arg->topics, task_topic_storage, 1, sizeof(void *));

    /* Allocate the topic and push into the list */
    task_topic = aws_mem_calloc(connection->allocator, 1, sizeof(struct subscribe_task_topic));
    if (!task_topic) {
        goto handle_error;
    }
    aws_ref_count_init(&task_topic->ref_count, task_topic, (aws_simple_completion_callback *)s_task_topic_clean_up);
    aws_array_list_push_back(&task_arg->topics, &task_topic);

    task_topic->filter = aws_string_new_from_array(connection->allocator, topic_filter->ptr, topic_filter->len);
    if (!task_topic->filter) {
        goto handle_error;
    }

    task_topic->connection = connection;
    task_topic->request.topic = aws_byte_cursor_from_string(task_topic->filter);
    task_topic->request.qos = qos;
    task_topic->request.on_publish = on_publish;
    task_topic->request.on_cleanup = on_ud_cleanup;
    task_topic->request.on_publish_ud = on_publish_ud;

    /* Calculate the size of the (single) subscribe packet
     * The fixed header is 2 bytes,
     * the topic filter is always at least 3 bytes (1 for QoS, 2 for Length MSB/LSB)
     * - plus the size of the topic filter
     * and finally the packet ID is 2 bytes */
    uint64_t subscribe_packet_size = 7 + topic_filter->len;

    uint16_t packet_id = mqtt_create_request(
        task_arg->connection,
        &s_subscribe_send,
        task_arg,
        &s_subscribe_single_complete,
        task_arg,
        false, /* noRetry */
        subscribe_packet_size);

    if (packet_id == 0) {
        AWS_LOGF_ERROR(
            AWS_LS_MQTT_CLIENT,
            "id=%p: Failed to start subscribe on topic " PRInSTR " with error %s",
            (void *)connection,
            AWS_BYTE_CURSOR_PRI(task_topic->request.topic),
            aws_error_debug_str(aws_last_error()));
        goto handle_error;
    }

    AWS_LOGF_DEBUG(
        AWS_LS_MQTT_CLIENT,
        "id=%p: Starting subscribe %" PRIu16 " on topic " PRInSTR,
        (void *)connection,
        packet_id,
        AWS_BYTE_CURSOR_PRI(task_topic->request.topic));

    return packet_id;

handle_error:

    if (task_topic) {
        if (task_topic->filter) {
            aws_string_destroy(task_topic->filter);
        }
        aws_mem_release(connection->allocator, task_topic);
    }

    if (task_arg) {
        aws_mem_release(connection->allocator, task_arg);
    }

    return 0;
}

/*******************************************************************************
 * Subscribe Local
 ******************************************************************************/

/* The lifetime of this struct is from subscribe -> suback */
struct subscribe_local_task_arg {

    struct aws_mqtt_client_connection *connection;

    struct subscribe_task_topic *task_topic;

    aws_mqtt_suback_fn *on_suback;
    void *on_suback_ud;
};

static enum aws_mqtt_client_request_state s_subscribe_local_send(
    uint16_t packet_id,
    bool is_first_attempt,
    void *userdata) {

    (void)is_first_attempt;

    struct subscribe_local_task_arg *task_arg = userdata;

    AWS_LOGF_TRACE(
        AWS_LS_MQTT_CLIENT,
        "id=%p: Attempting save of local subscribe %" PRIu16 " (%s)",
        (void *)task_arg->connection,
        packet_id,
        is_first_attempt ? "first attempt" : "redo");

    struct subscribe_task_topic *topic = task_arg->task_topic;
    if (aws_mqtt_topic_tree_insert(
            &task_arg->connection->thread_data.subscriptions,
            topic->filter,
            topic->request.qos,
            s_on_publish_client_wrapper,
            s_task_topic_release,
            topic)) {

        return AWS_MQTT_CLIENT_REQUEST_ERROR;
    }
    aws_ref_count_acquire(&topic->ref_count);

    return AWS_MQTT_CLIENT_REQUEST_COMPLETE;
}

static void s_subscribe_local_complete(
    struct aws_mqtt_client_connection *connection,
    uint16_t packet_id,
    int error_code,
    void *userdata) {

    struct subscribe_local_task_arg *task_arg = userdata;

    AWS_LOGF_DEBUG(
        AWS_LS_MQTT_CLIENT,
        "id=%p: Local subscribe %" PRIu16 " completed with error code %d",
        (void *)connection,
        packet_id,
        error_code);

    struct subscribe_task_topic *topic = task_arg->task_topic;
    if (task_arg->on_suback) {
        aws_mqtt_suback_fn *suback = task_arg->on_suback;
        suback(connection, packet_id, &topic->request.topic, topic->request.qos, error_code, task_arg->on_suback_ud);
    }
    s_task_topic_release(topic);

    aws_mem_release(task_arg->connection->allocator, task_arg);
}

uint16_t aws_mqtt_client_connection_subscribe_local(
    struct aws_mqtt_client_connection *connection,
    const struct aws_byte_cursor *topic_filter,
    aws_mqtt_client_publish_received_fn *on_publish,
    void *on_publish_ud,
    aws_mqtt_userdata_cleanup_fn *on_ud_cleanup,
    aws_mqtt_suback_fn *on_suback,
    void *on_suback_ud) {

    AWS_PRECONDITION(connection);

    if (!aws_mqtt_is_valid_topic_filter(topic_filter)) {
        aws_raise_error(AWS_ERROR_MQTT_INVALID_TOPIC);
        return 0;
    }

    struct subscribe_task_topic *task_topic = NULL;

    struct subscribe_local_task_arg *task_arg =
        aws_mem_calloc(connection->allocator, 1, sizeof(struct subscribe_local_task_arg));

    if (!task_arg) {
        goto handle_error;
    }
    AWS_ZERO_STRUCT(*task_arg);

    task_arg->connection = connection;
    task_arg->on_suback = on_suback;
    task_arg->on_suback_ud = on_suback_ud;
    task_topic = aws_mem_calloc(connection->allocator, 1, sizeof(struct subscribe_task_topic));
    if (!task_topic) {
        goto handle_error;
    }
    aws_ref_count_init(&task_topic->ref_count, task_topic, (aws_simple_completion_callback *)s_task_topic_clean_up);
    task_arg->task_topic = task_topic;

    task_topic->filter = aws_string_new_from_array(connection->allocator, topic_filter->ptr, topic_filter->len);
    if (!task_topic->filter) {
        goto handle_error;
    }

    task_topic->connection = connection;
    task_topic->is_local = true;
    task_topic->request.topic = aws_byte_cursor_from_string(task_topic->filter);
    task_topic->request.on_publish = on_publish;
    task_topic->request.on_cleanup = on_ud_cleanup;
    task_topic->request.on_publish_ud = on_publish_ud;

    /* Calculate the size of the (local) subscribe packet
     * The fixed header is 2 bytes, the packet ID is 2 bytes
     * the topic filter is always 3 bytes (1 for QoS, 2 for Length MSB/LSB)
     * - plus the size of the topic filter */
    uint64_t subscribe_packet_size = 7 + topic_filter->len;

    uint16_t packet_id = mqtt_create_request(
        task_arg->connection,
        s_subscribe_local_send,
        task_arg,
        &s_subscribe_local_complete,
        task_arg,
        false, /* noRetry */
        subscribe_packet_size);

    if (packet_id == 0) {
        AWS_LOGF_ERROR(
            AWS_LS_MQTT_CLIENT,
            "id=%p: Failed to start local subscribe on topic " PRInSTR " with error %s",
            (void *)connection,
            AWS_BYTE_CURSOR_PRI(task_topic->request.topic),
            aws_error_debug_str(aws_last_error()));
        goto handle_error;
    }

    AWS_LOGF_DEBUG(
        AWS_LS_MQTT_CLIENT,
        "id=%p: Starting local subscribe %" PRIu16 " on topic " PRInSTR,
        (void *)connection,
        packet_id,
        AWS_BYTE_CURSOR_PRI(task_topic->request.topic));
    return packet_id;

handle_error:

    if (task_topic) {
        if (task_topic->filter) {
            aws_string_destroy(task_topic->filter);
        }
        aws_mem_release(connection->allocator, task_topic);
    }

    if (task_arg) {
        aws_mem_release(connection->allocator, task_arg);
    }

    return 0;
}

/*******************************************************************************
 * Resubscribe
 ******************************************************************************/

static bool s_reconnect_resub_iterator(const struct aws_byte_cursor *topic, enum aws_mqtt_qos qos, void *user_data) {
    struct subscribe_task_arg *task_arg = user_data;

    struct subscribe_task_topic *task_topic =
        aws_mem_calloc(task_arg->connection->allocator, 1, sizeof(struct subscribe_task_topic));
    struct aws_mqtt_topic_subscription sub;
    AWS_ZERO_STRUCT(sub);
    sub.topic = *topic;
    sub.qos = qos;
    task_topic->request = sub;
    task_topic->connection = task_arg->connection;

    aws_array_list_push_back(&task_arg->topics, &task_topic);
    aws_ref_count_init(&task_topic->ref_count, task_topic, (aws_simple_completion_callback *)s_task_topic_clean_up);
    return true;
}

static bool s_reconnect_resub_operation_statistics_iterator(
    const struct aws_byte_cursor *topic,
    enum aws_mqtt_qos qos,
    void *user_data) {
    (void)qos;
    uint64_t *packet_size = user_data;
    /* Always 3 bytes (1 for QoS, 2 for length MSB and LSB respectively) */
    *packet_size += 3;
    /* The size of the topic filter */
    *packet_size += topic->len;
    return true;
}

static enum aws_mqtt_client_request_state s_resubscribe_send(
    uint16_t packet_id,
    bool is_first_attempt,
    void *userdata) {

    struct subscribe_task_arg *task_arg = userdata;
    bool initing_packet = task_arg->subscribe.fixed_header.packet_type == 0;
    struct aws_io_message *message = NULL;

    const size_t sub_count = aws_mqtt_topic_tree_get_sub_count(&task_arg->connection->thread_data.subscriptions);
    /* Init the topics list even if there are no topics because the s_resubscribe_complete callback will always run. */
    if (aws_array_list_init_dynamic(&task_arg->topics, task_arg->connection->allocator, sub_count, sizeof(void *))) {
        goto handle_error;
    }
    if (sub_count == 0) {
        AWS_LOGF_TRACE(
            AWS_LS_MQTT_CLIENT,
            "id=%p: Not subscribed to any topics. Resubscribe is unnecessary, no packet will be sent.",
            (void *)task_arg->connection);
        return AWS_MQTT_CLIENT_REQUEST_COMPLETE;
    }
    aws_mqtt_topic_tree_iterate(&task_arg->connection->thread_data.subscriptions, s_reconnect_resub_iterator, task_arg);

    AWS_LOGF_TRACE(
        AWS_LS_MQTT_CLIENT,
        "id=%p: Attempting send of resubscribe %" PRIu16 " (%s)",
        (void *)task_arg->connection,
        packet_id,
        is_first_attempt ? "first attempt" : "resend");

    if (initing_packet) {
        /* Init the subscribe packet */
        if (aws_mqtt_packet_subscribe_init(&task_arg->subscribe, task_arg->connection->allocator, packet_id)) {
            return AWS_MQTT_CLIENT_REQUEST_ERROR;
        }

        const size_t num_topics = aws_array_list_length(&task_arg->topics);
        if (num_topics <= 0) {
            aws_raise_error(AWS_ERROR_MQTT_INVALID_TOPIC);
            return AWS_MQTT_CLIENT_REQUEST_ERROR;
        }

        for (size_t i = 0; i < num_topics; ++i) {

            struct subscribe_task_topic *topic = NULL;
            aws_array_list_get_at(&task_arg->topics, &topic, i);
            AWS_ASSUME(topic); /* We know we're within bounds */

            if (aws_mqtt_packet_subscribe_add_topic(&task_arg->subscribe, topic->request.topic, topic->request.qos)) {
                goto handle_error;
            }
        }
    }

    message = mqtt_get_message_for_packet(task_arg->connection, &task_arg->subscribe.fixed_header);
    if (!message) {

        goto handle_error;
    }

    if (aws_mqtt_packet_subscribe_encode(&message->message_data, &task_arg->subscribe)) {

        goto handle_error;
    }

    /* This is not necessarily a fatal error; if the send fails, it'll just retry.  Still need to clean up though. */
    if (aws_channel_slot_send_message(task_arg->connection->slot, message, AWS_CHANNEL_DIR_WRITE)) {
        aws_mem_release(message->allocator, message);
    }

    return AWS_MQTT_CLIENT_REQUEST_ONGOING;

handle_error:

    if (message) {
        aws_mem_release(message->allocator, message);
    }

    return AWS_MQTT_CLIENT_REQUEST_ERROR;
}

static void s_resubscribe_complete(
    struct aws_mqtt_client_connection *connection,
    uint16_t packet_id,
    int error_code,
    void *userdata) {

    struct subscribe_task_arg *task_arg = userdata;

    const size_t list_len = aws_array_list_length(&task_arg->topics);
    if (list_len <= 0) {
        goto clean_up;
    }

    struct subscribe_task_topic *topic = NULL;
    aws_array_list_get_at(&task_arg->topics, &topic, 0);
    AWS_ASSUME(topic);

    AWS_LOGF_DEBUG(
        AWS_LS_MQTT_CLIENT,
        "id=%p: Subscribe %" PRIu16 " completed with error_code %d",
        (void *)connection,
        packet_id,
        error_code);

    if (task_arg->on_suback.multi) {
        /* create a list of aws_mqtt_topic_subscription pointers from topics for the callback */
        AWS_VARIABLE_LENGTH_ARRAY(uint8_t, cb_list_buf, list_len * sizeof(void *));
        struct aws_array_list cb_list;
        aws_array_list_init_static(&cb_list, cb_list_buf, list_len, sizeof(void *));
        int err = 0;
        for (size_t i = 0; i < list_len; i++) {
            err |= aws_array_list_get_at(&task_arg->topics, &topic, i);
            struct aws_mqtt_topic_subscription *subscription = &topic->request;
            err |= aws_array_list_push_back(&cb_list, &subscription);
        }
        AWS_ASSUME(!err);
        task_arg->on_suback.multi(connection, packet_id, &cb_list, error_code, task_arg->on_suback_ud);
        aws_array_list_clean_up(&cb_list);
    } else if (task_arg->on_suback.single) {
        task_arg->on_suback.single(
            connection, packet_id, &topic->request.topic, topic->request.qos, error_code, task_arg->on_suback_ud);
    }

clean_up:

    /* We need to cleanup the subscribe_task_topics, since they are not inserted into the topic tree by resubscribe. We
     * take the ownership to clean it up */
    for (size_t i = 0; i < list_len; i++) {
        aws_array_list_get_at(&task_arg->topics, &topic, i);
        s_task_topic_release(topic);
    }
    aws_array_list_clean_up(&task_arg->topics);
    aws_mqtt_packet_subscribe_clean_up(&task_arg->subscribe);
    aws_mem_release(task_arg->connection->allocator, task_arg);
}

uint16_t aws_mqtt_resubscribe_existing_topics(
    struct aws_mqtt_client_connection *connection,
    aws_mqtt_suback_multi_fn *on_suback,
    void *on_suback_ud) {

    struct subscribe_task_arg *task_arg = aws_mem_calloc(connection->allocator, 1, sizeof(struct subscribe_task_arg));
    if (!task_arg) {
        AWS_LOGF_ERROR(
            AWS_LS_MQTT_CLIENT, "id=%p: failed to allocate storage for resubscribe arguments", (void *)connection);
        return 0;
    }

    AWS_ZERO_STRUCT(*task_arg);
    task_arg->connection = connection;
    task_arg->on_suback.multi = on_suback;
    task_arg->on_suback_ud = on_suback_ud;

    /* Calculate the size of the packet.
     * The fixed header is 2 bytes and the packet ID is 2 bytes
     * plus the size of each topic in the topic tree */
    uint64_t resubscribe_packet_size = 4;
    /* Get the length of each subscription we are going to resubscribe with */
    aws_mqtt_topic_tree_iterate(
        &connection->thread_data.subscriptions,
        s_reconnect_resub_operation_statistics_iterator,
        &resubscribe_packet_size);

    uint16_t packet_id = mqtt_create_request(
        task_arg->connection,
        &s_resubscribe_send,
        task_arg,
        &s_resubscribe_complete,
        task_arg,
        false, /* noRetry */
        resubscribe_packet_size);

    if (packet_id == 0) {
        AWS_LOGF_ERROR(
            AWS_LS_MQTT_CLIENT,
            "id=%p: Failed to send multi-topic resubscribe with error %s",
            (void *)connection,
            aws_error_name(aws_last_error()));
        goto handle_error;
    }

    AWS_LOGF_DEBUG(
        AWS_LS_MQTT_CLIENT, "id=%p: Sending multi-topic resubscribe %" PRIu16, (void *)connection, packet_id);

    return packet_id;

handle_error:

    aws_mem_release(connection->allocator, task_arg);

    return 0;
}

/*******************************************************************************
 * Unsubscribe
 ******************************************************************************/

struct unsubscribe_task_arg {
    struct aws_mqtt_client_connection *connection;
    struct aws_string *filter_string;
    struct aws_byte_cursor filter;
    bool is_local;
    /* Packet to populate */
    struct aws_mqtt_packet_unsubscribe unsubscribe;

    /* true if transaction was committed to the topic tree, false requires a retry */
    bool tree_updated;

    aws_mqtt_op_complete_fn *on_unsuback;
    void *on_unsuback_ud;

    struct request_timeout_wrapper timeout_wrapper;
};

static enum aws_mqtt_client_request_state s_unsubscribe_send(
    uint16_t packet_id,
    bool is_first_attempt,
    void *userdata) {

    (void)is_first_attempt;

    struct unsubscribe_task_arg *task_arg = userdata;
    struct aws_io_message *message = NULL;

    AWS_LOGF_TRACE(
        AWS_LS_MQTT_CLIENT,
        "id=%p: Attempting send of unsubscribe %" PRIu16 " %s",
        (void *)task_arg->connection,
        packet_id,
        is_first_attempt ? "first attempt" : "resend");

    static const size_t num_topics = 1;

    AWS_VARIABLE_LENGTH_ARRAY(uint8_t, transaction_buf, num_topics * aws_mqtt_topic_tree_action_size);
    struct aws_array_list transaction;
    aws_array_list_init_static(&transaction, transaction_buf, num_topics, aws_mqtt_topic_tree_action_size);

    if (!task_arg->tree_updated) {

        struct subscribe_task_topic *topic;
        if (aws_mqtt_topic_tree_transaction_remove(
                &task_arg->connection->thread_data.subscriptions, &transaction, &task_arg->filter, (void **)&topic)) {
            goto handle_error;
        }

        task_arg->is_local = topic ? topic->is_local : false;
    }

    if (!task_arg->is_local) {
        if (task_arg->unsubscribe.fixed_header.packet_type == 0) {
            /* If unsubscribe packet is uninitialized, init it */
            if (aws_mqtt_packet_unsubscribe_init(&task_arg->unsubscribe, task_arg->connection->allocator, packet_id)) {
                goto handle_error;
            }
            if (aws_mqtt_packet_unsubscribe_add_topic(&task_arg->unsubscribe, task_arg->filter)) {
                goto handle_error;
            }
        }

        message = mqtt_get_message_for_packet(task_arg->connection, &task_arg->unsubscribe.fixed_header);
        if (!message) {
            goto handle_error;
        }

        if (aws_mqtt_packet_unsubscribe_encode(&message->message_data, &task_arg->unsubscribe)) {
            goto handle_error;
        }

        if (aws_channel_slot_send_message(task_arg->connection->slot, message, AWS_CHANNEL_DIR_WRITE)) {
            goto handle_error;
        }

        /* TODO: timing should start from the message written into the socket, which is aws_io_message->on_completion
         * invoked, but there are bugs in the websocket handler (and maybe also the h1 handler?) where we don't properly
         * fire the on_completion callbacks. */
        struct request_timeout_task_arg *timeout_task_arg = s_schedule_timeout_task(task_arg->connection, packet_id);
        if (!timeout_task_arg) {
            return AWS_MQTT_CLIENT_REQUEST_ERROR;
        }

        /*
         * Set up mutual references between the operation task args and the timeout task args.  Whoever runs first
         * "wins", does its logic, and then breaks the connection between the two.
         */
        task_arg->timeout_wrapper.timeout_task_arg = timeout_task_arg;
        timeout_task_arg->task_arg_wrapper = &task_arg->timeout_wrapper;
    }

    if (!task_arg->tree_updated) {
        aws_mqtt_topic_tree_transaction_commit(&task_arg->connection->thread_data.subscriptions, &transaction);
        task_arg->tree_updated = true;
    }

    aws_array_list_clean_up(&transaction);
    /* If the subscribe is local-only, don't wait for a SUBACK to come back. */
    return task_arg->is_local ? AWS_MQTT_CLIENT_REQUEST_COMPLETE : AWS_MQTT_CLIENT_REQUEST_ONGOING;

handle_error:

    if (message) {
        aws_mem_release(message->allocator, message);
    }
    if (!task_arg->tree_updated) {
        aws_mqtt_topic_tree_transaction_roll_back(&task_arg->connection->thread_data.subscriptions, &transaction);
    }

    aws_array_list_clean_up(&transaction);
    return AWS_MQTT_CLIENT_REQUEST_ERROR;
}

static void s_unsubscribe_complete(
    struct aws_mqtt_client_connection *connection,
    uint16_t packet_id,
    int error_code,
    void *userdata) {

    struct unsubscribe_task_arg *task_arg = userdata;

    AWS_LOGF_DEBUG(AWS_LS_MQTT_CLIENT, "id=%p: Unsubscribe %" PRIu16 " complete", (void *)connection, packet_id);

    /*
     * If we have a forward pointer to a timeout task, then that means the timeout task has not run yet.  So we should
     * follow it and zero out the back pointer to us, because we're going away now.  The timeout task will run later
     * and be harmless (even vs. future operations with the same packet id) because it only cancels if it has a back
     * pointer.
     */
    if (task_arg->timeout_wrapper.timeout_task_arg) {
        task_arg->timeout_wrapper.timeout_task_arg->task_arg_wrapper = NULL;
        task_arg->timeout_wrapper.timeout_task_arg = NULL;
    }

    if (task_arg->on_unsuback) {
        task_arg->on_unsuback(connection, packet_id, error_code, task_arg->on_unsuback_ud);
    }

    aws_string_destroy(task_arg->filter_string);
    aws_mqtt_packet_unsubscribe_clean_up(&task_arg->unsubscribe);
    aws_mem_release(task_arg->connection->allocator, task_arg);
}

uint16_t aws_mqtt_client_connection_unsubscribe(
    struct aws_mqtt_client_connection *connection,
    const struct aws_byte_cursor *topic_filter,
    aws_mqtt_op_complete_fn *on_unsuback,
    void *on_unsuback_ud) {

    AWS_PRECONDITION(connection);

    if (!aws_mqtt_is_valid_topic_filter(topic_filter)) {
        aws_raise_error(AWS_ERROR_MQTT_INVALID_TOPIC);
        return 0;
    }

    struct unsubscribe_task_arg *task_arg =
        aws_mem_calloc(connection->allocator, 1, sizeof(struct unsubscribe_task_arg));
    if (!task_arg) {
        return 0;
    }

    task_arg->connection = connection;
    task_arg->filter_string = aws_string_new_from_array(connection->allocator, topic_filter->ptr, topic_filter->len);
    task_arg->filter = aws_byte_cursor_from_string(task_arg->filter_string);
    task_arg->on_unsuback = on_unsuback;
    task_arg->on_unsuback_ud = on_unsuback_ud;

    /* Calculate the size of the unsubscribe packet.
     * The fixed header is always 2 bytes, the packet ID is always 2 bytes
     * plus the size of the topic filter */
    uint64_t unsubscribe_packet_size = 4 + task_arg->filter.len;

    uint16_t packet_id = mqtt_create_request(
        connection,
        &s_unsubscribe_send,
        task_arg,
        s_unsubscribe_complete,
        task_arg,
        false, /* noRetry */
        unsubscribe_packet_size);
    if (packet_id == 0) {
        AWS_LOGF_DEBUG(
            AWS_LS_MQTT_CLIENT,
            "id=%p: Failed to start unsubscribe, with error %s",
            (void *)connection,
            aws_error_debug_str(aws_last_error()));
        goto handle_error;
    }

    AWS_LOGF_DEBUG(AWS_LS_MQTT_CLIENT, "id=%p: Starting unsubscribe %" PRIu16, (void *)connection, packet_id);

    return packet_id;

handle_error:

    aws_string_destroy(task_arg->filter_string);
    aws_mem_release(connection->allocator, task_arg);

    return 0;
}

/*******************************************************************************
 * Publish
 ******************************************************************************/

struct publish_task_arg {
    struct aws_mqtt_client_connection *connection;
    struct aws_string *topic_string;
    struct aws_byte_cursor topic;
    enum aws_mqtt_qos qos;
    bool retain;
    struct aws_byte_cursor payload;
    struct aws_byte_buf payload_buf;

    /* Packet to populate */
    struct aws_mqtt_packet_publish publish;

    aws_mqtt_op_complete_fn *on_complete;
    void *userdata;

    struct request_timeout_wrapper timeout_wrapper;
};

/* should only be called by tests */
static int s_get_stuff_from_outstanding_requests_table(
    struct aws_mqtt_client_connection *connection,
    uint16_t packet_id,
    struct aws_allocator *allocator,
    struct aws_byte_buf *result_buf,
    struct aws_string **result_string) {

    int err = AWS_OP_SUCCESS;

    aws_mutex_lock(&connection->synced_data.lock);
    struct aws_hash_element *elem = NULL;
    aws_hash_table_find(&connection->synced_data.outstanding_requests_table, &packet_id, &elem);
    if (elem) {
        struct aws_mqtt_request *request = elem->value;
        struct publish_task_arg *pub = (struct publish_task_arg *)request->send_request_ud;
        if (result_buf != NULL) {
            if (aws_byte_buf_init_copy(result_buf, allocator, &pub->payload_buf)) {
                err = AWS_OP_ERR;
            }
        } else if (result_string != NULL) {
            *result_string = aws_string_new_from_string(allocator, pub->topic_string);
            if (*result_string == NULL) {
                err = AWS_OP_ERR;
            }
        }
    } else {
        /* So lovely that this error is defined, but hashtable never actually raises it */
        err = aws_raise_error(AWS_ERROR_HASHTBL_ITEM_NOT_FOUND);
    }
    aws_mutex_unlock(&connection->synced_data.lock);

    return err;
}

/* should only be called by tests */
int aws_mqtt_client_get_payload_for_outstanding_publish_packet(
    struct aws_mqtt_client_connection *connection,
    uint16_t packet_id,
    struct aws_allocator *allocator,
    struct aws_byte_buf *result) {

    AWS_ZERO_STRUCT(*result);
    return s_get_stuff_from_outstanding_requests_table(connection, packet_id, allocator, result, NULL);
}

/* should only be called by tests */
int aws_mqtt_client_get_topic_for_outstanding_publish_packet(
    struct aws_mqtt_client_connection *connection,
    uint16_t packet_id,
    struct aws_allocator *allocator,
    struct aws_string **result) {

    *result = NULL;
    return s_get_stuff_from_outstanding_requests_table(connection, packet_id, allocator, NULL, result);
}

static enum aws_mqtt_client_request_state s_publish_send(uint16_t packet_id, bool is_first_attempt, void *userdata) {
    struct publish_task_arg *task_arg = userdata;
    struct aws_mqtt_client_connection *connection = task_arg->connection;

    AWS_LOGF_TRACE(
        AWS_LS_MQTT_CLIENT,
        "id=%p: Attempting send of publish %" PRIu16 " %s",
        (void *)task_arg->connection,
        packet_id,
        is_first_attempt ? "first attempt" : "resend");

    bool is_qos_0 = task_arg->qos == AWS_MQTT_QOS_AT_MOST_ONCE;
    if (is_qos_0) {
        packet_id = 0;
    }

    if (is_first_attempt) {
        if (aws_mqtt_packet_publish_init(
                &task_arg->publish,
                task_arg->retain,
                task_arg->qos,
                !is_first_attempt,
                task_arg->topic,
                packet_id,
                task_arg->payload)) {

            return AWS_MQTT_CLIENT_REQUEST_ERROR;
        }
    }

    struct aws_io_message *message = mqtt_get_message_for_packet(task_arg->connection, &task_arg->publish.fixed_header);
    if (!message) {
        return AWS_MQTT_CLIENT_REQUEST_ERROR;
    }

    /* Encode the headers, and everything but the payload */
    if (aws_mqtt_packet_publish_encode_headers(&message->message_data, &task_arg->publish)) {
        return AWS_MQTT_CLIENT_REQUEST_ERROR;
    }

    struct aws_byte_cursor payload_cur = task_arg->payload;
    {
    write_payload_chunk:
        (void)NULL;

        const size_t left_in_message = message->message_data.capacity - message->message_data.len;
        const size_t to_write = payload_cur.len < left_in_message ? payload_cur.len : left_in_message;

        if (to_write) {
            /* Write this chunk */
            struct aws_byte_cursor to_write_cur = aws_byte_cursor_advance(&payload_cur, to_write);
            AWS_ASSERT(to_write_cur.ptr); /* to_write is guaranteed to be inside the bounds of payload_cur */
            if (!aws_byte_buf_write_from_whole_cursor(&message->message_data, to_write_cur)) {

                aws_mem_release(message->allocator, message);
                return AWS_MQTT_CLIENT_REQUEST_ERROR;
            }
        }

        if (aws_channel_slot_send_message(task_arg->connection->slot, message, AWS_CHANNEL_DIR_WRITE)) {
            aws_mem_release(message->allocator, message);
            /* If it's QoS 0, telling user that the message haven't been sent, else, the message will be resent once the
             * connection is back */
            return is_qos_0 ? AWS_MQTT_CLIENT_REQUEST_ERROR : AWS_MQTT_CLIENT_REQUEST_ONGOING;
        }

        /* If there's still payload left, get a new message and start again. */
        if (payload_cur.len) {
            message = mqtt_get_message_for_packet(task_arg->connection, &task_arg->publish.fixed_header);
            goto write_payload_chunk;
        }
    }
    if (!is_qos_0 && connection->operation_timeout_ns != UINT64_MAX) {
        /* TODO: timing should start from the message written into the socket, which is aws_io_message->on_completion
         * invoked, but there are bugs in the websocket handler (and maybe also the h1 handler?) where we don't properly
         * fire fire the on_completion callbacks. */
        struct request_timeout_task_arg *timeout_task_arg = s_schedule_timeout_task(connection, packet_id);
        if (!timeout_task_arg) {
            return AWS_MQTT_CLIENT_REQUEST_ERROR;
        }

        /*
         * Set up mutual references between the operation task args and the timeout task args.  Whoever runs first
         * "wins", does its logic, and then breaks the connection between the two.
         */
        task_arg->timeout_wrapper.timeout_task_arg = timeout_task_arg;
        timeout_task_arg->task_arg_wrapper = &task_arg->timeout_wrapper;
    }

    /* If QoS == 0, there will be no ack, so consider the request done now. */
    return is_qos_0 ? AWS_MQTT_CLIENT_REQUEST_COMPLETE : AWS_MQTT_CLIENT_REQUEST_ONGOING;
}

static void s_publish_complete(
    struct aws_mqtt_client_connection *connection,
    uint16_t packet_id,
    int error_code,
    void *userdata) {
    struct publish_task_arg *task_arg = userdata;

    AWS_LOGF_DEBUG(AWS_LS_MQTT_CLIENT, "id=%p: Publish %" PRIu16 " complete", (void *)connection, packet_id);

    if (task_arg->on_complete) {
        task_arg->on_complete(connection, packet_id, error_code, task_arg->userdata);
    }

    /*
     * If we have a forward pointer to a timeout task, then that means the timeout task has not run yet.  So we should
     * follow it and zero out the back pointer to us, because we're going away now.  The timeout task will run later
     * and be harmless (even vs. future operations with the same packet id) because it only cancels if it has a back
     * pointer.
     */
    if (task_arg->timeout_wrapper.timeout_task_arg != NULL) {
        task_arg->timeout_wrapper.timeout_task_arg->task_arg_wrapper = NULL;
        task_arg->timeout_wrapper.timeout_task_arg = NULL;
    }

    aws_byte_buf_clean_up(&task_arg->payload_buf);
    aws_string_destroy(task_arg->topic_string);
    aws_mem_release(connection->allocator, task_arg);
}

uint16_t aws_mqtt_client_connection_publish(
    struct aws_mqtt_client_connection *connection,
    const struct aws_byte_cursor *topic,
    enum aws_mqtt_qos qos,
    bool retain,
    const struct aws_byte_cursor *payload,
    aws_mqtt_op_complete_fn *on_complete,
    void *userdata) {

    AWS_PRECONDITION(connection);

    if (!aws_mqtt_is_valid_topic(topic)) {
        aws_raise_error(AWS_ERROR_MQTT_INVALID_TOPIC);
        return 0;
    }

    struct publish_task_arg *arg = aws_mem_calloc(connection->allocator, 1, sizeof(struct publish_task_arg));
    if (!arg) {
        return 0;
    }

    arg->connection = connection;
    arg->topic_string = aws_string_new_from_array(connection->allocator, topic->ptr, topic->len);
    arg->topic = aws_byte_cursor_from_string(arg->topic_string);
    arg->qos = qos;
    arg->retain = retain;
    if (aws_byte_buf_init_copy_from_cursor(&arg->payload_buf, connection->allocator, *payload)) {
        goto handle_error;
    }
    arg->payload = aws_byte_cursor_from_buf(&arg->payload_buf);
    arg->on_complete = on_complete;
    arg->userdata = userdata;

    /* Calculate the size of the publish packet.
     * The fixed header size is 2 bytes, the packet ID is 2 bytes,
     * plus the size of both the topic name and payload */
    uint64_t publish_packet_size = 4 + arg->topic.len + arg->payload.len;

    bool retry = qos == AWS_MQTT_QOS_AT_MOST_ONCE;
    uint16_t packet_id =
        mqtt_create_request(connection, &s_publish_send, arg, &s_publish_complete, arg, retry, publish_packet_size);

    if (packet_id == 0) {
        /* bummer, we failed to make a new request */
        AWS_LOGF_ERROR(
            AWS_LS_MQTT_CLIENT,
            "id=%p: Failed starting publish to topic " PRInSTR ",error %d (%s)",
            (void *)connection,
            AWS_BYTE_CURSOR_PRI(*topic),
            aws_last_error(),
            aws_error_name(aws_last_error()));
        goto handle_error;
    }

    AWS_LOGF_DEBUG(
        AWS_LS_MQTT_CLIENT,
        "id=%p: Starting publish %" PRIu16 " to topic " PRInSTR,
        (void *)connection,
        packet_id,
        AWS_BYTE_CURSOR_PRI(*topic));
    return packet_id;

handle_error:

    /* we know arg is valid, topic_string may or may not be valid */
    if (arg->topic_string) {
        aws_string_destroy(arg->topic_string);
    }

    aws_byte_buf_clean_up(&arg->payload_buf);

    aws_mem_release(connection->allocator, arg);

    return 0;
}

/*******************************************************************************
 * Ping
 ******************************************************************************/

static void s_pingresp_received_timeout(struct aws_channel_task *channel_task, void *arg, enum aws_task_status status) {
    struct aws_mqtt_client_connection *connection = arg;

    if (status == AWS_TASK_STATUS_RUN_READY) {
        /* Check that a pingresp has been received since pingreq was sent */
        if (connection->thread_data.waiting_on_ping_response) {
            connection->thread_data.waiting_on_ping_response = false;
            /* It's been too long since the last ping, close the connection */
            AWS_LOGF_ERROR(AWS_LS_MQTT_CLIENT, "id=%p: ping timeout detected", (void *)connection);
            aws_channel_shutdown(connection->slot->channel, AWS_ERROR_MQTT_TIMEOUT);
        }
    }

    aws_mem_release(connection->allocator, channel_task);
}

static enum aws_mqtt_client_request_state s_pingreq_send(uint16_t packet_id, bool is_first_attempt, void *userdata) {
    (void)packet_id;
    (void)is_first_attempt;
    AWS_PRECONDITION(is_first_attempt);

    struct aws_mqtt_client_connection *connection = userdata;

    AWS_LOGF_TRACE(AWS_LS_MQTT_CLIENT, "id=%p: pingreq send", (void *)connection);
    struct aws_mqtt_packet_connection pingreq;
    aws_mqtt_packet_pingreq_init(&pingreq);

    struct aws_io_message *message = mqtt_get_message_for_packet(connection, &pingreq.fixed_header);
    if (!message) {
        return AWS_MQTT_CLIENT_REQUEST_ERROR;
    }

    if (aws_mqtt_packet_connection_encode(&message->message_data, &pingreq)) {
        aws_mem_release(message->allocator, message);
        return AWS_MQTT_CLIENT_REQUEST_ERROR;
    }

    if (aws_channel_slot_send_message(connection->slot, message, AWS_CHANNEL_DIR_WRITE)) {
        aws_mem_release(message->allocator, message);
        return AWS_MQTT_CLIENT_REQUEST_ERROR;
    }

    /* Mark down that now is when the last pingreq was sent */
    connection->thread_data.waiting_on_ping_response = true;

    struct aws_channel_task *ping_timeout_task =
        aws_mem_calloc(connection->allocator, 1, sizeof(struct aws_channel_task));
    if (!ping_timeout_task) {
        /* allocation failed, no log, just return error. */
        goto error;
    }
    aws_channel_task_init(ping_timeout_task, s_pingresp_received_timeout, connection, "mqtt_pingresp_timeout");
    uint64_t now = 0;
    if (aws_channel_current_clock_time(connection->slot->channel, &now)) {
        goto error;
    }
    now += connection->ping_timeout_ns;
    aws_channel_schedule_task_future(connection->slot->channel, ping_timeout_task, now);
    return AWS_MQTT_CLIENT_REQUEST_COMPLETE;

error:
    return AWS_MQTT_CLIENT_REQUEST_ERROR;
}

int aws_mqtt_client_connection_ping(struct aws_mqtt_client_connection *connection) {

    AWS_LOGF_DEBUG(AWS_LS_MQTT_CLIENT, "id=%p: Starting ping", (void *)connection);

    uint16_t packet_id =
        mqtt_create_request(connection, &s_pingreq_send, connection, NULL, NULL, true, /* noRetry */ 0);

    AWS_LOGF_DEBUG(AWS_LS_MQTT_CLIENT, "id=%p: Starting ping with packet id %" PRIu16, (void *)connection, packet_id);

    return (packet_id > 0) ? AWS_OP_SUCCESS : AWS_OP_ERR;
}

/*******************************************************************************
 * Operation Statistics
 ******************************************************************************/

void aws_mqtt_connection_statistics_change_operation_statistic_state(
    struct aws_mqtt_client_connection *connection,
    struct aws_mqtt_request *request,
    enum aws_mqtt_operation_statistic_state_flags new_state_flags) {

    // Error checking
    if (!connection) {
        AWS_LOGF_ERROR(
            AWS_LS_MQTT_CLIENT, "Invalid MQTT311 connection used when trying to change operation statistic state");
        return;
    }
    if (!request) {
        AWS_LOGF_ERROR(
            AWS_LS_MQTT_CLIENT, "Invalid MQTT311 request used when trying to change operation statistic state");
        return;
    }

    uint64_t packet_size = request->packet_size;
    /**
     * If the packet size is zero, then just skip it as we only want to track packets we have intentially
     * calculated the size of and therefore it will be non-zero (zero packets will be ACKs, Pings, etc)
     */
    if (packet_size <= 0) {
        return;
    }

    enum aws_mqtt_operation_statistic_state_flags old_state_flags = request->statistic_state_flags;
    if (new_state_flags == old_state_flags) {
        return;
    }

    struct aws_mqtt_connection_operation_statistics_impl *stats = &connection->operation_statistics_impl;
    if ((old_state_flags & AWS_MQTT_OSS_INCOMPLETE) != (new_state_flags & AWS_MQTT_OSS_INCOMPLETE)) {
        if ((new_state_flags & AWS_MQTT_OSS_INCOMPLETE) != 0) {
            aws_atomic_fetch_add(&stats->incomplete_operation_count_atomic, 1);
            aws_atomic_fetch_add(&stats->incomplete_operation_size_atomic, (size_t)packet_size);
        } else {
            aws_atomic_fetch_sub(&stats->incomplete_operation_count_atomic, 1);
            aws_atomic_fetch_sub(&stats->incomplete_operation_size_atomic, (size_t)packet_size);
        }
    }

    if ((old_state_flags & AWS_MQTT_OSS_UNACKED) != (new_state_flags & AWS_MQTT_OSS_UNACKED)) {
        if ((new_state_flags & AWS_MQTT_OSS_UNACKED) != 0) {
            aws_atomic_fetch_add(&stats->unacked_operation_count_atomic, 1);
            aws_atomic_fetch_add(&stats->unacked_operation_size_atomic, (size_t)packet_size);
        } else {
            aws_atomic_fetch_sub(&stats->unacked_operation_count_atomic, 1);
            aws_atomic_fetch_sub(&stats->unacked_operation_size_atomic, (size_t)packet_size);
        }
    }
    request->statistic_state_flags = new_state_flags;

    // If the callback is defined, then call it
    if (connection && connection->on_any_operation_statistics && connection->on_any_operation_statistics_ud) {
        (*connection->on_any_operation_statistics)(connection, connection->on_any_operation_statistics_ud);
    }
}

int aws_mqtt_client_connection_get_stats(
    struct aws_mqtt_client_connection *connection,
    struct aws_mqtt_connection_operation_statistics *stats) {
    // Error checking
    if (!connection) {
        AWS_LOGF_ERROR(AWS_LS_MQTT_CLIENT, "Invalid MQTT311 connection used when trying to get operation statistics");
        return aws_raise_error(AWS_ERROR_INVALID_ARGUMENT);
    }
    if (!stats) {
        AWS_LOGF_ERROR(
            AWS_LS_MQTT_CLIENT,
            "id=%p: Invalid MQTT311 connection statistics struct used when trying to get operation statistics",
            (void *)connection);
        return aws_raise_error(AWS_ERROR_INVALID_ARGUMENT);
    }

    stats->incomplete_operation_count =
        (uint64_t)aws_atomic_load_int(&connection->operation_statistics_impl.incomplete_operation_count_atomic);
    stats->incomplete_operation_size =
        (uint64_t)aws_atomic_load_int(&connection->operation_statistics_impl.incomplete_operation_size_atomic);
    stats->unacked_operation_count =
        (uint64_t)aws_atomic_load_int(&connection->operation_statistics_impl.unacked_operation_count_atomic);
    stats->unacked_operation_size =
        (uint64_t)aws_atomic_load_int(&connection->operation_statistics_impl.unacked_operation_size_atomic);

    return AWS_OP_SUCCESS;
}

int aws_mqtt_client_connection_set_on_operation_statistics_handler(
    struct aws_mqtt_client_connection *connection,
    aws_mqtt_on_operation_statistics_fn *on_operation_statistics,
    void *on_operation_statistics_ud) {

    AWS_LOGF_TRACE(AWS_LS_MQTT_CLIENT, "id=%p: Setting on_operation_statistics handler", (void *)connection);

    connection->on_any_operation_statistics = on_operation_statistics;
    connection->on_any_operation_statistics_ud = on_operation_statistics_ud;

    return AWS_OP_SUCCESS;
}<|MERGE_RESOLUTION|>--- conflicted
+++ resolved
@@ -653,7 +653,6 @@
     if (status == AWS_TASK_STATUS_RUN_READY && connection) {
         mqtt_connection_lock_synced_data(connection);
 
-<<<<<<< HEAD
         /**
          * Check the state and if we are disconnecting (AWS_MQTT_CLIENT_STATE_DISCONNECTING) then we want to skip it
          * and abort the reconnect task (or rather, just do not try to reconnect)
@@ -699,8 +698,6 @@
             (void *)connection,
             connection->reconnect_timeouts.current_sec);
 
-=======
->>>>>>> 7e384c9d
         /* Check before multiplying to avoid potential overflow */
         if (connection->reconnect_timeouts.current_sec > connection->reconnect_timeouts.max_sec / 2) {
             connection->reconnect_timeouts.current_sec = connection->reconnect_timeouts.max_sec;
