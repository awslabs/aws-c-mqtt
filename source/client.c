/**
 * Copyright Amazon.com, Inc. or its affiliates. All Rights Reserved.
 * SPDX-License-Identifier: Apache-2.0.
 */
#include <aws/mqtt/client.h>

#include <aws/mqtt/private/client_impl.h>
#include <aws/mqtt/private/packets.h>
#include <aws/mqtt/private/topic_tree.h>

#include <aws/io/channel_bootstrap.h>
#include <aws/io/event_loop.h>
#include <aws/io/logging.h>
#include <aws/io/socket.h>
#include <aws/io/tls_channel_handler.h>
#include <aws/io/uri.h>

#include <aws/common/clock.h>
#include <aws/common/task_scheduler.h>

#include <inttypes.h>

#ifdef AWS_MQTT_WITH_WEBSOCKETS
#    include <aws/http/connection.h>
#    include <aws/http/request_response.h>
#    include <aws/http/websocket.h>
#endif

#ifdef _MSC_VER
#    pragma warning(disable : 4204)
#endif

/* 3 seconds */
static const uint64_t s_default_request_timeout_ns = 3000000000;

/* 20 minutes - This is the default (and max) for AWS IoT as of 2020.02.18 */
static const uint16_t s_default_keep_alive_sec = 1200;

static int s_mqtt_client_connect(
    struct aws_mqtt_client_connection *connection,
    aws_mqtt_client_on_connection_complete_fn *on_connection_complete,
    void *userdata);
/*******************************************************************************
 * Helper functions
 ******************************************************************************/

static void s_mqtt_connection_lock_synced_data(struct aws_mqtt_client_connection *connection) {
    int err = aws_mutex_lock(&connection->synced_data.lock);
    AWS_ASSERT(!err);
    (void)err;
}

static void s_mqtt_connection_unlock_synced_data(struct aws_mqtt_client_connection *connection) {
    int err = aws_mutex_unlock(&connection->synced_data.lock);
    AWS_ASSERT(!err);
    (void)err;
}

/*******************************************************************************
 * Client Init
 ******************************************************************************/

int aws_mqtt_client_init(
    struct aws_mqtt_client *client,
    struct aws_allocator *allocator,
    struct aws_client_bootstrap *bootstrap) {

    aws_mqtt_fatal_assert_library_initialized();

    AWS_LOGF_DEBUG(AWS_LS_MQTT_CLIENT, "client=%p: Initalizing MQTT client", (void *)client);

    AWS_ZERO_STRUCT(*client);
    client->allocator = allocator;
    client->bootstrap = bootstrap;

    return AWS_OP_SUCCESS;
}

/*******************************************************************************
 * Client Clean Up
 ******************************************************************************/

void aws_mqtt_client_clean_up(struct aws_mqtt_client *client) {

    AWS_LOGF_DEBUG(AWS_LS_MQTT_CLIENT, "client=%p: Cleaning up MQTT client", (void *)client);

    AWS_ZERO_STRUCT(*client);
}

/* At this point, the channel for the MQTT connection has completed its shutdown */
static void s_mqtt_client_shutdown(
    struct aws_client_bootstrap *bootstrap,
    int error_code,
    struct aws_channel *channel,
    void *user_data) {

    (void)bootstrap;
    (void)channel;

    struct aws_mqtt_client_connection *connection = user_data;

    AWS_LOGF_TRACE(
        AWS_LS_MQTT_CLIENT, "id=%p: Channel has been shutdown with error code %d", (void *)connection, error_code);
    enum aws_mqtt_client_connection_state ori_state;
    { /* BEGIN CRITICAL SECTION */
        s_mqtt_connection_lock_synced_data(connection);
        ori_state = connection->synced_data.state;
        switch (connection->synced_data.state) {
            case AWS_MQTT_CLIENT_STATE_CONNECTED:
                /* unexpected hangup from broker, try to reconnect */
                connection->synced_data.state = AWS_MQTT_CLIENT_STATE_RECONNECTING;
                break;
            case AWS_MQTT_CLIENT_STATE_DISCONNECTING:
                /* disconnect requested by user */
                /* Successfully shutdown, so clear the outstanding requests */
                aws_hash_table_clear(&connection->synced_data.outstanding_requests_table);
                connection->synced_data.state = AWS_MQTT_CLIENT_STATE_DISCONNECTED;
                break;
            case AWS_MQTT_CLIENT_STATE_CONNECTING:
                /* failed to connect */
                connection->synced_data.state = AWS_MQTT_CLIENT_STATE_DISCONNECTED;
                break;
            case AWS_MQTT_CLIENT_STATE_RECONNECTING:
                /* reconnect failed, schedule the next attempt later, no need to change the state. */
                break;
            default:
                /* AWS_MQTT_CLIENT_STATE_DISCONNECTED */
                /* TODO: it should be an error from my understanding, but we just silently do nothing */

                break;
        }
        s_mqtt_connection_unlock_synced_data(connection);
    } /* END CRITICAL SECTION */

    /* Always clear slot, as that's what's been shutdown */
    if (connection->slot) {
        aws_channel_slot_remove(connection->slot);
        connection->slot = NULL;
    }

    /* If there's no error code and this wasn't user-requested, set the error code to something useful */
    if (error_code == AWS_ERROR_SUCCESS) {
        if (ori_state != AWS_MQTT_CLIENT_STATE_DISCONNECTING && ori_state != AWS_MQTT_CLIENT_STATE_DISCONNECTED) {
            error_code = AWS_ERROR_MQTT_UNEXPECTED_HANGUP;
        }
    }
    switch (ori_state) {
        case AWS_MQTT_CLIENT_STATE_RECONNECTING: {
            /* If reconnect attempt failed, schedule the next attempt */
            struct aws_event_loop *el =
                aws_event_loop_group_get_next_loop(connection->client->bootstrap->event_loop_group);

            AWS_LOGF_TRACE(AWS_LS_MQTT_CLIENT, "id=%p: Reconnect failed, retrying", (void *)connection);

            aws_event_loop_schedule_task_future(
                el, &connection->reconnect_task->task, connection->reconnect_timeouts.next_attempt);
            break;
        }
        case AWS_MQTT_CLIENT_STATE_DISCONNECTING:
            AWS_LOGF_DEBUG(
                AWS_LS_MQTT_CLIENT,
                "id=%p: Disconnect completed, clearing request queue and calling callback",
                (void *)connection);

            MQTT_CLIENT_CALL_CALLBACK(connection, on_disconnect);
            break;
        case AWS_MQTT_CLIENT_STATE_CONNECTING:
            AWS_LOGF_TRACE(
                AWS_LS_MQTT_CLIENT, "id=%p: Initial connection attempt failed, calling callback", (void *)connection);
            MQTT_CLIENT_CALL_CALLBACK_ARGS(connection, on_connection_complete, error_code, 0, false);
            break;
        case AWS_MQTT_CLIENT_STATE_CONNECTED: {
            AWS_LOGF_DEBUG(
                AWS_LS_MQTT_CLIENT,
                "id=%p: Connection lost, calling callback and attempting reconnect",
                (void *)connection);
            MQTT_CLIENT_CALL_CALLBACK_ARGS(connection, on_interrupted, error_code);

            /* In case user called disconnect from the on_interrupted callback */
            bool stop_reconnect;
            { /* BEGIN CRITICAL SECTION */
                s_mqtt_connection_lock_synced_data(connection);
                stop_reconnect = connection->synced_data.state == AWS_MQTT_CLIENT_STATE_DISCONNECTING;
                if (stop_reconnect) {
                    connection->synced_data.state = AWS_MQTT_CLIENT_STATE_DISCONNECTED;
                }
                s_mqtt_connection_unlock_synced_data(connection);
            } /* END CRITICAL SECTION */
            if (stop_reconnect) {
                AWS_LOGF_TRACE(
                    AWS_LS_MQTT_CLIENT,
                    "id=%p: Caller requested disconnect from on_interrupted callback, aborting reconnect",
                    (void *)connection);
                MQTT_CLIENT_CALL_CALLBACK(connection, on_disconnect);
            } else {
                /* Attempt the reconnect immediately, which will schedule a task to retry if it doesn't succeed */
                connection->reconnect_task->task.fn(
                    &connection->reconnect_task->task, connection->reconnect_task->task.arg, AWS_TASK_STATUS_RUN_READY);
            }
            break;
        }
        default:
            break;
    }
}

/*******************************************************************************
 * Connection New
 ******************************************************************************/
/* The assumption here is that a connection always outlives its channels, and the channel this task was scheduled on
 * always outlives this task, so all we need to do is check the connection state. If we are in a state that waits
 * for a CONNACK, kill it off. In the case that the connection died between scheduling this task and it being executed
 * the status will always be CANCELED because this task will be canceled when the owning channel goes away. */
static void s_connack_received_timeout(struct aws_channel_task *channel_task, void *arg, enum aws_task_status status) {
    struct aws_mqtt_client_connection *connection = arg;

    if (status == AWS_TASK_STATUS_RUN_READY) {
        bool waiting_for_connack = false;
        { /* BEGIN CRITICAL SECTION */
            s_mqtt_connection_lock_synced_data(connection);
            if (connection->synced_data.state == AWS_MQTT_CLIENT_STATE_CONNECTING ||
                connection->synced_data.state == AWS_MQTT_CLIENT_STATE_RECONNECTING) {
                waiting_for_connack = true;
            }
            s_mqtt_connection_unlock_synced_data(connection);
        } /* END CRITICAL SECTION */
        if (waiting_for_connack) {
            AWS_LOGF_ERROR(AWS_LS_MQTT_CLIENT, "id=%p: mqtt CONNACK response timeout detected", (void *)connection);
            aws_channel_shutdown(connection->slot->channel, AWS_ERROR_MQTT_TIMEOUT);
        }
    }

    aws_mem_release(connection->allocator, channel_task);
}

/**
 * Channel has been initialized callback. Sets up channel handler and sends out CONNECT packet.
 * The on_connack callback is called with the CONNACK packet is received from the server.
 */
static void s_mqtt_client_init(
    struct aws_client_bootstrap *bootstrap,
    int error_code,
    struct aws_channel *channel,
    void *user_data) {

    (void)bootstrap;
    struct aws_io_message *message = NULL;

    /* Setup callback contract is: if error_code is non-zero then channel is NULL. */
    AWS_FATAL_ASSERT((error_code != 0) == (channel == NULL));

    struct aws_mqtt_client_connection *connection = user_data;

    if (error_code != AWS_OP_SUCCESS) {
        /* client shutdown already handles this case, so just call that. */
        s_mqtt_client_shutdown(bootstrap, error_code, channel, user_data);
        return;
    }

    AWS_LOGF_DEBUG(
        AWS_LS_MQTT_CLIENT, "id=%p: Connection successfully opened, sending CONNECT packet", (void *)connection);

    /* Create the slot and handler */
    connection->slot = aws_channel_slot_new(channel);

    if (!connection->slot) {
        AWS_LOGF_ERROR(
            AWS_LS_MQTT_CLIENT,
            "id=%p: Failed to create new slot, something has gone horribly wrong",
            (void *)connection);
        aws_channel_shutdown(channel, aws_last_error());
        return;
    }

    aws_channel_slot_insert_end(channel, connection->slot);
    aws_channel_slot_set_handler(connection->slot, &connection->handler);

    struct aws_channel_task *connack_task = aws_mem_calloc(connection->allocator, 1, sizeof(struct aws_channel_task));
    if (!connack_task) {
        AWS_LOGF_ERROR(AWS_LS_MQTT_CLIENT, "id=%p: Failed to allocate timeout task.", (void *)connection);
        goto handle_error;
    }

    aws_channel_task_init(connack_task, s_connack_received_timeout, connection, "mqtt_connack_timeout");

    uint64_t now = 0;
    aws_channel_current_clock_time(channel, &now);
    now += connection->request_timeout_ns;
    aws_channel_schedule_task_future(channel, connack_task, now);

    /* Send the connect packet */
    struct aws_mqtt_packet_connect connect;
    aws_mqtt_packet_connect_init(
        &connect,
        aws_byte_cursor_from_buf(&connection->client_id),
        connection->clean_session,
        connection->keep_alive_time_secs);

    if (connection->will.topic.buffer) {
        /* Add will if present */

        struct aws_byte_cursor topic_cur = aws_byte_cursor_from_buf(&connection->will.topic);
        struct aws_byte_cursor payload_cur = aws_byte_cursor_from_buf(&connection->will.payload);

        AWS_LOGF_DEBUG(
            AWS_LS_MQTT_CLIENT,
            "id=%p: Adding will to connection on " PRInSTR " with payload " PRInSTR,
            (void *)connection,
            AWS_BYTE_CURSOR_PRI(topic_cur),
            AWS_BYTE_CURSOR_PRI(payload_cur));
        aws_mqtt_packet_connect_add_will(
            &connect, topic_cur, connection->will.qos, connection->will.retain, payload_cur);
    }

    if (connection->username) {
        struct aws_byte_cursor username_cur = aws_byte_cursor_from_string(connection->username);

        AWS_LOGF_DEBUG(
            AWS_LS_MQTT_CLIENT,
            "id=%p: Adding username " PRInSTR " to connection",
            (void *)connection,
            AWS_BYTE_CURSOR_PRI(username_cur))

        struct aws_byte_cursor password_cur = {
            .ptr = NULL,
            .len = 0,
        };

        if (connection->password) {
            password_cur = aws_byte_cursor_from_string(connection->password);
        }

        aws_mqtt_packet_connect_add_credentials(&connect, username_cur, password_cur);
    }

    message = mqtt_get_message_for_packet(connection, &connect.fixed_header);
    if (!message) {

        AWS_LOGF_ERROR(AWS_LS_MQTT_CLIENT, "id=%p: Failed to get message from pool", (void *)connection);
        goto handle_error;
    }

    if (aws_mqtt_packet_connect_encode(&message->message_data, &connect)) {

        AWS_LOGF_ERROR(AWS_LS_MQTT_CLIENT, "id=%p: Failed to encode CONNECT packet", (void *)connection);
        goto handle_error;
    }

    if (aws_channel_slot_send_message(connection->slot, message, AWS_CHANNEL_DIR_WRITE)) {

        AWS_LOGF_ERROR(AWS_LS_MQTT_CLIENT, "id=%p: Failed to send encoded CONNECT packet upstream", (void *)connection);
        goto handle_error;
    }

    return;

handle_error:
    MQTT_CLIENT_CALL_CALLBACK_ARGS(connection, on_connection_complete, aws_last_error(), 0, false);
    aws_channel_shutdown(channel, aws_last_error());

    if (message) {
        aws_mem_release(message->allocator, message);
    }
}

static void s_attempt_reconnect(struct aws_task *task, void *userdata, enum aws_task_status status) {

    (void)task;

    struct aws_mqtt_reconnect_task *reconnect = userdata;
    struct aws_mqtt_client_connection *connection = aws_atomic_load_ptr(&reconnect->connection_ptr);

    if (status == AWS_TASK_STATUS_RUN_READY && connection) {
        /* If the task is not cancelled and a connection has not succeeded, attempt reconnect */

        aws_high_res_clock_get_ticks(&connection->reconnect_timeouts.next_attempt);
        connection->reconnect_timeouts.next_attempt += aws_timestamp_convert(
            connection->reconnect_timeouts.current, AWS_TIMESTAMP_SECS, AWS_TIMESTAMP_NANOS, NULL);

        AWS_LOGF_TRACE(
            AWS_LS_MQTT_CLIENT,
            "id=%p: Attempting reconnect, if it fails next attempt will be in %" PRIu64 " seconds",
            (void *)connection,
            connection->reconnect_timeouts.current);

        /* Check before multiplying to avoid potential overflow */
        if (connection->reconnect_timeouts.current > connection->reconnect_timeouts.max / 2) {
            connection->reconnect_timeouts.current = connection->reconnect_timeouts.max;
        } else {
            connection->reconnect_timeouts.current *= 2;
        }

        if (s_mqtt_client_connect(
                connection, connection->on_connection_complete, connection->on_connection_complete_ud)) {

            /* If reconnect attempt failed, schedule the next attempt */
            struct aws_event_loop *el =
                aws_event_loop_group_get_next_loop(connection->client->bootstrap->event_loop_group);
            aws_event_loop_schedule_task_future(
                el, &connection->reconnect_task->task, connection->reconnect_timeouts.next_attempt);
            AWS_LOGF_TRACE(
                AWS_LS_MQTT_CLIENT,
                "id=%p: Scheduling reconnect, for %" PRIu64 " on event-loop %p",
                (void *)connection,
                connection->reconnect_timeouts.next_attempt,
                (void *)el);
        } else {
            connection->reconnect_task->task.timestamp = 0;
        }
    } else {
        aws_mem_release(reconnect->allocator, reconnect);
    }
}

void aws_create_reconnect_task(struct aws_mqtt_client_connection *connection) {
    if (connection->reconnect_task == NULL) {
        connection->reconnect_task = aws_mem_calloc(connection->allocator, 1, sizeof(struct aws_mqtt_reconnect_task));
        AWS_FATAL_ASSERT(connection->reconnect_task != NULL);

        aws_atomic_init_ptr(&connection->reconnect_task->connection_ptr, connection);
        connection->reconnect_task->allocator = connection->allocator;
        aws_task_init(
            &connection->reconnect_task->task, s_attempt_reconnect, connection->reconnect_task, "mqtt_reconnect");
    }
}

static uint64_t s_hash_uint16_t(const void *item) {
    return *(uint16_t *)item;
}

static bool s_uint16_t_eq(const void *a, const void *b) {
    return *(uint16_t *)a == *(uint16_t *)b;
}

static void s_outstanding_request_destroy(void *item) {
    struct aws_mqtt_outstanding_request *request = item;

    if (request->cancelled) {
        AWS_LOGF_TRACE(
            AWS_LS_MQTT_CLIENT,
            "id=%p: (table element remove) Releasing request %" PRIu16 " to connection memory pool",
            (void *)(request->connection),
            request->packet_id);

        /* Task ran as cancelled already, clean up the memory */
        struct aws_mqtt_client_connection *connection = request->connection;
        /* outstanding request will only be destoried with lock hold. We can touch the synced_data here */
        aws_memory_pool_release(&connection->synced_data.requests_pool, request);

    } else {
        /* Signal task to clean up request */
        request->cancelled = true;
    }
}

struct aws_mqtt_client_connection *aws_mqtt_client_connection_new(struct aws_mqtt_client *client) {

    AWS_PRECONDITION(client);

    struct aws_mqtt_client_connection *connection =
        aws_mem_calloc(client->allocator, 1, sizeof(struct aws_mqtt_client_connection));
    if (!connection) {
        return NULL;
    }

    AWS_LOGF_DEBUG(AWS_LS_MQTT_CLIENT, "id=%p: Creating new connection", (void *)connection);

    /* Initialize the client */
    connection->allocator = client->allocator;
    connection->client = client;
    connection->synced_data.state = AWS_MQTT_CLIENT_STATE_DISCONNECTED;
    connection->reconnect_timeouts.min = 1;
    connection->reconnect_timeouts.max = 128;
    aws_linked_list_init(&connection->synced_data.pending_requests_list);

    if (aws_mutex_init(&connection->synced_data.lock)) {
        AWS_LOGF_ERROR(
            AWS_LS_MQTT_CLIENT,
            "id=%p: Failed to initialize mutex, error %d (%s)",
            (void *)connection,
            aws_last_error(),
            aws_error_name(aws_last_error()));
        goto failed_init_mutex;
    }

    if (aws_mqtt_topic_tree_init(&connection->thread_data.subscriptions, connection->allocator)) {

        AWS_LOGF_ERROR(
            AWS_LS_MQTT_CLIENT,
            "id=%p: Failed to initialize subscriptions topic_tree, error %d (%s)",
            (void *)connection,
            aws_last_error(),
            aws_error_name(aws_last_error()));
        goto failed_init_subscriptions;
    }

    if (aws_memory_pool_init(
            &connection->synced_data.requests_pool,
            connection->allocator,
            32,
            sizeof(struct aws_mqtt_outstanding_request))) {

        AWS_LOGF_ERROR(
            AWS_LS_MQTT_CLIENT,
            "id=%p: Failed to initialize request pool, error %d (%s)",
            (void *)connection,
            aws_last_error(),
            aws_error_name(aws_last_error()));
        goto failed_init_requests_pool;
    }

    if (aws_hash_table_init(
            &connection->synced_data.outstanding_requests_table,
            connection->allocator,
            sizeof(struct aws_mqtt_outstanding_request *),
            s_hash_uint16_t,
            s_uint16_t_eq,
            NULL,
            &s_outstanding_request_destroy)) {

        AWS_LOGF_ERROR(
            AWS_LS_MQTT_CLIENT,
            "id=%p: Failed to initialize outstanding requests table, error %d (%s)",
            (void *)connection,
            aws_last_error(),
            aws_error_name(aws_last_error()));
        goto failed_init_outstanding_requests_table;
    }

    /* Initialize the handler */
    connection->handler.alloc = connection->allocator;
    connection->handler.vtable = aws_mqtt_get_client_channel_vtable();
    connection->handler.impl = connection;

    return connection;

failed_init_outstanding_requests_table:
    aws_memory_pool_clean_up(&connection->synced_data.requests_pool);

failed_init_requests_pool:
    aws_mqtt_topic_tree_clean_up(&connection->thread_data.subscriptions);

failed_init_subscriptions:
    aws_mutex_clean_up(&connection->synced_data.lock);

failed_init_mutex:
    aws_mem_release(client->allocator, connection);

    return NULL;
}

/*******************************************************************************
 * Connection Destroy
 ******************************************************************************/

void aws_mqtt_client_connection_destroy(struct aws_mqtt_client_connection *connection) {

    AWS_PRECONDITION(connection);
    { /* BEGIN CRITICAL SECTION */
        s_mqtt_connection_lock_synced_data(connection);

        if (connection->synced_data.state != AWS_MQTT_CLIENT_STATE_DISCONNECTED) {
            AWS_LOGF_WARN(
                AWS_LS_MQTT_CLIENT,
                "id=%p: Connection has not disconnected, it's invalid to destroy the connection now. Wait until the "
                "connection get disconnected to call aws_mqtt_client_connection_destroy again",
                (void *)connection);
            s_mqtt_connection_unlock_synced_data(connection);
            return;
        }

        s_mqtt_connection_unlock_synced_data(connection);
    } /* END CRITICAL SECTION */
    /* If the slot is not NULL, the connection is still connected, which should be prevented from calling this function
     */
    AWS_ASSERT(!connection->slot);
    AWS_LOGF_DEBUG(AWS_LS_MQTT_CLIENT, "id=%p: Destroying connection", (void *)connection);

    aws_string_destroy(connection->host_name);

    /* Clear the credentials */
    if (connection->username) {
        aws_string_destroy_secure(connection->username);
    }
    if (connection->password) {
        aws_string_destroy_secure(connection->password);
    }

    /* Clean up the will */
    aws_byte_buf_clean_up(&connection->will.topic);
    aws_byte_buf_clean_up(&connection->will.payload);

    /* Clear the client_id */
    aws_byte_buf_clean_up(&connection->client_id);

    /* Free all of the active subscriptions */
    aws_mqtt_topic_tree_clean_up(&connection->thread_data.subscriptions);

    aws_hash_table_clean_up(&connection->synced_data.outstanding_requests_table);
    aws_memory_pool_clean_up(&connection->synced_data.requests_pool);

    aws_mutex_clean_up(&connection->synced_data.lock);

    aws_tls_connection_options_clean_up(&connection->tls_options);

    /* Clean up the websocket proxy options */
    if (connection->websocket.proxy) {
        aws_tls_connection_options_clean_up(&connection->websocket.proxy->tls_options);

        aws_mem_release(connection->allocator, connection->websocket.proxy);
        connection->websocket.proxy = NULL;
        connection->websocket.proxy_options = NULL;
    }

    /* Frees all allocated memory */
    aws_mem_release(connection->allocator, connection);
}

/*******************************************************************************
 * Connection Configuration
 ******************************************************************************/

/* To configure the connection, ensure the state is DISCONNECTED or CONNECTED */
static int s_check_connection_state_for_configuration(struct aws_mqtt_client_connection *connection) {
    int success = 1;
    { /* BEGIN CRITICAL SECTION */
        s_mqtt_connection_lock_synced_data(connection);

        if (connection->synced_data.state != AWS_MQTT_CLIENT_STATE_DISCONNECTED &&
            connection->synced_data.state != AWS_MQTT_CLIENT_STATE_CONNECTED) {
            AWS_LOGF_WARN(
                AWS_LS_MQTT_CLIENT,
                "id=%p: The connection is not stable now. Not safe to configure the connection. Try again later.",
                (void *)connection);
            success = 0;
        }
        s_mqtt_connection_unlock_synced_data(connection);
    } /* END CRITICAL SECTION */
    return success ? AWS_OP_SUCCESS : AWS_OP_ERR;
}

int aws_mqtt_client_connection_set_will(
    struct aws_mqtt_client_connection *connection,
    const struct aws_byte_cursor *topic,
    enum aws_mqtt_qos qos,
    bool retain,
    const struct aws_byte_cursor *payload) {

    AWS_PRECONDITION(connection);
<<<<<<< HEAD
    if (s_check_connection_state_for_configuration(connection)) {
        return aws_raise_error(AWS_ERROR_INVALID_STATE);
    }
=======
    AWS_PRECONDITION(topic);

    int result = AWS_OP_ERR;
>>>>>>> 38f6ac72
    AWS_LOGF_TRACE(
        AWS_LS_MQTT_CLIENT,
        "id=%p: Setting last will with topic \"" PRInSTR "\"",
        (void *)connection,
        AWS_BYTE_CURSOR_PRI(*topic));

    if (!aws_mqtt_is_valid_topic(topic)) {
        AWS_LOGF_ERROR(AWS_LS_MQTT_CLIENT, "id=%p: Will topic is invalid", (void *)connection);
        return aws_raise_error(AWS_ERROR_MQTT_INVALID_TOPIC);
    }

    struct aws_byte_buf local_topic_buf;
    struct aws_byte_buf local_payload_buf;
    AWS_ZERO_STRUCT(local_topic_buf);
    AWS_ZERO_STRUCT(local_payload_buf);
    struct aws_byte_buf topic_buf = aws_byte_buf_from_array(topic->ptr, topic->len);
    if (aws_byte_buf_init_copy(&local_topic_buf, connection->allocator, &topic_buf)) {
        AWS_LOGF_ERROR(AWS_LS_MQTT_CLIENT, "id=%p: Failed to copy will topic", (void *)connection);
        goto cleanup;
    }

    connection->will.qos = qos;
    connection->will.retain = retain;

    struct aws_byte_buf payload_buf = aws_byte_buf_from_array(payload->ptr, payload->len);
    if (aws_byte_buf_init_copy(&local_payload_buf, connection->allocator, &payload_buf)) {
        AWS_LOGF_ERROR(AWS_LS_MQTT_CLIENT, "id=%p: Failed to copy will body", (void *)connection);
        goto cleanup;
    }

    if (connection->will.topic.len) {
        AWS_LOGF_TRACE(AWS_LS_MQTT_CLIENT, "id=%p: Will has been set before, resetting it.", (void *)connection);
    }
    /* Succeed. */
    result = AWS_OP_SUCCESS;

    /* swap the local buffer with connection */
    struct aws_byte_buf temp = local_topic_buf;
    local_topic_buf = connection->will.topic;
    connection->will.topic = temp;
    temp = local_payload_buf;
    local_payload_buf = connection->will.payload;
    connection->will.payload = temp;

cleanup:
    aws_byte_buf_clean_up(&local_topic_buf);
    aws_byte_buf_clean_up(&local_payload_buf);

    return result;
}

int aws_mqtt_client_connection_set_login(
    struct aws_mqtt_client_connection *connection,
    const struct aws_byte_cursor *username,
    const struct aws_byte_cursor *password) {

    AWS_PRECONDITION(connection);
    AWS_PRECONDITION(username);
<<<<<<< HEAD
    if (s_check_connection_state_for_configuration(connection)) {
        return aws_raise_error(AWS_ERROR_INVALID_STATE);
    }
=======

    int result = AWS_OP_ERR;
>>>>>>> 38f6ac72
    AWS_LOGF_TRACE(AWS_LS_MQTT_CLIENT, "id=%p: Setting username and password", (void *)connection);

    struct aws_string *username_string = NULL;
    struct aws_string *password_string = NULL;

    username_string = aws_string_new_from_array(connection->allocator, username->ptr, username->len);
    if (!username_string) {
        AWS_LOGF_ERROR(AWS_LS_MQTT_CLIENT, "id=%p: Failed to copy username", (void *)connection);
        goto cleanup;
    }

    if (password) {
        password_string = aws_string_new_from_array(connection->allocator, password->ptr, password->len);
        if (!password_string) {
            AWS_LOGF_ERROR(AWS_LS_MQTT_CLIENT, "id=%p: Failed to copy password", (void *)connection);
            goto cleanup;
        }
    }

    if (connection->username) {
        AWS_LOGF_TRACE(
            AWS_LS_MQTT_CLIENT, "id=%p: Login information has been set before, resetting it.", (void *)connection);
    }
    /* Succeed. */
    result = AWS_OP_SUCCESS;

    /* swap the local string with connection */
    struct aws_string *temp = username_string;
    username_string = connection->username;
    connection->username = temp;
    temp = password_string;
    password_string = connection->password;
    connection->password = temp;

cleanup:
    aws_string_destroy_secure(username_string);
    aws_string_destroy_secure(password_string);

    return result;
}

int aws_mqtt_client_connection_set_reconnect_timeout(
    struct aws_mqtt_client_connection *connection,
    uint64_t min_timeout,
    uint64_t max_timeout) {

    AWS_PRECONDITION(connection);
    if (s_check_connection_state_for_configuration(connection)) {
        return aws_raise_error(AWS_ERROR_INVALID_STATE);
    }
    AWS_LOGF_TRACE(
        AWS_LS_MQTT_CLIENT,
        "id=%p: Setting reconnect timeouts min: %" PRIu64 " max: %" PRIu64,
        (void *)connection,
        min_timeout,
        max_timeout);
    connection->reconnect_timeouts.min = min_timeout;
    connection->reconnect_timeouts.max = max_timeout;

    return AWS_OP_SUCCESS;
}

int aws_mqtt_client_connection_set_connection_interruption_handlers(
    struct aws_mqtt_client_connection *connection,
    aws_mqtt_client_on_connection_interrupted_fn *on_interrupted,
    void *on_interrupted_ud,
    aws_mqtt_client_on_connection_resumed_fn *on_resumed,
    void *on_resumed_ud) {

    AWS_PRECONDITION(connection);
    if (s_check_connection_state_for_configuration(connection)) {
        return aws_raise_error(AWS_ERROR_INVALID_STATE);
    }
    AWS_LOGF_TRACE(
        AWS_LS_MQTT_CLIENT, "id=%p: Setting connection interrupted and resumed handlers", (void *)connection);

    connection->on_interrupted = on_interrupted;
    connection->on_interrupted_ud = on_interrupted_ud;
    connection->on_resumed = on_resumed;
    connection->on_resumed_ud = on_resumed_ud;

    return AWS_OP_SUCCESS;
}

int aws_mqtt_client_connection_set_on_any_publish_handler(
    struct aws_mqtt_client_connection *connection,
    aws_mqtt_client_publish_received_fn *on_any_publish,
    void *on_any_publish_ud) {

    AWS_PRECONDITION(connection);
    /* It's not nesseccary to check the state here. But to keep the consistence. */
    if (s_check_connection_state_for_configuration(connection)) {
        return aws_raise_error(AWS_ERROR_INVALID_STATE);
    }
    AWS_LOGF_TRACE(AWS_LS_MQTT_CLIENT, "id=%p: Setting on_any_publish handler", (void *)connection);

    connection->on_any_publish = on_any_publish;
    connection->on_any_publish_ud = on_any_publish_ud;

    return AWS_OP_SUCCESS;
}

/*******************************************************************************
 * Websockets
 ******************************************************************************/
#ifdef AWS_MQTT_WITH_WEBSOCKETS

int aws_mqtt_client_connection_use_websockets(
    struct aws_mqtt_client_connection *connection,
    aws_mqtt_transform_websocket_handshake_fn *transformer,
    void *transformer_ud,
    aws_mqtt_validate_websocket_handshake_fn *validator,
    void *validator_ud) {

    connection->websocket.handshake_transformer = transformer;
    connection->websocket.handshake_transformer_ud = transformer_ud;
    connection->websocket.handshake_validator = validator;
    connection->websocket.handshake_validator_ud = validator_ud;
    connection->websocket.enabled = true;

    AWS_LOGF_TRACE(AWS_LS_MQTT_CLIENT, "id=%p: Using websockets", (void *)connection);

    return AWS_OP_SUCCESS;
}

int aws_mqtt_client_connection_set_websocket_proxy_options(
    struct aws_mqtt_client_connection *connection,
    struct aws_http_proxy_options *proxy_options) {

    /* If there is existing proxy options, nuke em */
    if (connection->websocket.proxy) {
        aws_tls_connection_options_clean_up(&connection->websocket.proxy->tls_options);

        aws_mem_release(connection->allocator, connection->websocket.proxy);
        connection->websocket.proxy = NULL;
        connection->websocket.proxy_options = NULL;
    }

    /* Allocate new proxy options object, and add space for buffered strings */
    void *host_buffer = NULL;
    void *username_buffer = NULL;
    void *password_buffer = NULL;

    /* clang-format off */
    void *alloc = aws_mem_acquire_many(connection->allocator, 5,
        &connection->websocket.proxy, sizeof(*connection->websocket.proxy),
        &connection->websocket.proxy_options, sizeof(struct aws_http_proxy_options),
        &host_buffer, proxy_options->host.len,
        &username_buffer, proxy_options->auth_username.len,
        &password_buffer, proxy_options->auth_password.len);
    /* clang-format on */

    if (!alloc) {
        return AWS_OP_ERR;
    }

    AWS_ZERO_STRUCT(*connection->websocket.proxy);
    AWS_ZERO_STRUCT(*connection->websocket.proxy_options);

    /* Copy the TLS options */
    if (proxy_options->tls_options) {
        if (aws_tls_connection_options_copy(&connection->websocket.proxy->tls_options, proxy_options->tls_options)) {
            aws_mem_release(connection->allocator, alloc);
            return AWS_OP_ERR;
        }
        connection->websocket.proxy_options->tls_options = &connection->websocket.proxy->tls_options;
    }

    /* Init the byte bufs */
    connection->websocket.proxy->host = aws_byte_buf_from_empty_array(host_buffer, proxy_options->host.len);
    connection->websocket.proxy->auth_username =
        aws_byte_buf_from_empty_array(username_buffer, proxy_options->auth_username.len);
    connection->websocket.proxy->auth_password =
        aws_byte_buf_from_empty_array(password_buffer, proxy_options->auth_password.len);

    /* Write out the various strings */
    bool succ = true;
    succ &= aws_byte_buf_write_from_whole_cursor(&connection->websocket.proxy->host, proxy_options->host);
    succ &=
        aws_byte_buf_write_from_whole_cursor(&connection->websocket.proxy->auth_username, proxy_options->auth_username);
    succ &=
        aws_byte_buf_write_from_whole_cursor(&connection->websocket.proxy->auth_password, proxy_options->auth_password);
    AWS_FATAL_ASSERT(succ);

    /* Update the proxy options cursors */
    connection->websocket.proxy_options->host = aws_byte_cursor_from_buf(&connection->websocket.proxy->host);
    connection->websocket.proxy_options->auth_username =
        aws_byte_cursor_from_buf(&connection->websocket.proxy->auth_username);
    connection->websocket.proxy_options->auth_password =
        aws_byte_cursor_from_buf(&connection->websocket.proxy->auth_password);

    /* Update proxy options values */
    connection->websocket.proxy_options->port = proxy_options->port;
    connection->websocket.proxy_options->auth_type = proxy_options->auth_type;

    return AWS_OP_SUCCESS;
}

static void s_on_websocket_shutdown(struct aws_websocket *websocket, int error_code, void *user_data) {
    struct aws_mqtt_client_connection *connection = user_data;

    struct aws_channel *channel = connection->slot ? connection->slot->channel : NULL;

    s_mqtt_client_shutdown(connection->client->bootstrap, error_code, channel, connection);

    if (websocket) {
        aws_websocket_release(websocket);
    }
}

static void s_on_websocket_setup(
    struct aws_websocket *websocket,
    int error_code,
    int handshake_response_status,
    const struct aws_http_header *handshake_response_header_array,
    size_t num_handshake_response_headers,
    void *user_data) {

    (void)handshake_response_status;

    /* Setup callback contract is: if error_code is non-zero then websocket is NULL. */
    AWS_FATAL_ASSERT((error_code != 0) == (websocket == NULL));

    struct aws_mqtt_client_connection *connection = user_data;
    struct aws_channel *channel = NULL;

    if (connection->websocket.handshake_request) {
        aws_http_message_release(connection->websocket.handshake_request);
        connection->websocket.handshake_request = NULL;
    }

    if (websocket) {
        channel = aws_websocket_get_channel(websocket);
        AWS_ASSERT(channel);

        /* Websocket must be "converted" before the MQTT handler can be installed next to it. */
        if (aws_websocket_convert_to_midchannel_handler(websocket)) {
            AWS_LOGF_ERROR(
                AWS_LS_MQTT_CLIENT,
                "id=%p: Failed converting websocket, error %d (%s)",
                (void *)connection,
                aws_last_error(),
                aws_error_name(aws_last_error()));

            aws_channel_shutdown(channel, aws_last_error());
            return;
        }

        /* If validation callback is set, let the user accept/reject the handshake */
        if (connection->websocket.handshake_validator) {
            AWS_LOGF_TRACE(AWS_LS_MQTT_CLIENT, "id=%p: Validating websocket handshake response.", (void *)connection);

            if (connection->websocket.handshake_validator(
                    connection,
                    handshake_response_header_array,
                    num_handshake_response_headers,
                    connection->websocket.handshake_validator_ud)) {

                AWS_LOGF_ERROR(
                    AWS_LS_MQTT_CLIENT,
                    "id=%p: Failure reported by websocket handshake validator callback, error %d (%s)",
                    (void *)connection,
                    aws_last_error(),
                    aws_error_name(aws_last_error()));

                aws_channel_shutdown(channel, aws_last_error());
                return;
            }

            AWS_LOGF_TRACE(
                AWS_LS_MQTT_CLIENT, "id=%p: Done validating websocket handshake response.", (void *)connection);
        }
    }

    /* Call into the channel-setup callback, the rest of the logic is the same. */
    s_mqtt_client_init(connection->client->bootstrap, error_code, channel, connection);
}

static aws_mqtt_transform_websocket_handshake_complete_fn s_websocket_handshake_transform_complete; /* fwd declare */

static int s_websocket_connect(struct aws_mqtt_client_connection *connection) {
    AWS_ASSERT(connection->websocket.enabled);

    /* These defaults were chosen because they're commmon in other MQTT libraries.
     * The user can modify the request in their transform callback if they need to. */
    const struct aws_byte_cursor default_path = AWS_BYTE_CUR_INIT_FROM_STRING_LITERAL("/mqtt");
    const struct aws_http_header default_protocol_header = {
        .name = AWS_BYTE_CUR_INIT_FROM_STRING_LITERAL("Sec-WebSocket-Protocol"),
        .value = AWS_BYTE_CUR_INIT_FROM_STRING_LITERAL("mqtt"),
    };

    /* Build websocket handshake request */
    connection->websocket.handshake_request = aws_http_message_new_websocket_handshake_request(
        connection->allocator, default_path, aws_byte_cursor_from_string(connection->host_name));

    if (!connection->websocket.handshake_request) {
        AWS_LOGF_ERROR(AWS_LS_MQTT_CLIENT, "id=%p: Failed to generate websocket handshake request", (void *)connection);
        goto error;
    }

    if (aws_http_message_add_header(connection->websocket.handshake_request, default_protocol_header)) {
        AWS_LOGF_ERROR(AWS_LS_MQTT_CLIENT, "id=%p: Failed to generate websocket handshake request", (void *)connection);
        goto error;
    }

    /* If user registered a transform callback, call it and wait for transform_complete() to be called.
     * If no callback registered, call the transform_complete() function ourselves. */
    if (connection->websocket.handshake_transformer) {
        AWS_LOGF_TRACE(AWS_LS_MQTT_CLIENT, "id=%p: Transforming websocket handshake request.", (void *)connection);

        connection->websocket.handshake_transformer(
            connection->websocket.handshake_request,
            connection->websocket.handshake_transformer_ud,
            s_websocket_handshake_transform_complete,
            connection);

    } else {
        s_websocket_handshake_transform_complete(
            connection->websocket.handshake_request, AWS_ERROR_SUCCESS, connection);
    }

    return AWS_OP_SUCCESS;

error:
    aws_http_message_release(connection->websocket.handshake_request);
    connection->websocket.handshake_request = NULL;
    return AWS_OP_ERR;
}

static void s_websocket_handshake_transform_complete(
    struct aws_http_message *handshake_request,
    int error_code,
    void *complete_ctx) {

    struct aws_mqtt_client_connection *connection = complete_ctx;

    if (error_code) {
        AWS_LOGF_ERROR(
            AWS_LS_MQTT_CLIENT,
            "id=%p: Failure reported by websocket handshake transform callback.",
            (void *)connection);

        goto error;
    }

    if (connection->websocket.handshake_transformer) {
        AWS_LOGF_TRACE(AWS_LS_MQTT_CLIENT, "id=%p: Done transforming websocket handshake request.", (void *)connection);
    }

    /* Call websocket connect() */
    struct aws_websocket_client_connection_options websocket_options = {
        .allocator = connection->allocator,
        .bootstrap = connection->client->bootstrap,
        .socket_options = &connection->socket_options,
        .tls_options = connection->tls_options.ctx ? &connection->tls_options : NULL,
        .proxy_options = connection->websocket.proxy_options,
        .host = aws_byte_cursor_from_string(connection->host_name),
        .port = connection->port,
        .handshake_request = handshake_request,
        .initial_window_size = 0, /* Prevent websocket data from arriving before the MQTT handler is installed */
        .user_data = connection,
        .on_connection_setup = s_on_websocket_setup,
        .on_connection_shutdown = s_on_websocket_shutdown,
    };

    if (aws_websocket_client_connect(&websocket_options)) {
        AWS_LOGF_ERROR(AWS_LS_MQTT_CLIENT, "id=%p: Failed to initiate websocket connection.", (void *)connection);
        error_code = aws_last_error();
        goto error;
    }

    /* Success */
    return;

error:
    /* Proceed to next step, telling it that we failed. */
    s_on_websocket_setup(NULL, error_code, -1, NULL, 0, connection);
}

#else  /* AWS_MQTT_WITH_WEBSOCKETS */
int aws_mqtt_client_connection_use_websockets(
    struct aws_mqtt_client_connection *connection,
    aws_mqtt_transform_websocket_handshake_fn *transformer,
    void *transformer_ud,
    aws_mqtt_validate_websocket_handshake_fn *validator,
    void *validator_ud) {

    (void)connection;
    (void)transformer;
    (void)transformer_ud;
    (void)validator;
    (void)validator_ud;

    AWS_LOGF_ERROR(
        AWS_LS_MQTT_CLIENT,
        "id=%p: Cannot use websockets unless library is built with MQTT_WITH_WEBSOCKETS option.",
        (void *)connection);

    return aws_raise_error(AWS_ERROR_MQTT_BUILT_WITHOUT_WEBSOCKETS);
}

int aws_mqtt_client_connection_set_websocket_proxy_options(
    struct aws_mqtt_client_connection *connection,
    struct aws_http_proxy_options *proxy_options) {

    (void)connection;
    (void)proxy_options;

    AWS_LOGF_ERROR(
        AWS_LS_MQTT_CLIENT,
        "id=%p: Cannot use websockets unless library is built with MQTT_WITH_WEBSOCKETS option.",
        (void *)connection);

    return aws_raise_error(AWS_ERROR_MQTT_BUILT_WITHOUT_WEBSOCKETS);
}
#endif /* AWS_MQTT_WITH_WEBSOCKETS */

/*******************************************************************************
 * Connect
 ******************************************************************************/

int aws_mqtt_client_connection_connect(
    struct aws_mqtt_client_connection *connection,
    const struct aws_mqtt_connection_options *connection_options) {

    AWS_LOGF_TRACE(AWS_LS_MQTT_CLIENT, "id=%p: Opening connection", (void *)connection);
    { /* BEGIN CRITICAL SECTION */
        s_mqtt_connection_lock_synced_data(connection);

        if (connection->synced_data.state != AWS_MQTT_CLIENT_STATE_DISCONNECTED) {
            aws_raise_error(AWS_ERROR_MQTT_ALREADY_CONNECTED);
            s_mqtt_connection_unlock_synced_data(connection);
            return AWS_OP_ERR;
        }
        connection->synced_data.state = AWS_MQTT_CLIENT_STATE_CONNECTING;
        s_mqtt_connection_unlock_synced_data(connection);
    } /* END CRITICAL SECTION */

    if (connection->host_name) {
        aws_string_destroy(connection->host_name);
    }

    connection->host_name = aws_string_new_from_array(
        connection->allocator, connection_options->host_name.ptr, connection_options->host_name.len);
    connection->port = connection_options->port;
    connection->socket_options = *connection_options->socket_options;
    connection->clean_session = connection_options->clean_session;
    connection->keep_alive_time_secs = connection_options->keep_alive_time_secs;
    connection->connection_count = 0;

    if (!connection->keep_alive_time_secs) {
        connection->keep_alive_time_secs = s_default_keep_alive_sec;
    }

    if (!connection_options->ping_timeout_ms) {
        connection->request_timeout_ns = s_default_request_timeout_ns;
    } else {
        connection->request_timeout_ns = aws_timestamp_convert(
            (uint64_t)connection_options->ping_timeout_ms, AWS_TIMESTAMP_MILLIS, AWS_TIMESTAMP_NANOS, NULL);
    }

    /* Keep alive time should always be greater than the timeouts. */
    if (AWS_UNLIKELY(
            connection->keep_alive_time_secs * (uint64_t)AWS_TIMESTAMP_NANOS <= connection->request_timeout_ns)) {
        AWS_LOGF_FATAL(
            AWS_LS_MQTT_CLIENT,
            "id=%p: Illegal configuration, Connection keep alive %" PRIu64
            "ns must be greater than the request timeouts %" PRIu64 "ns.",
            (void *)connection,
            (uint64_t)connection->keep_alive_time_secs * (uint64_t)AWS_TIMESTAMP_NANOS,
            connection->request_timeout_ns);
        AWS_FATAL_ASSERT(
            connection->keep_alive_time_secs * (uint64_t)AWS_TIMESTAMP_NANOS > connection->request_timeout_ns);
    }

    AWS_LOGF_INFO(
        AWS_LS_MQTT_CLIENT,
        "id=%p: using ping timeout of %" PRIu64 " ns",
        (void *)connection,
        connection->request_timeout_ns);

    /* Cheat and set the tls_options host_name to our copy if they're the same */
    if (connection_options->tls_options) {
        connection->use_tls = true;
        if (aws_tls_connection_options_copy(&connection->tls_options, connection_options->tls_options)) {

            AWS_LOGF_ERROR(
                AWS_LS_MQTT_CLIENT, "id=%p: Failed to copy TLS Connection Options into connection", (void *)connection);
            return AWS_OP_ERR;
        }

        if (!connection_options->tls_options->server_name) {
            struct aws_byte_cursor host_name_cur = aws_byte_cursor_from_string(connection->host_name);
            if (aws_tls_connection_options_set_server_name(
                    &connection->tls_options, connection->allocator, &host_name_cur)) {

                AWS_LOGF_ERROR(
                    AWS_LS_MQTT_CLIENT, "id=%p: Failed to set TLS Connection Options server name", (void *)connection);
                goto error;
            }
        }

    } else {
        AWS_ZERO_STRUCT(connection->tls_options);
    }

    /* Clean up old client_id */
    if (connection->client_id.buffer) {
        aws_byte_buf_clean_up(&connection->client_id);
    }

    /* Only set connection->client_id if a new one was provided */
    struct aws_byte_buf client_id_buf =
        aws_byte_buf_from_array(connection_options->client_id.ptr, connection_options->client_id.len);
    if (aws_byte_buf_init_copy(&connection->client_id, connection->allocator, &client_id_buf)) {
        AWS_LOGF_ERROR(AWS_LS_MQTT_CLIENT, "id=%p: Failed to copy client_id into connection", (void *)connection);
        goto error;
    }

    if (s_mqtt_client_connect(connection, connection_options->on_connection_complete, connection_options->user_data)) {
        /* client_id has been updated with something but it will get cleaned up when the connection gets cleaned up
         * so we don't need to worry about it here*/
        goto error;
    }

    return AWS_OP_SUCCESS;

error:
    aws_tls_connection_options_clean_up(&connection->tls_options);
    AWS_ZERO_STRUCT(connection->tls_options);
    return AWS_OP_ERR;
}

static int s_mqtt_client_connect(
    struct aws_mqtt_client_connection *connection,
    aws_mqtt_client_on_connection_complete_fn *on_connection_complete,
    void *userdata) {
    connection->on_connection_complete = on_connection_complete;
    connection->on_connection_complete_ud = userdata;

    int result = 0;
#ifdef AWS_MQTT_WITH_WEBSOCKETS
    if (connection->websocket.enabled) {
        result = s_websocket_connect(connection);
    } else
#endif /* AWS_MQTT_WITH_WEBSOCKETS */
    {
        struct aws_socket_channel_bootstrap_options channel_options;
        AWS_ZERO_STRUCT(channel_options);
        channel_options.bootstrap = connection->client->bootstrap;
        channel_options.host_name = aws_string_c_str(connection->host_name);
        channel_options.port = connection->port;
        channel_options.socket_options = &connection->socket_options;
        channel_options.tls_options = connection->use_tls ? &connection->tls_options : NULL;
        channel_options.setup_callback = &s_mqtt_client_init;
        channel_options.shutdown_callback = &s_mqtt_client_shutdown;
        channel_options.user_data = connection;

        result = aws_client_bootstrap_new_socket_channel(&channel_options);
    }

    if (result) {
        /* Connection attempt failed */
        AWS_LOGF_ERROR(
            AWS_LS_MQTT_CLIENT,
            "id=%p: Failed to begin connection routine, error %d (%s).",
            (void *)connection,
            aws_last_error(),
            aws_error_name(aws_last_error()));
        return AWS_OP_ERR;
    }

    return AWS_OP_SUCCESS;
}

/*******************************************************************************
 * Reconnect  DEPRECATED
 ******************************************************************************/

int aws_mqtt_client_connection_reconnect(
    struct aws_mqtt_client_connection *connection,
    aws_mqtt_client_on_connection_complete_fn *on_connection_complete,
    void *userdata) {
    (void)connection;
    (void)on_connection_complete;
    (void)userdata;

    /* DEPRECATED, connection will reconnect automatically now. */
    AWS_LOGF_ERROR(AWS_LS_MQTT_CLIENT, "aws_mqtt_client_connection_reconnect has been DEPRECATED.");
    return aws_raise_error(AWS_ERROR_UNSUPPORTED_OPERATION);
}

/*******************************************************************************
 * Disconnect
 ******************************************************************************/

int aws_mqtt_client_connection_disconnect(
    struct aws_mqtt_client_connection *connection,
    aws_mqtt_client_on_disconnect_fn *on_disconnect,
    void *userdata) {

    AWS_LOGF_DEBUG(AWS_LS_MQTT_CLIENT, "id=%p: user called disconnect.", (void *)connection);

    { /* BEGIN CRITICAL SECTION */
        s_mqtt_connection_lock_synced_data(connection);

        if (connection->synced_data.state != AWS_MQTT_CLIENT_STATE_CONNECTED &&
            connection->synced_data.state != AWS_MQTT_CLIENT_STATE_RECONNECTING) {
            AWS_LOGF_ERROR(
                AWS_LS_MQTT_CLIENT, "id=%p: Connection is not open, and may not be closed", (void *)connection);
            aws_raise_error(AWS_ERROR_MQTT_NOT_CONNECTED);
            s_mqtt_connection_unlock_synced_data(connection);
            return AWS_OP_ERR;
        }
        connection->synced_data.state = AWS_MQTT_CLIENT_STATE_DISCONNECTING;
        s_mqtt_connection_unlock_synced_data(connection);
    } /* END CRITICAL SECTION */

    AWS_LOGF_DEBUG(AWS_LS_MQTT_CLIENT, "id=%p: Closing connection", (void *)connection);

    connection->on_disconnect = on_disconnect;
    connection->on_disconnect_ud = userdata;

    mqtt_disconnect_impl(connection, AWS_OP_SUCCESS);

    return AWS_OP_SUCCESS;
}

/*******************************************************************************
 * Subscribe
 ******************************************************************************/

/* The lifetime of this struct is the same as the lifetime of the subscription */
struct subscribe_task_topic {
    struct aws_mqtt_client_connection *connection;

    struct aws_mqtt_topic_subscription request;
    struct aws_string *filter;
    bool is_local;
};

/* The lifetime of this struct is from subscribe -> suback */
struct subscribe_task_arg {

    struct aws_mqtt_client_connection *connection;

    /* list of subscribe_task_topic *s */
    struct aws_array_list topics;

    /* Packet to populate */
    struct aws_mqtt_packet_subscribe subscribe;

    /* true if transaction was committed to the topic tree, false requires a retry */
    bool tree_updated;

    struct {
        aws_mqtt_suback_multi_fn *multi;
        aws_mqtt_suback_fn *single;
    } on_suback;
    void *on_suback_ud;
};

static void s_on_publish_client_wrapper(
    const struct aws_byte_cursor *topic,
    const struct aws_byte_cursor *payload,
    void *userdata) {

    struct subscribe_task_topic *task_topic = userdata;

    /* Call out to the user callback */
    task_topic->request.on_publish(task_topic->connection, topic, payload, task_topic->request.on_publish_ud);
}

static void s_on_topic_clean_up(void *userdata) {

    struct subscribe_task_topic *task_topic = userdata;

    if (task_topic->request.on_cleanup) {
        task_topic->request.on_cleanup(task_topic->request.on_publish_ud);
    }
    aws_string_destroy(task_topic->filter);
    aws_mem_release(task_topic->connection->allocator, task_topic);
}

static enum aws_mqtt_client_request_state s_subscribe_send(uint16_t packet_id, bool is_first_attempt, void *userdata) {

    (void)is_first_attempt;

    struct subscribe_task_arg *task_arg = userdata;
    bool initing_packet = task_arg->subscribe.fixed_header.packet_type == 0;
    struct aws_io_message *message = NULL;

    AWS_LOGF_TRACE(
        AWS_LS_MQTT_CLIENT,
        "id=%p: Attempting send of subscribe %" PRIu16 " (%s)",
        (void *)task_arg->connection,
        packet_id,
        is_first_attempt ? "first attempt" : "resend");

    if (initing_packet) {
        /* Init the subscribe packet */
        if (aws_mqtt_packet_subscribe_init(&task_arg->subscribe, task_arg->connection->allocator, packet_id)) {
            return AWS_MQTT_CLIENT_REQUEST_ERROR;
        }
    }

    const size_t num_topics = aws_array_list_length(&task_arg->topics);
    if (num_topics <= 0) {
        aws_raise_error(AWS_ERROR_MQTT_INVALID_TOPIC);
        return AWS_MQTT_CLIENT_REQUEST_ERROR;
    }

    AWS_VARIABLE_LENGTH_ARRAY(uint8_t, transaction_buf, num_topics * aws_mqtt_topic_tree_action_size);
    struct aws_array_list transaction;
    aws_array_list_init_static(&transaction, transaction_buf, num_topics, aws_mqtt_topic_tree_action_size);

    for (size_t i = 0; i < num_topics; ++i) {

        struct subscribe_task_topic *topic = NULL;
        aws_array_list_get_at(&task_arg->topics, &topic, i);
        AWS_ASSUME(topic); /* We know we're within bounds */

        if (initing_packet) {
            if (aws_mqtt_packet_subscribe_add_topic(&task_arg->subscribe, topic->request.topic, topic->request.qos)) {
                goto handle_error;
            }
        }

        if (!task_arg->tree_updated) {
            if (aws_mqtt_topic_tree_transaction_insert(
                    &task_arg->connection->thread_data.subscriptions,
                    &transaction,
                    topic->filter,
                    topic->request.qos,
                    s_on_publish_client_wrapper,
                    s_on_topic_clean_up,
                    topic)) {

                goto handle_error;
            }
        }
    }

    message = mqtt_get_message_for_packet(task_arg->connection, &task_arg->subscribe.fixed_header);
    if (!message) {

        goto handle_error;
    }

    if (aws_mqtt_packet_subscribe_encode(&message->message_data, &task_arg->subscribe)) {

        goto handle_error;
    }

    /* This is not necessarily a fatal error; if the subscribe fails, it'll just retry. Still need to clean up though.
     */
    if (aws_channel_slot_send_message(task_arg->connection->slot, message, AWS_CHANNEL_DIR_WRITE)) {
        aws_mem_release(message->allocator, message);
    }

    if (!task_arg->tree_updated) {
        aws_mqtt_topic_tree_transaction_commit(&task_arg->connection->thread_data.subscriptions, &transaction);
        task_arg->tree_updated = true;
    }

    aws_array_list_clean_up(&transaction);
    return AWS_MQTT_CLIENT_REQUEST_ONGOING;

handle_error:

    if (message) {
        aws_mem_release(message->allocator, message);
    }
    if (!task_arg->tree_updated) {
        aws_mqtt_topic_tree_transaction_roll_back(&task_arg->connection->thread_data.subscriptions, &transaction);
    }

    aws_array_list_clean_up(&transaction);
    return AWS_MQTT_CLIENT_REQUEST_ERROR;
}

static void s_subscribe_complete(
    struct aws_mqtt_client_connection *connection,
    uint16_t packet_id,
    int error_code,
    void *userdata) {

    struct subscribe_task_arg *task_arg = userdata;

    struct subscribe_task_topic *topic = NULL;
    aws_array_list_get_at(&task_arg->topics, &topic, 0);
    AWS_ASSUME(topic);

    AWS_LOGF_DEBUG(
        AWS_LS_MQTT_CLIENT,
        "id=%p: Subscribe %" PRIu16 " completed with error_code %d",
        (void *)connection,
        packet_id,
        error_code);

    if (task_arg->on_suback.multi) {
        /* create a list of aws_mqtt_topic_subscription pointers from topics for the callback */
        size_t list_len = aws_array_list_length(&task_arg->topics);
        AWS_VARIABLE_LENGTH_ARRAY(uint8_t, cb_list_buf, list_len * sizeof(void *));
        struct aws_array_list cb_list;
        aws_array_list_init_static(&cb_list, cb_list_buf, list_len, sizeof(void *));
        int err = 0;
        for (size_t i = 0; i < list_len; i++) {
            err |= aws_array_list_get_at(&task_arg->topics, &topic, i);
            struct aws_mqtt_topic_subscription *subscription = &topic->request;
            err |= aws_array_list_push_back(&cb_list, &subscription);
        }
        AWS_ASSUME(!err);
        task_arg->on_suback.multi(connection, packet_id, &cb_list, error_code, task_arg->on_suback_ud);
        aws_array_list_clean_up(&cb_list);
    } else if (task_arg->on_suback.single) {
        task_arg->on_suback.single(
            connection, packet_id, &topic->request.topic, topic->request.qos, error_code, task_arg->on_suback_ud);
    }

    aws_array_list_clean_up(&task_arg->topics);
    aws_mqtt_packet_subscribe_clean_up(&task_arg->subscribe);
    aws_mem_release(task_arg->connection->allocator, task_arg);
}

uint16_t aws_mqtt_client_connection_subscribe_multiple(
    struct aws_mqtt_client_connection *connection,
    const struct aws_array_list *topic_filters,
    aws_mqtt_suback_multi_fn *on_suback,
    void *on_suback_ud) {

    AWS_PRECONDITION(connection);

    struct subscribe_task_arg *task_arg = aws_mem_calloc(connection->allocator, 1, sizeof(struct subscribe_task_arg));
    if (!task_arg) {
        return 0;
    }

    task_arg->connection = connection;
    task_arg->on_suback.multi = on_suback;
    task_arg->on_suback_ud = on_suback_ud;

    const size_t num_topics = aws_array_list_length(topic_filters);

    if (aws_array_list_init_dynamic(&task_arg->topics, connection->allocator, num_topics, sizeof(void *))) {
        goto handle_error;
    }

    AWS_LOGF_DEBUG(AWS_LS_MQTT_CLIENT, "id=%p: Starting multi-topic subscribe", (void *)connection);

    for (size_t i = 0; i < num_topics; ++i) {

        struct aws_mqtt_topic_subscription *request = NULL;
        aws_array_list_get_at_ptr(topic_filters, (void **)&request, i);

        if (!aws_mqtt_is_valid_topic_filter(&request->topic)) {
            aws_raise_error(AWS_ERROR_MQTT_INVALID_TOPIC);
            goto handle_error;
        }

        struct subscribe_task_topic *task_topic =
            aws_mem_calloc(connection->allocator, 1, sizeof(struct subscribe_task_topic));
        if (!task_topic) {
            goto handle_error;
        }

        task_topic->connection = connection;
        task_topic->request = *request;

        task_topic->filter = aws_string_new_from_array(
            connection->allocator, task_topic->request.topic.ptr, task_topic->request.topic.len);
        if (!task_topic->filter) {
            aws_mem_release(connection->allocator, task_topic);
            goto handle_error;
        }

        /* Update request topic cursor to refer to owned string */
        task_topic->request.topic = aws_byte_cursor_from_string(task_topic->filter);

        AWS_LOGF_DEBUG(
            AWS_LS_MQTT_CLIENT,
            "id=%p:     Adding topic \"" PRInSTR "\"",
            (void *)connection,
            AWS_BYTE_CURSOR_PRI(task_topic->request.topic));

        /* Push into the list */
        aws_array_list_push_back(&task_arg->topics, &task_topic);
    }

    uint16_t packet_id =
        mqtt_create_request(task_arg->connection, &s_subscribe_send, task_arg, &s_subscribe_complete, task_arg);

    AWS_LOGF_DEBUG(AWS_LS_MQTT_CLIENT, "id=%p: Sending multi-topic subscribe %" PRIu16, (void *)connection, packet_id);

    if (packet_id) {
        return packet_id;
    }

handle_error:

    if (task_arg) {

        if (task_arg->topics.data) {

            const size_t num_added_topics = aws_array_list_length(&task_arg->topics);
            for (size_t i = 0; i < num_added_topics; ++i) {

                struct subscribe_task_topic *task_topic = NULL;
                aws_array_list_get_at(&task_arg->topics, (void **)&task_topic, i);
                AWS_ASSUME(task_topic);

                aws_string_destroy(task_topic->filter);
                aws_mem_release(connection->allocator, task_topic);
            }

            aws_array_list_clean_up(&task_arg->topics);
        }

        aws_mem_release(connection->allocator, task_arg);
    }
    return 0;
}

/*******************************************************************************
 * Subscribe Single
 ******************************************************************************/

static void s_subscribe_single_complete(
    struct aws_mqtt_client_connection *connection,
    uint16_t packet_id,
    int error_code,
    void *userdata) {

    struct subscribe_task_arg *task_arg = userdata;

    AWS_LOGF_DEBUG(
        AWS_LS_MQTT_CLIENT,
        "id=%p: Subscribe %" PRIu16 " completed with error code %d",
        (void *)connection,
        packet_id,
        error_code);

    AWS_ASSERT(aws_array_list_length(&task_arg->topics) == 1);

    if (task_arg->on_suback.single) {
        struct subscribe_task_topic *topic = NULL;
        aws_array_list_get_at(&task_arg->topics, &topic, 0);
        AWS_ASSUME(topic); /* There needs to be exactly 1 topic in this list */
        AWS_ASSUME(aws_string_is_valid(topic->filter));
        aws_mqtt_suback_fn *suback = task_arg->on_suback.single;
        suback(connection, packet_id, &topic->request.topic, topic->request.qos, error_code, task_arg->on_suback_ud);
    }

    aws_array_list_clean_up(&task_arg->topics);
    aws_mqtt_packet_subscribe_clean_up(&task_arg->subscribe);
    aws_mem_release(task_arg->connection->allocator, task_arg);
}

uint16_t aws_mqtt_client_connection_subscribe(
    struct aws_mqtt_client_connection *connection,
    const struct aws_byte_cursor *topic_filter,
    enum aws_mqtt_qos qos,
    aws_mqtt_client_publish_received_fn *on_publish,
    void *on_publish_ud,
    aws_mqtt_userdata_cleanup_fn *on_ud_cleanup,
    aws_mqtt_suback_fn *on_suback,
    void *on_suback_ud) {

    AWS_PRECONDITION(connection);

    if (!aws_mqtt_is_valid_topic_filter(topic_filter)) {
        aws_raise_error(AWS_ERROR_MQTT_INVALID_TOPIC);
        return 0;
    }

    /* Because we know we're only going to have 1 topic, we can cheat and allocate the array_list in the same block as
     * the task argument. */
    void *task_topic_storage = NULL;
    struct subscribe_task_topic *task_topic = NULL;
    struct subscribe_task_arg *task_arg = aws_mem_acquire_many(
        connection->allocator,
        2,
        &task_arg,
        sizeof(struct subscribe_task_arg),
        &task_topic_storage,
        sizeof(struct subscribe_task_topic));

    if (!task_arg) {
        goto handle_error;
    }
    AWS_ZERO_STRUCT(*task_arg);

    task_arg->connection = connection;
    task_arg->on_suback.single = on_suback;
    task_arg->on_suback_ud = on_suback_ud;

    aws_array_list_init_static(&task_arg->topics, task_topic_storage, 1, sizeof(void *));

    /* Allocate the topic and push into the list */
    task_topic = aws_mem_calloc(connection->allocator, 1, sizeof(struct subscribe_task_topic));
    if (!task_topic) {
        goto handle_error;
    }
    aws_array_list_push_back(&task_arg->topics, &task_topic);

    task_topic->filter = aws_string_new_from_array(connection->allocator, topic_filter->ptr, topic_filter->len);
    if (!task_topic->filter) {
        goto handle_error;
    }

    task_topic->connection = connection;
    task_topic->request.topic = aws_byte_cursor_from_string(task_topic->filter);
    task_topic->request.qos = qos;
    task_topic->request.on_publish = on_publish;
    task_topic->request.on_cleanup = on_ud_cleanup;
    task_topic->request.on_publish_ud = on_publish_ud;

    uint16_t packet_id =
        mqtt_create_request(task_arg->connection, &s_subscribe_send, task_arg, &s_subscribe_single_complete, task_arg);

    AWS_LOGF_DEBUG(
        AWS_LS_MQTT_CLIENT,
        "id=%p: Starting subscribe %" PRIu16 " on topic " PRInSTR,
        (void *)connection,
        packet_id,
        AWS_BYTE_CURSOR_PRI(task_topic->request.topic));

    if (packet_id) {
        return packet_id;
    }

handle_error:

    if (task_topic) {
        if (task_topic->filter) {
            aws_string_destroy(task_topic->filter);
        }
        aws_mem_release(connection->allocator, task_topic);
    }

    if (task_arg) {

        aws_mem_release(connection->allocator, task_arg);
    }
    return 0;
}

/*******************************************************************************
 * Subscribe Local
 ******************************************************************************/

/* The lifetime of this struct is from subscribe -> suback */
struct subscribe_local_task_arg {

    struct aws_mqtt_client_connection *connection;

    struct subscribe_task_topic *task_topic;

    aws_mqtt_suback_fn *on_suback;
    void *on_suback_ud;
};

static enum aws_mqtt_client_request_state s_subscribe_local_send(
    uint16_t packet_id,
    bool is_first_attempt,
    void *userdata) {

    (void)is_first_attempt;

    struct subscribe_local_task_arg *task_arg = userdata;

    AWS_LOGF_TRACE(
        AWS_LS_MQTT_CLIENT,
        "id=%p: Attempting save of local subscribe %" PRIu16 " (%s)",
        (void *)task_arg->connection,
        packet_id,
        is_first_attempt ? "first attempt" : "redo");

    struct subscribe_task_topic *topic = task_arg->task_topic;
    if (aws_mqtt_topic_tree_insert(
            &task_arg->connection->thread_data.subscriptions,
            topic->filter,
            topic->request.qos,
            s_on_publish_client_wrapper,
            s_on_topic_clean_up,
            topic)) {

        return AWS_MQTT_CLIENT_REQUEST_ERROR;
    }

    return AWS_MQTT_CLIENT_REQUEST_COMPLETE;
}

static void s_subscribe_local_complete(
    struct aws_mqtt_client_connection *connection,
    uint16_t packet_id,
    int error_code,
    void *userdata) {

    struct subscribe_local_task_arg *task_arg = userdata;

    AWS_LOGF_DEBUG(
        AWS_LS_MQTT_CLIENT,
        "id=%p: Local subscribe %" PRIu16 " completed with error code %d",
        (void *)connection,
        packet_id,
        error_code);

    if (task_arg->on_suback) {
        struct subscribe_task_topic *topic = task_arg->task_topic;
        aws_mqtt_suback_fn *suback = task_arg->on_suback;

        suback(connection, packet_id, &topic->request.topic, topic->request.qos, error_code, task_arg->on_suback_ud);
    }

    aws_mem_release(task_arg->connection->allocator, task_arg);
}

uint16_t aws_mqtt_client_connection_subscribe_local(
    struct aws_mqtt_client_connection *connection,
    const struct aws_byte_cursor *topic_filter,
    aws_mqtt_client_publish_received_fn *on_publish,
    void *on_publish_ud,
    aws_mqtt_userdata_cleanup_fn *on_ud_cleanup,
    aws_mqtt_suback_fn *on_suback,
    void *on_suback_ud) {

    AWS_PRECONDITION(connection);

    if (!aws_mqtt_is_valid_topic_filter(topic_filter)) {
        aws_raise_error(AWS_ERROR_MQTT_INVALID_TOPIC);
        return 0;
    }

    struct subscribe_task_topic *task_topic = NULL;

    struct subscribe_local_task_arg *task_arg =
        aws_mem_calloc(connection->allocator, 1, sizeof(struct subscribe_local_task_arg));

    if (!task_arg) {
        goto handle_error;
    }
    AWS_ZERO_STRUCT(*task_arg);

    task_arg->connection = connection;
    task_arg->on_suback = on_suback;
    task_arg->on_suback_ud = on_suback_ud;
    task_topic = aws_mem_calloc(connection->allocator, 1, sizeof(struct subscribe_task_topic));
    if (!task_topic) {
        goto handle_error;
    }
    task_arg->task_topic = task_topic;

    task_topic->filter = aws_string_new_from_array(connection->allocator, topic_filter->ptr, topic_filter->len);
    if (!task_topic->filter) {
        goto handle_error;
    }

    task_topic->connection = connection;
    task_topic->is_local = true;
    task_topic->request.topic = aws_byte_cursor_from_string(task_topic->filter);
    task_topic->request.on_publish = on_publish;
    task_topic->request.on_cleanup = on_ud_cleanup;
    task_topic->request.on_publish_ud = on_publish_ud;

    uint16_t packet_id = mqtt_create_request(
        task_arg->connection, s_subscribe_local_send, task_arg, &s_subscribe_local_complete, task_arg);

    AWS_LOGF_DEBUG(
        AWS_LS_MQTT_CLIENT,
        "id=%p: Starting local subscribe %" PRIu16 " on topic " PRInSTR,
        (void *)connection,
        packet_id,
        AWS_BYTE_CURSOR_PRI(task_topic->request.topic));

    if (packet_id) {
        return packet_id;
    }

handle_error:

    if (task_topic) {
        if (task_topic->filter) {
            aws_string_destroy(task_topic->filter);
        }
        aws_mem_release(connection->allocator, task_topic);
    }

    if (task_arg) {

        aws_mem_release(connection->allocator, task_arg);
    }
    return 0;
}

/*******************************************************************************
 * Resubscribe
 ******************************************************************************/

static bool s_reconnect_resub_iterator(const struct aws_byte_cursor *topic, enum aws_mqtt_qos qos, void *user_data) {
    struct subscribe_task_arg *task_arg = user_data;

    struct subscribe_task_topic *task_topic =
        aws_mem_calloc(task_arg->connection->allocator, 1, sizeof(struct subscribe_task_topic));
    struct aws_mqtt_topic_subscription sub;
    AWS_ZERO_STRUCT(sub);
    sub.topic = *topic;
    sub.qos = qos;
    task_topic->request = sub;

    aws_array_list_push_back(&task_arg->topics, &task_topic);

    return true;
}

static enum aws_mqtt_client_request_state s_resubscribe_send(
    uint16_t packet_id,
    bool is_first_attempt,
    void *userdata) {

    struct subscribe_task_arg *task_arg = userdata;
    bool initing_packet = task_arg->subscribe.fixed_header.packet_type == 0;
    struct aws_io_message *message = NULL;

    size_t sub_count = aws_mqtt_topic_tree_get_sub_count(&task_arg->connection->thread_data.subscriptions);
    if (sub_count == 0) {
        aws_raise_error(AWS_ERROR_MQTT_NO_TOPICS_FOR_RESUBSCRIBE);
        AWS_LOGF_WARN(
            AWS_LS_MQTT_CLIENT,
            "id=%p: Not subscribed to any topics. Resubscribe is unnecessary, no packet will be sent. Error %s.",
            (void *)task_arg->connection,
            aws_error_name(aws_last_error()));
        goto handle_error;
    }
    if (aws_array_list_init_dynamic(&task_arg->topics, task_arg->connection->allocator, sub_count, sizeof(void *))) {
        goto handle_error;
    }
    aws_mqtt_topic_tree_iterate(&task_arg->connection->thread_data.subscriptions, s_reconnect_resub_iterator, task_arg);

    AWS_LOGF_TRACE(
        AWS_LS_MQTT_CLIENT,
        "id=%p: Attempting send of resubscribe %" PRIu16 " (%s)",
        (void *)task_arg->connection,
        packet_id,
        is_first_attempt ? "first attempt" : "resend");

    if (initing_packet) {
        /* Init the subscribe packet */
        if (aws_mqtt_packet_subscribe_init(&task_arg->subscribe, task_arg->connection->allocator, packet_id)) {
            return AWS_MQTT_CLIENT_REQUEST_ERROR;
        }

        const size_t num_topics = aws_array_list_length(&task_arg->topics);
        if (num_topics <= 0) {
            aws_raise_error(AWS_ERROR_MQTT_INVALID_TOPIC);
            return AWS_MQTT_CLIENT_REQUEST_ERROR;
        }

        for (size_t i = 0; i < num_topics; ++i) {

            struct subscribe_task_topic *topic = NULL;
            aws_array_list_get_at(&task_arg->topics, &topic, i);
            AWS_ASSUME(topic); /* We know we're within bounds */

            if (aws_mqtt_packet_subscribe_add_topic(&task_arg->subscribe, topic->request.topic, topic->request.qos)) {
                goto handle_error;
            }
        }
    }

    message = mqtt_get_message_for_packet(task_arg->connection, &task_arg->subscribe.fixed_header);
    if (!message) {

        goto handle_error;
    }

    if (aws_mqtt_packet_subscribe_encode(&message->message_data, &task_arg->subscribe)) {

        goto handle_error;
    }

    /* This is not necessarily a fatal error; if the send fails, it'll just retry.  Still need to clean up though. */
    if (aws_channel_slot_send_message(task_arg->connection->slot, message, AWS_CHANNEL_DIR_WRITE)) {
        aws_mem_release(message->allocator, message);
    }

    return AWS_MQTT_CLIENT_REQUEST_ONGOING;

handle_error:

    if (message) {
        aws_mem_release(message->allocator, message);
    }

    return AWS_MQTT_CLIENT_REQUEST_ERROR;
}

uint16_t aws_mqtt_resubscribe_existing_topics(
    struct aws_mqtt_client_connection *connection,
    aws_mqtt_suback_multi_fn *on_suback,
    void *on_suback_ud) {

    struct subscribe_task_arg *task_arg = aws_mem_acquire(connection->allocator, sizeof(struct subscribe_task_arg));
    if (!task_arg) {
        AWS_LOGF_ERROR(
            AWS_LS_MQTT_CLIENT, "id=%p: failed to allocate storage for resubscribe arguments", (void *)connection);
        return 0;
    }

    AWS_ZERO_STRUCT(*task_arg);
    task_arg->connection = connection;
    task_arg->on_suback.multi = on_suback;
    task_arg->on_suback_ud = on_suback_ud;

    uint16_t packet_id =
        mqtt_create_request(task_arg->connection, &s_resubscribe_send, task_arg, &s_subscribe_complete, task_arg);

    if (packet_id == 0) {
        AWS_LOGF_ERROR(
            AWS_LS_MQTT_CLIENT,
            "id=%p: Failed to send multi-topic resubscribe with error %s",
            (void *)connection,
            aws_error_name(aws_last_error()));
        return 0;
    }

    AWS_LOGF_DEBUG(
        AWS_LS_MQTT_CLIENT, "id=%p: Sending multi-topic resubscribe %" PRIu16, (void *)connection, packet_id);

    return packet_id;
}

/*******************************************************************************
 * Unsubscribe
 ******************************************************************************/

struct unsubscribe_task_arg {
    struct aws_mqtt_client_connection *connection;
    struct aws_string *filter_string;
    struct aws_byte_cursor filter;
    bool is_local;
    /* Packet to populate */
    struct aws_mqtt_packet_unsubscribe unsubscribe;

    /* true if transaction was committed to the topic tree, false requires a retry */
    bool tree_updated;

    aws_mqtt_op_complete_fn *on_unsuback;
    void *on_unsuback_ud;
};

static enum aws_mqtt_client_request_state s_unsubscribe_send(
    uint16_t packet_id,
    bool is_first_attempt,
    void *userdata) {

    (void)is_first_attempt;

    struct unsubscribe_task_arg *task_arg = userdata;
    struct aws_io_message *message = NULL;

    AWS_LOGF_TRACE(
        AWS_LS_MQTT_CLIENT,
        "id=%p: Attempting send of unsubscribe %" PRIu16 " %s",
        (void *)task_arg->connection,
        packet_id,
        is_first_attempt ? "first attempt" : "resend");

    static const size_t num_topics = 1;

    AWS_VARIABLE_LENGTH_ARRAY(uint8_t, transaction_buf, num_topics * aws_mqtt_topic_tree_action_size);
    struct aws_array_list transaction;
    aws_array_list_init_static(&transaction, transaction_buf, num_topics, aws_mqtt_topic_tree_action_size);

    if (!task_arg->tree_updated) {

        struct subscribe_task_topic *topic;
        if (aws_mqtt_topic_tree_transaction_remove(
                &task_arg->connection->thread_data.subscriptions, &transaction, &task_arg->filter, (void **)&topic)) {
            goto handle_error;
        }

        task_arg->is_local = topic ? topic->is_local : false;
    }

    if (!task_arg->is_local) {
        if (task_arg->unsubscribe.fixed_header.packet_type == 0) {
            /* If unsubscribe packet is uninitialized, init it */
            if (aws_mqtt_packet_unsubscribe_init(&task_arg->unsubscribe, task_arg->connection->allocator, packet_id)) {
                goto handle_error;
            }
            if (aws_mqtt_packet_unsubscribe_add_topic(&task_arg->unsubscribe, task_arg->filter)) {
                goto handle_error;
            }
        }

        message = mqtt_get_message_for_packet(task_arg->connection, &task_arg->unsubscribe.fixed_header);
        if (!message) {
            goto handle_error;
        }

        if (aws_mqtt_packet_unsubscribe_encode(&message->message_data, &task_arg->unsubscribe)) {
            goto handle_error;
        }

        if (aws_channel_slot_send_message(task_arg->connection->slot, message, AWS_CHANNEL_DIR_WRITE)) {
            goto handle_error;
        }
    }

    if (!task_arg->tree_updated) {
        aws_mqtt_topic_tree_transaction_commit(&task_arg->connection->thread_data.subscriptions, &transaction);
        task_arg->tree_updated = true;
    }

    aws_array_list_clean_up(&transaction);
    /* If the subscribe is local-only, don't wait for a SUBACK to come back. */
    return task_arg->is_local ? AWS_MQTT_CLIENT_REQUEST_COMPLETE : AWS_MQTT_CLIENT_REQUEST_ONGOING;

handle_error:

    if (message) {
        aws_mem_release(message->allocator, message);
    }
    if (!task_arg->tree_updated) {
        aws_mqtt_topic_tree_transaction_roll_back(&task_arg->connection->thread_data.subscriptions, &transaction);
    }

    aws_array_list_clean_up(&transaction);
    return AWS_MQTT_CLIENT_REQUEST_ERROR;
}

static void s_unsubscribe_complete(
    struct aws_mqtt_client_connection *connection,
    uint16_t packet_id,
    int error_code,
    void *userdata) {

    struct unsubscribe_task_arg *task_arg = userdata;

    AWS_LOGF_DEBUG(AWS_LS_MQTT_CLIENT, "id=%p: Unsubscribe %" PRIu16 " complete", (void *)connection, packet_id);

    if (task_arg->on_unsuback) {
        task_arg->on_unsuback(connection, packet_id, error_code, task_arg->on_unsuback_ud);
    }

    aws_string_destroy(task_arg->filter_string);
    aws_mqtt_packet_unsubscribe_clean_up(&task_arg->unsubscribe);
    aws_mem_release(task_arg->connection->allocator, task_arg);
}

uint16_t aws_mqtt_client_connection_unsubscribe(
    struct aws_mqtt_client_connection *connection,
    const struct aws_byte_cursor *topic_filter,
    aws_mqtt_op_complete_fn *on_unsuback,
    void *on_unsuback_ud) {

    AWS_PRECONDITION(connection);

    if (!aws_mqtt_is_valid_topic_filter(topic_filter)) {
        aws_raise_error(AWS_ERROR_MQTT_INVALID_TOPIC);
        return 0;
    }

    struct unsubscribe_task_arg *task_arg =
        aws_mem_calloc(connection->allocator, 1, sizeof(struct unsubscribe_task_arg));
    if (!task_arg) {
        return 0;
    }

    task_arg->connection = connection;
    task_arg->filter_string = aws_string_new_from_array(connection->allocator, topic_filter->ptr, topic_filter->len);
    task_arg->filter = aws_byte_cursor_from_string(task_arg->filter_string);
    task_arg->on_unsuback = on_unsuback;
    task_arg->on_unsuback_ud = on_unsuback_ud;

    uint16_t packet_id =
        mqtt_create_request(connection, &s_unsubscribe_send, task_arg, s_unsubscribe_complete, task_arg);

    AWS_LOGF_DEBUG(AWS_LS_MQTT_CLIENT, "id=%p: Starting unsubscribe %" PRIu16, (void *)connection, packet_id);

    return packet_id;
}

/*******************************************************************************
 * Publish
 ******************************************************************************/

struct publish_task_arg {
    struct aws_mqtt_client_connection *connection;
    struct aws_string *topic_string;
    struct aws_byte_cursor topic;
    enum aws_mqtt_qos qos;
    bool retain;
    struct aws_byte_cursor payload;

    /* Packet to populate */
    struct aws_mqtt_packet_publish publish;

    aws_mqtt_op_complete_fn *on_complete;
    void *userdata;
};

static enum aws_mqtt_client_request_state s_publish_send(uint16_t packet_id, bool is_first_attempt, void *userdata) {
    struct publish_task_arg *task_arg = userdata;

    AWS_LOGF_TRACE(
        AWS_LS_MQTT_CLIENT,
        "id=%p: Attempting send of publish %" PRIu16 " %s",
        (void *)task_arg->connection,
        packet_id,
        is_first_attempt ? "first attempt" : "resend");

    bool is_qos_0 = task_arg->qos == AWS_MQTT_QOS_AT_MOST_ONCE;
    if (is_qos_0) {
        packet_id = 0;
    }

    if (is_first_attempt) {
        if (aws_mqtt_packet_publish_init(
                &task_arg->publish,
                task_arg->retain,
                task_arg->qos,
                !is_first_attempt,
                task_arg->topic,
                packet_id,
                task_arg->payload)) {

            return AWS_MQTT_CLIENT_REQUEST_ERROR;
        }
    }

    struct aws_io_message *message = mqtt_get_message_for_packet(task_arg->connection, &task_arg->publish.fixed_header);
    if (!message) {
        return AWS_MQTT_CLIENT_REQUEST_ERROR;
    }

    /* Encode the headers, and everything but the payload */
    if (aws_mqtt_packet_publish_encode_headers(&message->message_data, &task_arg->publish)) {
        return AWS_MQTT_CLIENT_REQUEST_ERROR;
    }

    struct aws_byte_cursor payload_cur = task_arg->payload;
    {
    write_payload_chunk:
        (void)NULL;

        const size_t left_in_message = message->message_data.capacity - message->message_data.len;
        const size_t to_write = payload_cur.len < left_in_message ? payload_cur.len : left_in_message;

        if (to_write) {
            /* Write this chunk */
            struct aws_byte_cursor to_write_cur = aws_byte_cursor_advance(&payload_cur, to_write);
            AWS_ASSERT(to_write_cur.ptr); /* to_write is guaranteed to be inside the bounds of payload_cur */
            if (!aws_byte_buf_write_from_whole_cursor(&message->message_data, to_write_cur)) {

                aws_mem_release(message->allocator, message);
                return AWS_MQTT_CLIENT_REQUEST_ERROR;
            }
        }

        if (aws_channel_slot_send_message(task_arg->connection->slot, message, AWS_CHANNEL_DIR_WRITE)) {

            aws_mem_release(message->allocator, message);
            return AWS_MQTT_CLIENT_REQUEST_ERROR;
        }

        /* If there's still payload left, get a new message and start again. */
        if (payload_cur.len) {
            message = mqtt_get_message_for_packet(task_arg->connection, &task_arg->publish.fixed_header);
            goto write_payload_chunk;
        }
    }

    /* If QoS == 0, there will be no ack, so consider the request done now. */
    return is_qos_0 ? AWS_MQTT_CLIENT_REQUEST_COMPLETE : AWS_MQTT_CLIENT_REQUEST_ONGOING;
}

static void s_publish_complete(
    struct aws_mqtt_client_connection *connection,
    uint16_t packet_id,
    int error_code,
    void *userdata) {
    struct publish_task_arg *task_arg = userdata;

    AWS_LOGF_DEBUG(AWS_LS_MQTT_CLIENT, "id=%p: Publish %" PRIu16 " complete", (void *)connection, packet_id);

    if (task_arg->on_complete) {
        task_arg->on_complete(connection, packet_id, error_code, task_arg->userdata);
    }

    aws_string_destroy(task_arg->topic_string);
    aws_mem_release(connection->allocator, task_arg);
}

uint16_t aws_mqtt_client_connection_publish(
    struct aws_mqtt_client_connection *connection,
    const struct aws_byte_cursor *topic,
    enum aws_mqtt_qos qos,
    bool retain,
    const struct aws_byte_cursor *payload,
    aws_mqtt_op_complete_fn *on_complete,
    void *userdata) {

    AWS_PRECONDITION(connection);

    if (!aws_mqtt_is_valid_topic(topic)) {
        aws_raise_error(AWS_ERROR_MQTT_INVALID_TOPIC);
        return 0;
    }

    struct publish_task_arg *arg = aws_mem_calloc(connection->allocator, 1, sizeof(struct publish_task_arg));
    if (!arg) {
        return 0;
    }

    arg->connection = connection;
    arg->topic_string = aws_string_new_from_array(connection->allocator, topic->ptr, topic->len);
    arg->topic = aws_byte_cursor_from_string(arg->topic_string);
    arg->qos = qos;
    arg->retain = retain;
    arg->payload = *payload;

    arg->on_complete = on_complete;
    arg->userdata = userdata;

    uint16_t packet_id = mqtt_create_request(connection, &s_publish_send, arg, &s_publish_complete, arg);

    AWS_LOGF_DEBUG(
        AWS_LS_MQTT_CLIENT,
        "id=%p: Starting publish %" PRIu16 " to topic " PRInSTR,
        (void *)connection,
        packet_id,
        AWS_BYTE_CURSOR_PRI(*topic));

    if (packet_id) {
        return packet_id;
    }

    /* bummer, we failed to make a new request */

    /* we know arg is valid, topic_string may or may not be valid */
    if (arg->topic_string) {
        aws_string_destroy(arg->topic_string);
    }

    aws_mem_release(connection->allocator, arg);

    return 0;
}

/*******************************************************************************
 * Ping
 ******************************************************************************/

static enum aws_mqtt_client_request_state s_pingreq_send(uint16_t packet_id, bool is_first_attempt, void *userdata) {
    (void)packet_id;

    struct aws_mqtt_client_connection *connection = userdata;

    if (is_first_attempt) {
        /* First attempt, actually send the packet */

        struct aws_mqtt_packet_connection pingreq;
        aws_mqtt_packet_pingreq_init(&pingreq);

        struct aws_io_message *message = mqtt_get_message_for_packet(connection, &pingreq.fixed_header);
        if (!message) {
            return AWS_MQTT_CLIENT_REQUEST_ERROR;
        }

        if (aws_mqtt_packet_connection_encode(&message->message_data, &pingreq)) {
            aws_mem_release(message->allocator, message);
            return AWS_MQTT_CLIENT_REQUEST_ERROR;
        }

        if (aws_channel_slot_send_message(connection->slot, message, AWS_CHANNEL_DIR_WRITE)) {
            aws_mem_release(message->allocator, message);
            return AWS_MQTT_CLIENT_REQUEST_ERROR;
        }

        /* Mark down that now is when the last pingreq was sent */
        connection->thread_data.waiting_on_ping_response = true;

        return AWS_MQTT_CLIENT_REQUEST_ONGOING;
    }

    /* Check that a pingresp has been received since pingreq was sent */
    if (connection->thread_data.waiting_on_ping_response) {
        connection->thread_data.waiting_on_ping_response = false;
        /* It's been too long since the last ping, close the connection */
        AWS_LOGF_ERROR(AWS_LS_MQTT_CLIENT, "id=%p: ping timeout detected", (void *)connection);
        aws_channel_shutdown(connection->slot->channel, AWS_ERROR_MQTT_TIMEOUT);
    }

    return AWS_MQTT_CLIENT_REQUEST_COMPLETE;
}

int aws_mqtt_client_connection_ping(struct aws_mqtt_client_connection *connection) {

    AWS_LOGF_DEBUG(AWS_LS_MQTT_CLIENT, "id=%p: Starting ping", (void *)connection);

    uint16_t packet_id = mqtt_create_request(connection, &s_pingreq_send, connection, NULL, NULL);

    AWS_LOGF_DEBUG(AWS_LS_MQTT_CLIENT, "id=%p: Starting ping with packet id %" PRIu16, (void *)connection, packet_id);

    return (packet_id > 0) ? AWS_OP_SUCCESS : AWS_OP_ERR;
}<|MERGE_RESOLUTION|>--- conflicted
+++ resolved
@@ -647,15 +647,12 @@
     const struct aws_byte_cursor *payload) {
 
     AWS_PRECONDITION(connection);
-<<<<<<< HEAD
+    AWS_PRECONDITION(topic);
     if (s_check_connection_state_for_configuration(connection)) {
         return aws_raise_error(AWS_ERROR_INVALID_STATE);
     }
-=======
-    AWS_PRECONDITION(topic);
 
     int result = AWS_OP_ERR;
->>>>>>> 38f6ac72
     AWS_LOGF_TRACE(
         AWS_LS_MQTT_CLIENT,
         "id=%p: Setting last will with topic \"" PRInSTR "\"",
@@ -714,14 +711,11 @@
 
     AWS_PRECONDITION(connection);
     AWS_PRECONDITION(username);
-<<<<<<< HEAD
     if (s_check_connection_state_for_configuration(connection)) {
         return aws_raise_error(AWS_ERROR_INVALID_STATE);
     }
-=======
 
     int result = AWS_OP_ERR;
->>>>>>> 38f6ac72
     AWS_LOGF_TRACE(AWS_LS_MQTT_CLIENT, "id=%p: Setting username and password", (void *)connection);
 
     struct aws_string *username_string = NULL;
