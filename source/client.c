--- conflicted
+++ resolved
@@ -1076,11 +1076,10 @@
     } else
 #endif /* AWS_MQTT_WITH_WEBSOCKETS */
     {
-<<<<<<< HEAD
         struct aws_socket_channel_bootstrap_options channel_options;
         AWS_ZERO_STRUCT(channel_options);
         channel_options.bootstrap = connection->client->bootstrap;
-        channel_options.host_name = (const char *)aws_string_bytes(connection->host_name);
+        channel_options.host_name = aws_string_c_str(connection->host_name);
         channel_options.port = connection->port;
         channel_options.socket_options = &connection->socket_options;
         channel_options.tls_options = &connection->tls_options;
@@ -1089,28 +1088,6 @@
         channel_options.user_data = connection;
 
         result = aws_client_bootstrap_new_socket_channel(&channel_options);
-=======
-        if (connection->tls_options.ctx) {
-            result = aws_client_bootstrap_new_tls_socket_channel(
-                connection->client->bootstrap,
-                aws_string_c_str(connection->host_name),
-                connection->port,
-                &connection->socket_options,
-                &connection->tls_options,
-                &s_mqtt_client_init,
-                &s_mqtt_client_shutdown,
-                connection);
-        } else {
-            result = aws_client_bootstrap_new_socket_channel(
-                connection->client->bootstrap,
-                aws_string_c_str(connection->host_name),
-                connection->port,
-                &connection->socket_options,
-                &s_mqtt_client_init,
-                &s_mqtt_client_shutdown,
-                connection);
-        }
->>>>>>> 4b07f1ea
     }
 
     if (result) {
